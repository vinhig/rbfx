// Urho3D editor attribute inspector window handling
#include "Scripts/Editor/AttributeEditor.as"

Window@ attributeInspectorWindow;
UIElement@ parentContainer;
UIElement@ inspectorLockButton;

bool applyMaterialList = true;
bool attributesDirty = false;
bool attributesFullDirty = false;

const String STRIKED_OUT = "——";   // Two unicode EM DASH (U+2014)
const StringHash NODE_IDS_VAR("NodeIDs");
const StringHash COMPONENT_IDS_VAR("ComponentIDs");
const StringHash UI_ELEMENT_IDS_VAR("UIElementIDs");
const int LABEL_WIDTH = 30;

// Constants for accessing xmlResources
Array<XMLFile@> xmlResources;
const uint ATTRIBUTE_RES = 0;
const uint VARIABLE_RES = 1;
const uint STYLE_RES = 2;
const uint TAGS_RES = 3;

uint nodeContainerIndex = M_MAX_UNSIGNED;
uint componentContainerStartIndex = 0;
uint elementContainerIndex = M_MAX_UNSIGNED;

// Script Attribute session storage
VariantMap scriptAttributes;
const uint SCRIPTINSTANCE_ATTRIBUTE_IGNORE = 5;
const uint LUASCRIPTINSTANCE_ATTRIBUTE_IGNORE = 4;

// Node or UIElement hash-to-varname reverse mapping
VariantMap globalVarNames;
bool inspectorLocked = false;

void InitXMLResources()
{
    String[] resources = { "UI/EditorInspector_Attribute.xml", "UI/EditorInspector_Variable.xml",
                           "UI/EditorInspector_Style.xml", "UI/EditorInspector_Tags.xml" };
    for (uint i = 0; i < resources.length; ++i)
        xmlResources.Push(cache.GetResource("XMLFile", resources[i]));
}

/// Delete all child containers in the inspector list.
void DeleteAllContainers()
{
    parentContainer.RemoveAllChildren();
    nodeContainerIndex = M_MAX_UNSIGNED;
    componentContainerStartIndex = 0;
    elementContainerIndex = M_MAX_UNSIGNED;
}

/// Get container at the specified index in the inspector list, the container must be created before.
UIElement@ GetContainer(uint index)
{
    return parentContainer.children[index];
}

/// Get node container in the inspector list, create the container if it is not yet available.
UIElement@ GetNodeContainer()
{
    if (nodeContainerIndex != M_MAX_UNSIGNED)
        return GetContainer(nodeContainerIndex);

    nodeContainerIndex = parentContainer.numChildren;
    parentContainer.LoadChildXML(xmlResources[ATTRIBUTE_RES], uiStyle);
    UIElement@ container = GetContainer(nodeContainerIndex);
    container.LoadChildXML(xmlResources[VARIABLE_RES], uiStyle);
    SubscribeToEvent(container.GetChild("ResetToDefault", true), "Released", "HandleResetToDefault");
    SubscribeToEvent(container.GetChild("NewVarDropDown", true), "ItemSelected", "CreateNodeVariable");
    SubscribeToEvent(container.GetChild("DeleteVarButton", true), "Released", "DeleteNodeVariable");
    ++componentContainerStartIndex;

    parentContainer.LoadChildXML(xmlResources[TAGS_RES], uiStyle);
    parentContainer.GetChild("TagsLabel", true).SetFixedWidth(LABEL_WIDTH);
    LineEdit@ tagEdit = parentContainer.GetChild("TagsEdit", true);
    SubscribeToEvent(tagEdit, "TextChanged", "HandleTagsEdit");
    UIElement@ tagSelect = parentContainer.GetChild("TagsSelect", true);
    SubscribeToEvent(tagSelect, "Released", "HandleTagsSelect");
    ++componentContainerStartIndex;

    return container;
}

/// Get component container at the specified index, create the container if it is not yet available at the specified index.
UIElement@ GetComponentContainer(uint index)
{
    if (componentContainerStartIndex + index < parentContainer.numChildren)
        return GetContainer(componentContainerStartIndex + index);

    UIElement@ container;
    for (uint i = parentContainer.numChildren; i <= componentContainerStartIndex + index; ++i)
    {
        parentContainer.LoadChildXML(xmlResources[ATTRIBUTE_RES], uiStyle);
        container = GetContainer(i);
        SubscribeToEvent(container.GetChild("ResetToDefault", true), "Released", "HandleResetToDefault");
    }
    return container;
}

/// Get UI-element container, create the container if it is not yet available.
UIElement@ GetUIElementContainer()
{
    if (elementContainerIndex != M_MAX_UNSIGNED)
        return GetContainer(elementContainerIndex);

    elementContainerIndex = parentContainer.numChildren;
    parentContainer.LoadChildXML(xmlResources[ATTRIBUTE_RES], uiStyle);
    parentContainer.LoadChildXML(xmlResources[TAGS_RES], uiStyle);
    parentContainer.GetChild("TagsLabel", true).SetFixedWidth(LABEL_WIDTH);
    UIElement@ container = GetContainer(elementContainerIndex);
    container.LoadChildXML(xmlResources[VARIABLE_RES], uiStyle);
    container.LoadChildXML(xmlResources[STYLE_RES], uiStyle);
    DropDownList@ styleList = container.GetChild("StyleDropDown", true);
    styleList.placeholderText = STRIKED_OUT;
    styleList.parent.GetChild("StyleDropDownLabel").SetFixedWidth(LABEL_WIDTH);
    PopulateStyleList(styleList);
    SubscribeToEvent(container.GetChild("ResetToDefault", true), "Released", "HandleResetToDefault");
    SubscribeToEvent(container.GetChild("NewVarDropDown", true), "ItemSelected", "CreateUIElementVariable");
    SubscribeToEvent(container.GetChild("DeleteVarButton", true), "Released", "DeleteUIElementVariable");
    SubscribeToEvent(styleList, "ItemSelected", "HandleStyleItemSelected");
    LineEdit@ tagEdit = parentContainer.GetChild("TagsEdit", true);
    SubscribeToEvent(tagEdit, "TextChanged", "HandleTagsEdit");
    UIElement@ tagSelect = parentContainer.GetChild("TagsSelect", true);
    SubscribeToEvent(tagSelect, "Released", "HandleTagsSelect");
    return container;
}

void CreateAttributeInspectorWindow()
{
    if (attributeInspectorWindow !is null)
        return;

    InitResourcePicker();
    InitVectorStructs();
    InitXMLResources();

    attributeInspectorWindow = LoadEditorUI("UI/EditorInspectorWindow.xml");
    parentContainer = attributeInspectorWindow.GetChild("ParentContainer");
    ui.root.AddChild(attributeInspectorWindow);
    int height = Min(ui.root.height - 60, 500);
    attributeInspectorWindow.SetSize(344, height);
    attributeInspectorWindow.SetPosition(ui.root.width - 10 - attributeInspectorWindow.width, 100);
    attributeInspectorWindow.opacity = uiMaxOpacity;
    attributeInspectorWindow.BringToFront();
    inspectorLockButton = attributeInspectorWindow.GetChild("LockButton", true);

    UpdateAttributeInspector();

    SubscribeToEvent(inspectorLockButton, "Pressed", "ToggleInspectorLock");
    SubscribeToEvent(attributeInspectorWindow.GetChild("CloseButton", true), "Pressed", "HideAttributeInspectorWindow");
    SubscribeToEvent(attributeInspectorWindow, "LayoutUpdated", "HandleWindowLayoutUpdated");
}

void DisableInspectorLock()
{
    inspectorLocked = false;
    if (inspectorLockButton !is null)
        inspectorLockButton.style = "Button";
    UpdateAttributeInspector(true);
}

void EnableInspectorLock()
{
    inspectorLocked = true;
    if (inspectorLockButton !is null)
        inspectorLockButton.style = "ToggledButton";
}

void ToggleInspectorLock()
{
    if (inspectorLocked)
        DisableInspectorLock();
    else
        EnableInspectorLock();
}

bool ToggleAttributeInspectorWindow()
{
    if (attributeInspectorWindow.visible == false)
        ShowAttributeInspectorWindow();
    else
        HideAttributeInspectorWindow();
    return true;
}

void ShowAttributeInspectorWindow()
{
    attributeInspectorWindow.visible = true;
    attributeInspectorWindow.BringToFront();
}

void HideAttributeInspectorWindow()
{
    attributeInspectorWindow.visible = false;
}


/// Handle main window layout updated event by positioning elements that needs manually-positioning (elements that are children of UI-element container with "Free" layout-mode).
void HandleWindowLayoutUpdated()
{
    // When window resize and so the list's width is changed, adjust the 'Is enabled' container width and icon panel width so that their children stay at the right most position
    for (uint i = 0; i < parentContainer.numChildren; ++i)
    {
        UIElement@ container = GetContainer(i);
        ListView@ list = container.GetChild("AttributeList");
        if (list is null)
            continue;

        int width = list.width;

        // Adjust the icon panel's width
        UIElement@ panel = container.GetChild("IconsPanel", true);
        if (panel !is null)
            panel.width = width;

        // At the moment, only 'Is Enabled' container (place-holder + check box) is being created as child of the list view instead of as list item
        for (uint j = 0; j < list.numChildren; ++j)
        {
            UIElement@ element = list.children[j];
            if (!element.internal)
            {
                element.SetFixedWidth(width);
                UIElement@ title = container.GetChild("TitleText");
                element.position = IntVector2(0, (title.screenPosition - list.screenPosition).y);

                // Adjust icon panel's width one more time to cater for the space occupied by 'Is Enabled' check box
                if (panel !is null)
                    panel.width = width - element.children[1].width - panel.layoutSpacing;

                break;
            }
        }
    }
}

Array<Serializable@> ToSerializableArray(Array<Node@> nodes)
{
    Array<Serializable@> serializables;
    for (uint i = 0; i < nodes.length; ++i)
        serializables.Push(nodes[i]);
    return serializables;
}

/// Update the whole attribute inspector window, when fullUpdate flag is set to true then first delete all the containers and repopulate them again from scratch.
/// The fullUpdate flag is usually set to true when the structure of the attributes are different than the existing attributes in the list.
void UpdateAttributeInspector(bool fullUpdate = true)
{
    if (inspectorLocked)
        return;

    attributesDirty = false;
    if (fullUpdate)
        attributesFullDirty = false;

    // If full update delete all containers and add them back as necessary
    if (fullUpdate)
        DeleteAllContainers();

    // Update all ScriptInstances/LuaScriptInstances
    UpdateScriptInstances();

    if (!editNodes.empty)
    {
        UIElement@ container = GetNodeContainer();

        Text@ nodeTitle = container.GetChild("TitleText");
        String nodeType;

        if (editNode !is null)
        {
            String idStr;
            if (editNode.id >= FIRST_LOCAL_ID)
                idStr = " (Local ID " + String(editNode.id) + ")";
            else
                idStr = " (ID " + String(editNode.id) + ")";
            nodeType = editNode.typeName;
            nodeTitle.text = nodeType + idStr;
            LineEdit@ tagEdit = parentContainer.GetChild("TagsEdit", true);
            tagEdit.text = Join(editNode.tags, ";");
        }
        else
        {
            nodeType = editNodes[0].typeName;
            nodeTitle.text = nodeType + " (ID " + STRIKED_OUT + " : " + editNodes.length + "x)";
        }
        IconizeUIElement(nodeTitle, nodeType);

        ListView@ list = container.GetChild("AttributeList");
        Array<Serializable@> nodes = ToSerializableArray(editNodes);
        UpdateAttributes(nodes, list, fullUpdate);

        if (fullUpdate)
        {
            //\todo Avoid hardcoding
            // Resize the node editor according to the number of variables, up to a certain maximum
            uint maxAttrs = Clamp(list.contentElement.numChildren, MIN_NODE_ATTRIBUTES, MAX_NODE_ATTRIBUTES);
            list.SetFixedHeight(maxAttrs * ATTR_HEIGHT + 2);
            container.SetFixedHeight(maxAttrs * ATTR_HEIGHT + 58);
        }

        // Set icon's target in the icon panel
        SetAttributeEditorID(container.GetChild("ResetToDefault", true), nodes);
    }

    if (!editComponents.empty)
    {
        uint numEditableComponents = editComponents.length / numEditableComponentsPerNode;
        String multiplierText;
        if (numEditableComponents > 1)
            multiplierText = " (" + numEditableComponents + "x)";

        for (uint j = 0; j < numEditableComponentsPerNode; ++j)
        {
            UIElement@ container = GetComponentContainer(j);
            Text@ componentTitle = container.GetChild("TitleText");
            componentTitle.text = GetComponentTitle(editComponents[j * numEditableComponents]) + multiplierText;
            IconizeUIElement(componentTitle, editComponents[j * numEditableComponents].typeName);
            SetIconEnabledColor(componentTitle, editComponents[j * numEditableComponents].enabledEffective);

            Array<Serializable@> components;
            for (uint i = 0; i < numEditableComponents; ++i)
            {
                Component@ component = editComponents[j * numEditableComponents + i];
                components.Push(component);
            }

            UpdateAttributes(components, container.GetChild("AttributeList"), fullUpdate);
            SetAttributeEditorID(container.GetChild("ResetToDefault", true), components);
        }
    }

    if (!editUIElements.empty)
    {
        UIElement@ container = GetUIElementContainer();

        Text@ titleText = container.GetChild("TitleText");
        DropDownList@ styleList = container.GetChild("StyleDropDown", true);
        String elementType;

        if (editUIElement !is null)
        {
            elementType = editUIElement.typeName;
            titleText.text = elementType + " [ID " + GetUIElementID(editUIElement).ToString() + "]";
            SetStyleListSelection(styleList, editUIElement.style);
            LineEdit@ tagEdit = parentContainer.GetChild("TagsEdit", true);
            tagEdit.text = Join(editUIElement.tags, ";");
        }
        else
        {
            elementType = editUIElements[0].typeName;
            String appliedStyle = cast<UIElement>(editUIElements[0]).style;

            bool sameType = true;
            bool sameStyle = true;
            for (uint i = 1; i < editUIElements.length; ++i)
            {
                if (editUIElements[i].typeName != elementType)
                {
                    sameType = false;
                    sameStyle = false;
                    break;
                }

                if (sameStyle && cast<UIElement>(editUIElements[i]).style != appliedStyle)
                    sameStyle = false;
            }
            titleText.text = (sameType ? elementType : "Mixed type") + " [ID " + STRIKED_OUT + " : " + editUIElements.length + "x]";
            SetStyleListSelection(SetEditable(styleList, sameStyle), sameStyle ? appliedStyle : STRIKED_OUT);
            if (!sameType)
                elementType.Clear();   // No icon
        }
        IconizeUIElement(titleText, elementType);

        UpdateAttributes(editUIElements, container.GetChild("AttributeList"), fullUpdate);
        SetAttributeEditorID(container.GetChild("ResetToDefault", true), editUIElements);
    }

    if (parentContainer.numChildren > 0)
        UpdateAttributeInspectorIcons();
    else
    {
        // No editables, insert a dummy component container to show the information
        Text@ titleText = GetComponentContainer(0).GetChild("TitleText");
        titleText.text = "Select editable objects";
        titleText.autoLocalizable = true;
        UIElement@ panel = titleText.GetChild("IconsPanel");
        panel.visible = false;
    }

    // Adjust size and position of manual-layout UI-elements, e.g. icons panel
    if (fullUpdate)
        HandleWindowLayoutUpdated();
}

void UpdateScriptInstances()
{
    Array<Component@>@ components = scene.GetComponents("ScriptInstance", true);
    for (uint i = 0; i < components.length; i++)
        UpdateScriptAttributes(components[i]);

    components = scene.GetComponents("LuaScriptInstance", true);
    for (uint i = 0; i < components.length; i++)
        UpdateScriptAttributes(components[i]);
}

String GetComponentAttributeHash(Component@ component, uint index)
{
    // We won't consider the main attributes, as they won't reset when an error occurs.
    if (component.typeName == "ScriptInstance")
    {
        if (index <= SCRIPTINSTANCE_ATTRIBUTE_IGNORE)
            return "";
    }
    else
    {
        if (index <= LUASCRIPTINSTANCE_ATTRIBUTE_IGNORE)
            return "";
    }
    AttributeInfo attributeInfo = component.attributeInfos[index];
    Variant attribute = component.attributes[index];
    return String(component.id) + "-" + attributeInfo.name + "-" + attribute.typeName;
}

void UpdateScriptAttributes(Component@ component)
{
    for (uint i = Min(SCRIPTINSTANCE_ATTRIBUTE_IGNORE, LUASCRIPTINSTANCE_ATTRIBUTE_IGNORE) + 1; i < component.numAttributes; i++)
    {
        Variant attribute = component.attributes[i];
        // Component/node ID's are always unique within a scene, based on a simple increment.
        // This makes for a simple method of mapping a components attributes unique and consistent.
        // We will also use the type name in the hash to be able to recall and differentiate type changes.
        String hash = GetComponentAttributeHash(component, i);
        if (hash.empty)
            continue;

        if (!scriptAttributes.Contains(hash))
        {
            // set the initial value to the default value.
            scriptAttributes[hash] = attribute;
        }
        else
        {
            // recall the previously stored value
            component.attributes[i] = scriptAttributes[hash];
        }
    }
    component.ApplyAttributes();
}

/// Update the attribute list of the node container.
void UpdateNodeAttributes()
{
    bool fullUpdate = false;
    UpdateAttributes(ToSerializableArray(editNodes), GetNodeContainer().GetChild("AttributeList"), fullUpdate);
}

/// Update the icons enabled color based on the internal state of the objects.
/// For node and component, based on "enabled" property.
/// For ui-element, based on "visible" property.
void UpdateAttributeInspectorIcons()
{
    if (!editNodes.empty)
    {
        Text@ nodeTitle = GetNodeContainer().GetChild("TitleText");
        if (editNode !is null)
            SetIconEnabledColor(nodeTitle, editNode.enabled);
        else if (editNodes.length > 0)
        {
            bool hasSameEnabledState = true;

            for (uint i = 1; i < editNodes.length; ++i)
            {
                if (editNodes[i].enabled != editNodes[0].enabled)
                {
                    hasSameEnabledState = false;
                    break;
                }
            }

            SetIconEnabledColor(nodeTitle, editNodes[0].enabled, !hasSameEnabledState);
        }
    }

    if (!editComponents.empty)
    {
        uint numEditableComponents = editComponents.length / numEditableComponentsPerNode;

        for (uint j = 0; j < numEditableComponentsPerNode; ++j)
        {
            Text@ componentTitle = GetComponentContainer(j).GetChild("TitleText");

            bool enabledEffective = editComponents[j * numEditableComponents].enabledEffective;
            bool hasSameEnabledState = true;
            for (uint i = 1; i < numEditableComponents; ++i)
            {
                if (editComponents[j * numEditableComponents + i].enabledEffective != enabledEffective)
                {
                    hasSameEnabledState = false;
                    break;
                }
            }

            SetIconEnabledColor(componentTitle, enabledEffective, !hasSameEnabledState);
        }
    }
    
    if (!editUIElements.empty)
    {
        Text@ elementTitle = GetUIElementContainer().GetChild("TitleText");
        if (editUIElement !is null)
            SetIconEnabledColor(elementTitle, editUIElement.visible);
        else if (editUIElements.length > 0)
        {
            bool hasSameVisibleState = true;
            bool visible = cast<UIElement>(editUIElements[0]).visible;

            for (uint i = 1; i < editUIElements.length; ++i)
            {
                if (cast<UIElement>(editUIElements[i]).visible != visible)
                {
                    hasSameVisibleState = false;
                    break;
                }
            }

            SetIconEnabledColor(elementTitle, visible, !hasSameVisibleState);
        }
    }
}

/// Return true if the edit attribute action should continue.
bool PreEditAttribute(Array<Serializable@>@ serializables, uint index)
{
    return true;
}

/// Call after the attribute values in the target serializables have been edited. 
void PostEditAttribute(Array<Serializable@>@ serializables, uint index, const Array<Variant>& oldValues)
{
    // Create undo actions for the edits
    EditActionGroup group;
    for (uint i = 0; i < serializables.length; ++i)
    {
        EditAttributeAction action;
        action.Define(serializables[i], index, oldValues[i]);
        group.actions.Push(action);
    }
    SaveEditActionGroup(group);

    // If a UI-element changing its 'Is Modal' attribute, clear the hierarchy list selection
    int itemType = GetType(serializables[0]);
    if (itemType == ITEM_UI_ELEMENT && serializables[0].attributeInfos[index].name == "Is Modal")
        hierarchyList.ClearSelection();

    for (uint i = 0; i < serializables.length; ++i)
    {
        PostEditAttribute(serializables[i], index);
        if (itemType == ITEM_UI_ELEMENT)
            SetUIElementModified(serializables[i]);
    }

    if (itemType != ITEM_UI_ELEMENT)
        SetSceneModified();
}

/// Call after the attribute values in the target serializables have been edited. 
void PostEditAttribute(Serializable@ serializable, uint index)
{
    // If a StaticModel/AnimatedModel/Skybox model was changed, apply a possibly different material list
    if (applyMaterialList && serializable.attributeInfos[index].name == "Model")
    {
        StaticModel@ staticModel = cast<StaticModel>(serializable);
        if (staticModel !is null)
            staticModel.ApplyMaterialList();
    }
    
    // If a CollisionShape changed the shape type to trimesh or convex, and a collision model is not set,
    // try to get it from a StaticModel in the same node
    if (serializable.typeName == "CollisionShape" && serializable.attributeInfos[index].name == "Shape Type")
    {
        int shapeType = serializable.GetAttribute("Shape Type").GetInt();
        if ((shapeType == 6 || shapeType == 7) && serializable.GetAttribute("CustomGeometry ComponentID").GetInt() == 0 &&
            serializable.GetAttribute("Model").GetResourceRef().name.Trimmed().length == 0)
        {
            Node@ ownerNode = cast<Component>(serializable).node;
            if (ownerNode !is null)
            {
                StaticModel@ staticModel = ownerNode.GetComponent("StaticModel");
                if (staticModel !is null)
                {
                    serializable.SetAttribute("Model", staticModel.GetAttribute("Model"));
                    serializable.ApplyAttributes();
                }
            }
        }
    }

}

/// Store the IDs of the actual serializable objects into user-defined variable of the 'attribute editor' (e.g. line-edit, drop-down-list, etc).
void SetAttributeEditorID(UIElement@ attrEdit, Array<Serializable@>@ serializables)
{
    if (serializables is null || serializables.length == 0)
        return;

    // All target serializables must be either nodes, ui-elements, or components
    Array<Variant> ids;
    switch (GetType(serializables[0]))
    {
    case ITEM_NODE:
        for (uint i = 0; i < serializables.length; ++i)
            ids.Push(cast<Node>(serializables[i]).id);
        attrEdit.vars[NODE_IDS_VAR] = ids;
        break;

    case ITEM_COMPONENT:
        for (uint i = 0; i < serializables.length; ++i)
            ids.Push(cast<Component>(serializables[i]).id);
        attrEdit.vars[COMPONENT_IDS_VAR] = ids;
        break;

    case ITEM_UI_ELEMENT:
        for (uint i = 0; i < serializables.length; ++i)
            ids.Push(GetUIElementID(cast<UIElement>(serializables[i])));
        attrEdit.vars[UI_ELEMENT_IDS_VAR] = ids;
        break;

    default:
        break;
    }
}

/// Return the actual serializable objects based on the IDs stored in the user-defined variable of the 'attribute editor'.
Array<Serializable@>@ GetAttributeEditorTargets(UIElement@ attrEdit)
{
    Array<Serializable@> ret;
    Variant variant = attrEdit.GetVar(NODE_IDS_VAR);
    if (!variant.empty)
    {
        Array<Variant>@ ids = variant.GetVariantVector();
        for (uint i = 0; i < ids.length; ++i)
        {
            Node@ node = editorScene.GetNode(ids[i].GetUInt());
            if (node !is null)
                ret.Push(node);
        }
    }
    else
    {
        variant = attrEdit.GetVar(COMPONENT_IDS_VAR);
        if (!variant.empty)
        {
            Array<Variant>@ ids = variant.GetVariantVector();
            for (uint i = 0; i < ids.length; ++i)
            {
                Component@ component = editorScene.GetComponent(ids[i].GetUInt());
                if (component !is null)
                    ret.Push(component);
            }
        }
        else
        {
            variant = attrEdit.GetVar(UI_ELEMENT_IDS_VAR);
            if (!variant.empty)
            {
                Array<Variant>@ ids = variant.GetVariantVector();
                for (uint i = 0; i < ids.length; ++i)
                {
                    UIElement@ element = editorUIElement.GetChild(UI_ELEMENT_ID_VAR, ids[i], true);
                    if (element !is null)
                        ret.Push(element);
                }
            }
        }
    }

    return ret;
}

void HandleTagsEdit(StringHash eventType, VariantMap& eventData)
{
    LineEdit@ lineEdit = eventData["Element"].GetPtr();
    Array<String> tags = lineEdit.text.Split(';');
    
    if (editUIElement !is null)
    {
        editUIElement.RemoveAllTags();
        for (uint i = 0; i < tags.length; i++)
            editUIElement.AddTag(tags[i].Trimmed());
    }
    else if (editNode !is null)
    {
        editNode.RemoveAllTags();
        for (uint i = 0; i < tags.length; i++)
            editNode.AddTag(tags[i].Trimmed());
    }
}

void HandleTagsSelect(StringHash eventType, VariantMap& eventData)
{
    UIElement@ tagSelect = eventData["Element"].GetPtr();
    Array<UIElement@> actions;
    String Indicator = "* ";
    // In first priority changes to UIElement
    if (editUIElement !is null)
    {
        // 1. Add established tags from current editable UIElement to menu
        Array<String> elementTags = editUIElement.tags;
        for (int i =0; i < elementTags.length; i++) 
        {
            bool isHasTag = editUIElement.HasTag(elementTags[i]);
            String taggedIndicator = (isHasTag ? Indicator : "");
            actions.Push(CreateContextMenuItem(taggedIndicator + elementTags[i], "HandleTagsMenuSelection", elementTags[i]));
        }

        // 2. Add default tags
        Array<String> stdTags = defaultTags.Split(';');
        for (int i=0; i < stdTags.length; i++) 
        {
            bool isHasTag = editUIElement.HasTag(stdTags[i]);
            // Add this tag into menu if only Node not tadded with it yet, otherwise it showed on step 1.
            if (!isHasTag)
            {
                String taggedIndicator = (isHasTag ? Indicator : "");
                actions.Push(CreateContextMenuItem(taggedIndicator + stdTags[i], "HandleTagsMenuSelection", stdTags[i]));
            }
        }
    }
    else if (editNode !is null)
    {
        // 1. Add established tags from Node to menu
        Array<String> nodeTags = editNode.tags;
        for (int i =0; i < nodeTags.length; i++) 
        {
            bool isHasTag = editNode.HasTag(nodeTags[i]);
            String taggedIndicator = (isHasTag ? Indicator : "");
            actions.Push(CreateContextMenuItem(taggedIndicator + nodeTags[i], "HandleTagsMenuSelection", nodeTags[i]));
        }

        Array<String> sceneTags = editorScene.tags;
        // 2. Add tags from Scene.tags (In this scenario Scene.tags used as storage for frequently used tags in current Scene only)
        for (int i =0; i < sceneTags.length; i++)
        {
            bool isHasTag = editNode.HasTag(sceneTags[i]);
<<<<<<< HEAD
            String taggedIndicator = (isHasTag ? Indicator : "");
            actions.Push(CreateContextMenuItem(taggedIndicator + sceneTags[i], "HandleTagsMenuSelection", sceneTags[i]));
=======
            // Add this tag into menu if only Node not tadded with it yet, otherwise it showed on step 1.
            if (!isHasTag)
            {
                String taggedIndicator = (isHasTag ? Indicator : "");
                actions.Push(CreateContextMenuItem(taggedIndicator + sceneTags[i], "HandleTagsMenuSelection", sceneTags[i]));
            }
>>>>>>> 7c2be809
        }

        // 3. Add default tags
        Array<String> stdTags = defaultTags.Split(';');
        for (int i=0; i<stdTags.length; i++)
        {
            bool isHasTag = editNode.HasTag(stdTags[i]);
            // Add this tag into menu if only Node not tadded with it yet, otherwise it showed on step 1.
            if (!isHasTag)
            {
                String taggedIndicator = (isHasTag ? Indicator : "");
                actions.Push(CreateContextMenuItem(taggedIndicator + stdTags[i], "HandleTagsMenuSelection", stdTags[i]));
            }
        }
<<<<<<< HEAD
    }
    
    // if any action has been added, add also Reset and Cancel and show menu
    if (actions.length > 0)
    {
        actions.Push(CreateContextMenuItem("Reset", "HandleTagsMenuSelection", "Reset"));
        actions.Push(CreateContextMenuItem("Cancel", "HandleTagsMenuSelectionDivisor"));
        ActivateContextMenu(actions);
    }
    
=======
    }
    
    // if any action has been added, add also Reset and Cancel and show menu
    if (actions.length > 0)
    {
        actions.Push(CreateContextMenuItem("Reset", "HandleTagsMenuSelection", "Reset"));
        actions.Push(CreateContextMenuItem("Cancel", "HandleTagsMenuSelectionDivisor"));
        ActivateContextMenu(actions);
    }
    
>>>>>>> 7c2be809
}
void HandleTagsMenuSelectionDivisor()
{
    //do nothing
}
void HandleTagsMenuSelection() 
{
    Menu@ menu = GetEventSender();
    if (menu is null)
        return;

    String menuSelectedTag = menu.name;

    // In first priority changes to UIElement
    if (editUIElement !is null)
    {
        if (menuSelectedTag == "Reset")
        {
            editUIElement.RemoveAllTags();
            UpdateAttributeInspector();
            return;
        }
        
        if (!editUIElement.HasTag(menuSelectedTag))
        {
            editUIElement.AddTag(menuSelectedTag.Trimmed());
        }
        else
        {
            editUIElement.RemoveTag(menuSelectedTag.Trimmed());
        }
    }
    else if (editNode !is null)
    {
        if (menuSelectedTag == "Reset")
        {
            editNode.RemoveAllTags();
            UpdateAttributeInspector();
            return;
        }

        if (!editNode.HasTag(menuSelectedTag))
        {
            editNode.AddTag(menuSelectedTag.Trimmed());
        }
        else
        {
            editNode.RemoveTag(menuSelectedTag.Trimmed());
        }
    }

    UpdateAttributeInspector();
}

/// Handle reset to default event, sent when reset icon in the icon-panel is clicked.
void HandleResetToDefault(StringHash eventType, VariantMap& eventData)
{
    ui.cursor.shape = CS_BUSY;

    UIElement@ button = eventData["Element"].GetPtr();
    Array<Serializable@>@ serializables = GetAttributeEditorTargets(button);
    if (serializables.empty)
        return;

    // Group for storing undo actions
    EditActionGroup group;

    // Reset target serializables to their default values
    for (uint i = 0; i < serializables.length; ++i)
    {
        Serializable@ target = serializables[i];

        ResetAttributesAction action;
        action.Define(target);
        group.actions.Push(action);

        target.ResetToDefault();
        if (action.targetType == ITEM_UI_ELEMENT)
        {
            action.SetInternalVars(target);
            SetUIElementModified(target);
        }
        target.ApplyAttributes();
        for (uint j = 0; j < target.numAttributes; ++j)
            PostEditAttribute(target, j);
    }

    SaveEditActionGroup(group);
    if (GetType(serializables[0]) != ITEM_UI_ELEMENT)
        SetSceneModified();
    attributesFullDirty = true;
}

/// Handle create new user-defined variable event for node target. 
void CreateNodeVariable(StringHash eventType, VariantMap& eventData)
{
    if (editNodes.empty)
        return;

    String newName = ExtractVariableName(eventData);
    if (newName.empty)
        return;

    // Create scene variable
    editorScene.RegisterVar(newName);
    globalVarNames[newName] = newName;

    Variant newValue = ExtractVariantType(eventData);

    // If we overwrite an existing variable, must recreate the attribute-editor(s) for the correct type
    bool overwrite = false;
    for (uint i = 0; i < editNodes.length; ++i)
    {
        overwrite = overwrite || editNodes[i].vars.Contains(newName);
        editNodes[i].vars[newName] = newValue;
    }
    if (overwrite)
        attributesFullDirty = true;
    else
        attributesDirty = true;
}

/// Handle delete existing user-defined variable event for node target.
void DeleteNodeVariable(StringHash eventType, VariantMap& eventData)
{
    if (editNodes.empty)
        return;

    String delName = ExtractVariableName(eventData);
    if (delName.empty)
        return;

    bool erased = false;
    for (uint i = 0; i < editNodes.length; ++i)
    {
        // \todo Should first check whether var in question is editable
        erased = editNodes[i].vars.Erase(delName) || erased;
    }
    if (erased)
    {
        attributesDirty = true;
        // If the attribute is not defined in any other node, unregister from the scene
        // to prevent it from being unnecessarily saved; the global var list will still hold it
        // to keep the hash-name mapping known in case it's in use in other scenes
        Array<Node@>@ allChildren = editorScene.GetChildren(true);
        StringHash delNameHash(delName);
        bool inUse = false;

        for (uint i = 0; i < allChildren.length; ++i)
        {
            if (allChildren[i].vars.Contains(delNameHash))
            {
                inUse = true;
                break;
            }
        }
        
        if (!inUse)
            editorScene.UnregisterVar(delName);
    }
}

/// Handle create new user-defined variable event for ui-element target.
void CreateUIElementVariable(StringHash eventType, VariantMap& eventData)
{
    if (editUIElements.empty)
        return;

    String newName = ExtractVariableName(eventData);
    if (newName.empty)
        return;

    // Create UIElement variable
    globalVarNames[newName] = newName;

    Variant newValue = ExtractVariantType(eventData);

    // If we overwrite an existing variable, must recreate the attribute-editor(s) for the correct type
    bool overwrite = false;
    for (uint i = 0; i < editUIElements.length; ++i)
    {
        UIElement@ element = cast<UIElement>(editUIElements[i]);
        overwrite = overwrite || element.vars.Contains(newName);
        element.vars[newName] = newValue;
    }
    if (overwrite)
        attributesFullDirty = true;
    else
        attributesDirty = true;
}

/// Handle delete existing user-defined variable event for ui-element target.
void DeleteUIElementVariable(StringHash eventType, VariantMap& eventData)
{
    if (editUIElements.empty)
        return;

    String delName = ExtractVariableName(eventData);
    if (delName.empty)
        return;

    // Note: intentionally do not unregister the variable name here as the same variable name may still be used by other attribute list

    bool erased = false;
    for (uint i = 0; i < editUIElements.length; ++i)
    {
        // \todo Should first check whether var in question is editable
        erased = cast<UIElement>(editUIElements[i]).vars.Erase(delName) || erased;
    }
    if (erased)
        attributesDirty = true;
}

String ExtractVariableName(VariantMap& eventData)
{
    UIElement@ element = eventData["Element"].GetPtr();
    LineEdit@ nameEdit = element.parent.GetChild("VarNameEdit");
    return nameEdit.text.Trimmed();
}

Variant ExtractVariantType(VariantMap& eventData)
{
    DropDownList@ dropDown = eventData["Element"].GetPtr();
    switch (dropDown.selection)
    {
    case 0:
        return int(0);
    case 1:
        return false;
    case 2:
        return float(0.0);
    case 3:
        return Variant(String());
    case 4:
        return Variant(Vector3());
    case 5:
        return Variant(Color());
    }

    return Variant();   // This should not happen
}

/// Get back the human-readable variable name from the StringHash.
String GetVarName(StringHash hash)
{
    // First try to get it from scene
    String name = editorScene.GetVarName(hash);
    // Then from the global variable reverse mappings
    if (name.empty && globalVarNames.Contains(hash))
        name = globalVarNames[hash].ToString();
    return name;
}

bool inSetStyleListSelection = false;

/// Select/highlight the matching style in the style drop-down-list based on specified style. 
void SetStyleListSelection(DropDownList@ styleList, const String&in style)
{
    // Prevent infinite loop upon initial style selection
    inSetStyleListSelection = true;

    uint selection = M_MAX_UNSIGNED;
    String styleName = style.empty ? "auto" : style;
    Array<UIElement@> items = styleList.GetItems();
    for (uint i = 0; i < items.length; ++i)
    {
        Text@ element = cast<Text>(items[i]);
        if (element is null)
            continue;   // It may be a divider
        if (element.text == styleName)
        {
            selection = i;
            break;
        }
    }
    styleList.selection = selection;

    inSetStyleListSelection = false;
}

/// Handle the style change of the target ui-elements event when a new style is picked from the style drop-down-list.
void HandleStyleItemSelected(StringHash eventType, VariantMap& eventData)
{
    if (inSetStyleListSelection || editUIElements.empty)
        return;

    ui.cursor.shape = CS_BUSY;

    DropDownList@ styleList = eventData["Element"].GetPtr();
    Text@ text = cast<Text>(styleList.selectedItem);
    if (text is null)
        return;
    String newStyle = text.text;
    if (newStyle == "auto")
        newStyle.Clear();

    // Group for storing undo actions
    EditActionGroup group;

    // Apply new style to selected UI-elements
    for (uint i = 0; i < editUIElements.length; ++i)
    {
        UIElement@ element = editUIElements[i];

        ApplyUIElementStyleAction action;
        action.Define(element, newStyle);
        group.actions.Push(action);

        // Use the Redo() to actually do the action
        action.Redo();
    }

    SaveEditActionGroup(group);
}
<|MERGE_RESOLUTION|>--- conflicted
+++ resolved
@@ -1,1109 +1,1091 @@
-// Urho3D editor attribute inspector window handling
-#include "Scripts/Editor/AttributeEditor.as"
-
-Window@ attributeInspectorWindow;
-UIElement@ parentContainer;
-UIElement@ inspectorLockButton;
-
-bool applyMaterialList = true;
-bool attributesDirty = false;
-bool attributesFullDirty = false;
-
-const String STRIKED_OUT = "——";   // Two unicode EM DASH (U+2014)
-const StringHash NODE_IDS_VAR("NodeIDs");
-const StringHash COMPONENT_IDS_VAR("ComponentIDs");
-const StringHash UI_ELEMENT_IDS_VAR("UIElementIDs");
-const int LABEL_WIDTH = 30;
-
-// Constants for accessing xmlResources
-Array<XMLFile@> xmlResources;
-const uint ATTRIBUTE_RES = 0;
-const uint VARIABLE_RES = 1;
-const uint STYLE_RES = 2;
-const uint TAGS_RES = 3;
-
-uint nodeContainerIndex = M_MAX_UNSIGNED;
-uint componentContainerStartIndex = 0;
-uint elementContainerIndex = M_MAX_UNSIGNED;
-
-// Script Attribute session storage
-VariantMap scriptAttributes;
-const uint SCRIPTINSTANCE_ATTRIBUTE_IGNORE = 5;
-const uint LUASCRIPTINSTANCE_ATTRIBUTE_IGNORE = 4;
-
-// Node or UIElement hash-to-varname reverse mapping
-VariantMap globalVarNames;
-bool inspectorLocked = false;
-
-void InitXMLResources()
-{
-    String[] resources = { "UI/EditorInspector_Attribute.xml", "UI/EditorInspector_Variable.xml",
-                           "UI/EditorInspector_Style.xml", "UI/EditorInspector_Tags.xml" };
-    for (uint i = 0; i < resources.length; ++i)
-        xmlResources.Push(cache.GetResource("XMLFile", resources[i]));
-}
-
-/// Delete all child containers in the inspector list.
-void DeleteAllContainers()
-{
-    parentContainer.RemoveAllChildren();
-    nodeContainerIndex = M_MAX_UNSIGNED;
-    componentContainerStartIndex = 0;
-    elementContainerIndex = M_MAX_UNSIGNED;
-}
-
-/// Get container at the specified index in the inspector list, the container must be created before.
-UIElement@ GetContainer(uint index)
-{
-    return parentContainer.children[index];
-}
-
-/// Get node container in the inspector list, create the container if it is not yet available.
-UIElement@ GetNodeContainer()
-{
-    if (nodeContainerIndex != M_MAX_UNSIGNED)
-        return GetContainer(nodeContainerIndex);
-
-    nodeContainerIndex = parentContainer.numChildren;
-    parentContainer.LoadChildXML(xmlResources[ATTRIBUTE_RES], uiStyle);
-    UIElement@ container = GetContainer(nodeContainerIndex);
-    container.LoadChildXML(xmlResources[VARIABLE_RES], uiStyle);
-    SubscribeToEvent(container.GetChild("ResetToDefault", true), "Released", "HandleResetToDefault");
-    SubscribeToEvent(container.GetChild("NewVarDropDown", true), "ItemSelected", "CreateNodeVariable");
-    SubscribeToEvent(container.GetChild("DeleteVarButton", true), "Released", "DeleteNodeVariable");
-    ++componentContainerStartIndex;
-
-    parentContainer.LoadChildXML(xmlResources[TAGS_RES], uiStyle);
-    parentContainer.GetChild("TagsLabel", true).SetFixedWidth(LABEL_WIDTH);
-    LineEdit@ tagEdit = parentContainer.GetChild("TagsEdit", true);
-    SubscribeToEvent(tagEdit, "TextChanged", "HandleTagsEdit");
-    UIElement@ tagSelect = parentContainer.GetChild("TagsSelect", true);
-    SubscribeToEvent(tagSelect, "Released", "HandleTagsSelect");
-    ++componentContainerStartIndex;
-
-    return container;
-}
-
-/// Get component container at the specified index, create the container if it is not yet available at the specified index.
-UIElement@ GetComponentContainer(uint index)
-{
-    if (componentContainerStartIndex + index < parentContainer.numChildren)
-        return GetContainer(componentContainerStartIndex + index);
-
-    UIElement@ container;
-    for (uint i = parentContainer.numChildren; i <= componentContainerStartIndex + index; ++i)
-    {
-        parentContainer.LoadChildXML(xmlResources[ATTRIBUTE_RES], uiStyle);
-        container = GetContainer(i);
-        SubscribeToEvent(container.GetChild("ResetToDefault", true), "Released", "HandleResetToDefault");
-    }
-    return container;
-}
-
-/// Get UI-element container, create the container if it is not yet available.
-UIElement@ GetUIElementContainer()
-{
-    if (elementContainerIndex != M_MAX_UNSIGNED)
-        return GetContainer(elementContainerIndex);
-
-    elementContainerIndex = parentContainer.numChildren;
-    parentContainer.LoadChildXML(xmlResources[ATTRIBUTE_RES], uiStyle);
-    parentContainer.LoadChildXML(xmlResources[TAGS_RES], uiStyle);
-    parentContainer.GetChild("TagsLabel", true).SetFixedWidth(LABEL_WIDTH);
-    UIElement@ container = GetContainer(elementContainerIndex);
-    container.LoadChildXML(xmlResources[VARIABLE_RES], uiStyle);
-    container.LoadChildXML(xmlResources[STYLE_RES], uiStyle);
-    DropDownList@ styleList = container.GetChild("StyleDropDown", true);
-    styleList.placeholderText = STRIKED_OUT;
-    styleList.parent.GetChild("StyleDropDownLabel").SetFixedWidth(LABEL_WIDTH);
-    PopulateStyleList(styleList);
-    SubscribeToEvent(container.GetChild("ResetToDefault", true), "Released", "HandleResetToDefault");
-    SubscribeToEvent(container.GetChild("NewVarDropDown", true), "ItemSelected", "CreateUIElementVariable");
-    SubscribeToEvent(container.GetChild("DeleteVarButton", true), "Released", "DeleteUIElementVariable");
-    SubscribeToEvent(styleList, "ItemSelected", "HandleStyleItemSelected");
-    LineEdit@ tagEdit = parentContainer.GetChild("TagsEdit", true);
-    SubscribeToEvent(tagEdit, "TextChanged", "HandleTagsEdit");
-    UIElement@ tagSelect = parentContainer.GetChild("TagsSelect", true);
-    SubscribeToEvent(tagSelect, "Released", "HandleTagsSelect");
-    return container;
-}
-
-void CreateAttributeInspectorWindow()
-{
-    if (attributeInspectorWindow !is null)
-        return;
-
-    InitResourcePicker();
-    InitVectorStructs();
-    InitXMLResources();
-
-    attributeInspectorWindow = LoadEditorUI("UI/EditorInspectorWindow.xml");
-    parentContainer = attributeInspectorWindow.GetChild("ParentContainer");
-    ui.root.AddChild(attributeInspectorWindow);
-    int height = Min(ui.root.height - 60, 500);
-    attributeInspectorWindow.SetSize(344, height);
-    attributeInspectorWindow.SetPosition(ui.root.width - 10 - attributeInspectorWindow.width, 100);
-    attributeInspectorWindow.opacity = uiMaxOpacity;
-    attributeInspectorWindow.BringToFront();
-    inspectorLockButton = attributeInspectorWindow.GetChild("LockButton", true);
-
-    UpdateAttributeInspector();
-
-    SubscribeToEvent(inspectorLockButton, "Pressed", "ToggleInspectorLock");
-    SubscribeToEvent(attributeInspectorWindow.GetChild("CloseButton", true), "Pressed", "HideAttributeInspectorWindow");
-    SubscribeToEvent(attributeInspectorWindow, "LayoutUpdated", "HandleWindowLayoutUpdated");
-}
-
-void DisableInspectorLock()
-{
-    inspectorLocked = false;
-    if (inspectorLockButton !is null)
-        inspectorLockButton.style = "Button";
-    UpdateAttributeInspector(true);
-}
-
-void EnableInspectorLock()
-{
-    inspectorLocked = true;
-    if (inspectorLockButton !is null)
-        inspectorLockButton.style = "ToggledButton";
-}
-
-void ToggleInspectorLock()
-{
-    if (inspectorLocked)
-        DisableInspectorLock();
-    else
-        EnableInspectorLock();
-}
-
-bool ToggleAttributeInspectorWindow()
-{
-    if (attributeInspectorWindow.visible == false)
-        ShowAttributeInspectorWindow();
-    else
-        HideAttributeInspectorWindow();
-    return true;
-}
-
-void ShowAttributeInspectorWindow()
-{
-    attributeInspectorWindow.visible = true;
-    attributeInspectorWindow.BringToFront();
-}
-
-void HideAttributeInspectorWindow()
-{
-    attributeInspectorWindow.visible = false;
-}
-
-
-/// Handle main window layout updated event by positioning elements that needs manually-positioning (elements that are children of UI-element container with "Free" layout-mode).
-void HandleWindowLayoutUpdated()
-{
-    // When window resize and so the list's width is changed, adjust the 'Is enabled' container width and icon panel width so that their children stay at the right most position
-    for (uint i = 0; i < parentContainer.numChildren; ++i)
-    {
-        UIElement@ container = GetContainer(i);
-        ListView@ list = container.GetChild("AttributeList");
-        if (list is null)
-            continue;
-
-        int width = list.width;
-
-        // Adjust the icon panel's width
-        UIElement@ panel = container.GetChild("IconsPanel", true);
-        if (panel !is null)
-            panel.width = width;
-
-        // At the moment, only 'Is Enabled' container (place-holder + check box) is being created as child of the list view instead of as list item
-        for (uint j = 0; j < list.numChildren; ++j)
-        {
-            UIElement@ element = list.children[j];
-            if (!element.internal)
-            {
-                element.SetFixedWidth(width);
-                UIElement@ title = container.GetChild("TitleText");
-                element.position = IntVector2(0, (title.screenPosition - list.screenPosition).y);
-
-                // Adjust icon panel's width one more time to cater for the space occupied by 'Is Enabled' check box
-                if (panel !is null)
-                    panel.width = width - element.children[1].width - panel.layoutSpacing;
-
-                break;
-            }
-        }
-    }
-}
-
-Array<Serializable@> ToSerializableArray(Array<Node@> nodes)
-{
-    Array<Serializable@> serializables;
-    for (uint i = 0; i < nodes.length; ++i)
-        serializables.Push(nodes[i]);
-    return serializables;
-}
-
-/// Update the whole attribute inspector window, when fullUpdate flag is set to true then first delete all the containers and repopulate them again from scratch.
-/// The fullUpdate flag is usually set to true when the structure of the attributes are different than the existing attributes in the list.
-void UpdateAttributeInspector(bool fullUpdate = true)
-{
-    if (inspectorLocked)
-        return;
-
-    attributesDirty = false;
-    if (fullUpdate)
-        attributesFullDirty = false;
-
-    // If full update delete all containers and add them back as necessary
-    if (fullUpdate)
-        DeleteAllContainers();
-
-    // Update all ScriptInstances/LuaScriptInstances
-    UpdateScriptInstances();
-
-    if (!editNodes.empty)
-    {
-        UIElement@ container = GetNodeContainer();
-
-        Text@ nodeTitle = container.GetChild("TitleText");
-        String nodeType;
-
-        if (editNode !is null)
-        {
-            String idStr;
-            if (editNode.id >= FIRST_LOCAL_ID)
-                idStr = " (Local ID " + String(editNode.id) + ")";
-            else
-                idStr = " (ID " + String(editNode.id) + ")";
-            nodeType = editNode.typeName;
-            nodeTitle.text = nodeType + idStr;
-            LineEdit@ tagEdit = parentContainer.GetChild("TagsEdit", true);
-            tagEdit.text = Join(editNode.tags, ";");
-        }
-        else
-        {
-            nodeType = editNodes[0].typeName;
-            nodeTitle.text = nodeType + " (ID " + STRIKED_OUT + " : " + editNodes.length + "x)";
-        }
-        IconizeUIElement(nodeTitle, nodeType);
-
-        ListView@ list = container.GetChild("AttributeList");
-        Array<Serializable@> nodes = ToSerializableArray(editNodes);
-        UpdateAttributes(nodes, list, fullUpdate);
-
-        if (fullUpdate)
-        {
-            //\todo Avoid hardcoding
-            // Resize the node editor according to the number of variables, up to a certain maximum
-            uint maxAttrs = Clamp(list.contentElement.numChildren, MIN_NODE_ATTRIBUTES, MAX_NODE_ATTRIBUTES);
-            list.SetFixedHeight(maxAttrs * ATTR_HEIGHT + 2);
-            container.SetFixedHeight(maxAttrs * ATTR_HEIGHT + 58);
-        }
-
-        // Set icon's target in the icon panel
-        SetAttributeEditorID(container.GetChild("ResetToDefault", true), nodes);
-    }
-
-    if (!editComponents.empty)
-    {
-        uint numEditableComponents = editComponents.length / numEditableComponentsPerNode;
-        String multiplierText;
-        if (numEditableComponents > 1)
-            multiplierText = " (" + numEditableComponents + "x)";
-
-        for (uint j = 0; j < numEditableComponentsPerNode; ++j)
-        {
-            UIElement@ container = GetComponentContainer(j);
-            Text@ componentTitle = container.GetChild("TitleText");
-            componentTitle.text = GetComponentTitle(editComponents[j * numEditableComponents]) + multiplierText;
-            IconizeUIElement(componentTitle, editComponents[j * numEditableComponents].typeName);
-            SetIconEnabledColor(componentTitle, editComponents[j * numEditableComponents].enabledEffective);
-
-            Array<Serializable@> components;
-            for (uint i = 0; i < numEditableComponents; ++i)
-            {
-                Component@ component = editComponents[j * numEditableComponents + i];
-                components.Push(component);
-            }
-
-            UpdateAttributes(components, container.GetChild("AttributeList"), fullUpdate);
-            SetAttributeEditorID(container.GetChild("ResetToDefault", true), components);
-        }
-    }
-
-    if (!editUIElements.empty)
-    {
-        UIElement@ container = GetUIElementContainer();
-
-        Text@ titleText = container.GetChild("TitleText");
-        DropDownList@ styleList = container.GetChild("StyleDropDown", true);
-        String elementType;
-
-        if (editUIElement !is null)
-        {
-            elementType = editUIElement.typeName;
-            titleText.text = elementType + " [ID " + GetUIElementID(editUIElement).ToString() + "]";
-            SetStyleListSelection(styleList, editUIElement.style);
-            LineEdit@ tagEdit = parentContainer.GetChild("TagsEdit", true);
-            tagEdit.text = Join(editUIElement.tags, ";");
-        }
-        else
-        {
-            elementType = editUIElements[0].typeName;
-            String appliedStyle = cast<UIElement>(editUIElements[0]).style;
-
-            bool sameType = true;
-            bool sameStyle = true;
-            for (uint i = 1; i < editUIElements.length; ++i)
-            {
-                if (editUIElements[i].typeName != elementType)
-                {
-                    sameType = false;
-                    sameStyle = false;
-                    break;
-                }
-
-                if (sameStyle && cast<UIElement>(editUIElements[i]).style != appliedStyle)
-                    sameStyle = false;
-            }
-            titleText.text = (sameType ? elementType : "Mixed type") + " [ID " + STRIKED_OUT + " : " + editUIElements.length + "x]";
-            SetStyleListSelection(SetEditable(styleList, sameStyle), sameStyle ? appliedStyle : STRIKED_OUT);
-            if (!sameType)
-                elementType.Clear();   // No icon
-        }
-        IconizeUIElement(titleText, elementType);
-
-        UpdateAttributes(editUIElements, container.GetChild("AttributeList"), fullUpdate);
-        SetAttributeEditorID(container.GetChild("ResetToDefault", true), editUIElements);
-    }
-
-    if (parentContainer.numChildren > 0)
-        UpdateAttributeInspectorIcons();
-    else
-    {
-        // No editables, insert a dummy component container to show the information
-        Text@ titleText = GetComponentContainer(0).GetChild("TitleText");
-        titleText.text = "Select editable objects";
-        titleText.autoLocalizable = true;
-        UIElement@ panel = titleText.GetChild("IconsPanel");
-        panel.visible = false;
-    }
-
-    // Adjust size and position of manual-layout UI-elements, e.g. icons panel
-    if (fullUpdate)
-        HandleWindowLayoutUpdated();
-}
-
-void UpdateScriptInstances()
-{
-    Array<Component@>@ components = scene.GetComponents("ScriptInstance", true);
-    for (uint i = 0; i < components.length; i++)
-        UpdateScriptAttributes(components[i]);
-
-    components = scene.GetComponents("LuaScriptInstance", true);
-    for (uint i = 0; i < components.length; i++)
-        UpdateScriptAttributes(components[i]);
-}
-
-String GetComponentAttributeHash(Component@ component, uint index)
-{
-    // We won't consider the main attributes, as they won't reset when an error occurs.
-    if (component.typeName == "ScriptInstance")
-    {
-        if (index <= SCRIPTINSTANCE_ATTRIBUTE_IGNORE)
-            return "";
-    }
-    else
-    {
-        if (index <= LUASCRIPTINSTANCE_ATTRIBUTE_IGNORE)
-            return "";
-    }
-    AttributeInfo attributeInfo = component.attributeInfos[index];
-    Variant attribute = component.attributes[index];
-    return String(component.id) + "-" + attributeInfo.name + "-" + attribute.typeName;
-}
-
-void UpdateScriptAttributes(Component@ component)
-{
-    for (uint i = Min(SCRIPTINSTANCE_ATTRIBUTE_IGNORE, LUASCRIPTINSTANCE_ATTRIBUTE_IGNORE) + 1; i < component.numAttributes; i++)
-    {
-        Variant attribute = component.attributes[i];
-        // Component/node ID's are always unique within a scene, based on a simple increment.
-        // This makes for a simple method of mapping a components attributes unique and consistent.
-        // We will also use the type name in the hash to be able to recall and differentiate type changes.
-        String hash = GetComponentAttributeHash(component, i);
-        if (hash.empty)
-            continue;
-
-        if (!scriptAttributes.Contains(hash))
-        {
-            // set the initial value to the default value.
-            scriptAttributes[hash] = attribute;
-        }
-        else
-        {
-            // recall the previously stored value
-            component.attributes[i] = scriptAttributes[hash];
-        }
-    }
-    component.ApplyAttributes();
-}
-
-/// Update the attribute list of the node container.
-void UpdateNodeAttributes()
-{
-    bool fullUpdate = false;
-    UpdateAttributes(ToSerializableArray(editNodes), GetNodeContainer().GetChild("AttributeList"), fullUpdate);
-}
-
-/// Update the icons enabled color based on the internal state of the objects.
-/// For node and component, based on "enabled" property.
-/// For ui-element, based on "visible" property.
-void UpdateAttributeInspectorIcons()
-{
-    if (!editNodes.empty)
-    {
-        Text@ nodeTitle = GetNodeContainer().GetChild("TitleText");
-        if (editNode !is null)
-            SetIconEnabledColor(nodeTitle, editNode.enabled);
-        else if (editNodes.length > 0)
-        {
-            bool hasSameEnabledState = true;
-
-            for (uint i = 1; i < editNodes.length; ++i)
-            {
-                if (editNodes[i].enabled != editNodes[0].enabled)
-                {
-                    hasSameEnabledState = false;
-                    break;
-                }
-            }
-
-            SetIconEnabledColor(nodeTitle, editNodes[0].enabled, !hasSameEnabledState);
-        }
-    }
-
-    if (!editComponents.empty)
-    {
-        uint numEditableComponents = editComponents.length / numEditableComponentsPerNode;
-
-        for (uint j = 0; j < numEditableComponentsPerNode; ++j)
-        {
-            Text@ componentTitle = GetComponentContainer(j).GetChild("TitleText");
-
-            bool enabledEffective = editComponents[j * numEditableComponents].enabledEffective;
-            bool hasSameEnabledState = true;
-            for (uint i = 1; i < numEditableComponents; ++i)
-            {
-                if (editComponents[j * numEditableComponents + i].enabledEffective != enabledEffective)
-                {
-                    hasSameEnabledState = false;
-                    break;
-                }
-            }
-
-            SetIconEnabledColor(componentTitle, enabledEffective, !hasSameEnabledState);
-        }
-    }
-    
-    if (!editUIElements.empty)
-    {
-        Text@ elementTitle = GetUIElementContainer().GetChild("TitleText");
-        if (editUIElement !is null)
-            SetIconEnabledColor(elementTitle, editUIElement.visible);
-        else if (editUIElements.length > 0)
-        {
-            bool hasSameVisibleState = true;
-            bool visible = cast<UIElement>(editUIElements[0]).visible;
-
-            for (uint i = 1; i < editUIElements.length; ++i)
-            {
-                if (cast<UIElement>(editUIElements[i]).visible != visible)
-                {
-                    hasSameVisibleState = false;
-                    break;
-                }
-            }
-
-            SetIconEnabledColor(elementTitle, visible, !hasSameVisibleState);
-        }
-    }
-}
-
-/// Return true if the edit attribute action should continue.
-bool PreEditAttribute(Array<Serializable@>@ serializables, uint index)
-{
-    return true;
-}
-
-/// Call after the attribute values in the target serializables have been edited. 
-void PostEditAttribute(Array<Serializable@>@ serializables, uint index, const Array<Variant>& oldValues)
-{
-    // Create undo actions for the edits
-    EditActionGroup group;
-    for (uint i = 0; i < serializables.length; ++i)
-    {
-        EditAttributeAction action;
-        action.Define(serializables[i], index, oldValues[i]);
-        group.actions.Push(action);
-    }
-    SaveEditActionGroup(group);
-
-    // If a UI-element changing its 'Is Modal' attribute, clear the hierarchy list selection
-    int itemType = GetType(serializables[0]);
-    if (itemType == ITEM_UI_ELEMENT && serializables[0].attributeInfos[index].name == "Is Modal")
-        hierarchyList.ClearSelection();
-
-    for (uint i = 0; i < serializables.length; ++i)
-    {
-        PostEditAttribute(serializables[i], index);
-        if (itemType == ITEM_UI_ELEMENT)
-            SetUIElementModified(serializables[i]);
-    }
-
-    if (itemType != ITEM_UI_ELEMENT)
-        SetSceneModified();
-}
-
-/// Call after the attribute values in the target serializables have been edited. 
-void PostEditAttribute(Serializable@ serializable, uint index)
-{
-    // If a StaticModel/AnimatedModel/Skybox model was changed, apply a possibly different material list
-    if (applyMaterialList && serializable.attributeInfos[index].name == "Model")
-    {
-        StaticModel@ staticModel = cast<StaticModel>(serializable);
-        if (staticModel !is null)
-            staticModel.ApplyMaterialList();
-    }
-    
-    // If a CollisionShape changed the shape type to trimesh or convex, and a collision model is not set,
-    // try to get it from a StaticModel in the same node
-    if (serializable.typeName == "CollisionShape" && serializable.attributeInfos[index].name == "Shape Type")
-    {
-        int shapeType = serializable.GetAttribute("Shape Type").GetInt();
-        if ((shapeType == 6 || shapeType == 7) && serializable.GetAttribute("CustomGeometry ComponentID").GetInt() == 0 &&
-            serializable.GetAttribute("Model").GetResourceRef().name.Trimmed().length == 0)
-        {
-            Node@ ownerNode = cast<Component>(serializable).node;
-            if (ownerNode !is null)
-            {
-                StaticModel@ staticModel = ownerNode.GetComponent("StaticModel");
-                if (staticModel !is null)
-                {
-                    serializable.SetAttribute("Model", staticModel.GetAttribute("Model"));
-                    serializable.ApplyAttributes();
-                }
-            }
-        }
-    }
-
-}
-
-/// Store the IDs of the actual serializable objects into user-defined variable of the 'attribute editor' (e.g. line-edit, drop-down-list, etc).
-void SetAttributeEditorID(UIElement@ attrEdit, Array<Serializable@>@ serializables)
-{
-    if (serializables is null || serializables.length == 0)
-        return;
-
-    // All target serializables must be either nodes, ui-elements, or components
-    Array<Variant> ids;
-    switch (GetType(serializables[0]))
-    {
-    case ITEM_NODE:
-        for (uint i = 0; i < serializables.length; ++i)
-            ids.Push(cast<Node>(serializables[i]).id);
-        attrEdit.vars[NODE_IDS_VAR] = ids;
-        break;
-
-    case ITEM_COMPONENT:
-        for (uint i = 0; i < serializables.length; ++i)
-            ids.Push(cast<Component>(serializables[i]).id);
-        attrEdit.vars[COMPONENT_IDS_VAR] = ids;
-        break;
-
-    case ITEM_UI_ELEMENT:
-        for (uint i = 0; i < serializables.length; ++i)
-            ids.Push(GetUIElementID(cast<UIElement>(serializables[i])));
-        attrEdit.vars[UI_ELEMENT_IDS_VAR] = ids;
-        break;
-
-    default:
-        break;
-    }
-}
-
-/// Return the actual serializable objects based on the IDs stored in the user-defined variable of the 'attribute editor'.
-Array<Serializable@>@ GetAttributeEditorTargets(UIElement@ attrEdit)
-{
-    Array<Serializable@> ret;
-    Variant variant = attrEdit.GetVar(NODE_IDS_VAR);
-    if (!variant.empty)
-    {
-        Array<Variant>@ ids = variant.GetVariantVector();
-        for (uint i = 0; i < ids.length; ++i)
-        {
-            Node@ node = editorScene.GetNode(ids[i].GetUInt());
-            if (node !is null)
-                ret.Push(node);
-        }
-    }
-    else
-    {
-        variant = attrEdit.GetVar(COMPONENT_IDS_VAR);
-        if (!variant.empty)
-        {
-            Array<Variant>@ ids = variant.GetVariantVector();
-            for (uint i = 0; i < ids.length; ++i)
-            {
-                Component@ component = editorScene.GetComponent(ids[i].GetUInt());
-                if (component !is null)
-                    ret.Push(component);
-            }
-        }
-        else
-        {
-            variant = attrEdit.GetVar(UI_ELEMENT_IDS_VAR);
-            if (!variant.empty)
-            {
-                Array<Variant>@ ids = variant.GetVariantVector();
-                for (uint i = 0; i < ids.length; ++i)
-                {
-                    UIElement@ element = editorUIElement.GetChild(UI_ELEMENT_ID_VAR, ids[i], true);
-                    if (element !is null)
-                        ret.Push(element);
-                }
-            }
-        }
-    }
-
-    return ret;
-}
-
-void HandleTagsEdit(StringHash eventType, VariantMap& eventData)
-{
-    LineEdit@ lineEdit = eventData["Element"].GetPtr();
-    Array<String> tags = lineEdit.text.Split(';');
-    
-    if (editUIElement !is null)
-    {
-        editUIElement.RemoveAllTags();
-        for (uint i = 0; i < tags.length; i++)
-            editUIElement.AddTag(tags[i].Trimmed());
-    }
-    else if (editNode !is null)
-    {
-        editNode.RemoveAllTags();
-        for (uint i = 0; i < tags.length; i++)
-            editNode.AddTag(tags[i].Trimmed());
-    }
-}
-
-void HandleTagsSelect(StringHash eventType, VariantMap& eventData)
-{
-    UIElement@ tagSelect = eventData["Element"].GetPtr();
-    Array<UIElement@> actions;
-    String Indicator = "* ";
-    // In first priority changes to UIElement
-    if (editUIElement !is null)
-    {
-        // 1. Add established tags from current editable UIElement to menu
-        Array<String> elementTags = editUIElement.tags;
-        for (int i =0; i < elementTags.length; i++) 
-        {
-            bool isHasTag = editUIElement.HasTag(elementTags[i]);
-            String taggedIndicator = (isHasTag ? Indicator : "");
-            actions.Push(CreateContextMenuItem(taggedIndicator + elementTags[i], "HandleTagsMenuSelection", elementTags[i]));
-        }
-
-        // 2. Add default tags
-        Array<String> stdTags = defaultTags.Split(';');
-        for (int i=0; i < stdTags.length; i++) 
-        {
-            bool isHasTag = editUIElement.HasTag(stdTags[i]);
-            // Add this tag into menu if only Node not tadded with it yet, otherwise it showed on step 1.
-            if (!isHasTag)
-            {
-                String taggedIndicator = (isHasTag ? Indicator : "");
-                actions.Push(CreateContextMenuItem(taggedIndicator + stdTags[i], "HandleTagsMenuSelection", stdTags[i]));
-            }
-        }
-    }
-    else if (editNode !is null)
-    {
-        // 1. Add established tags from Node to menu
-        Array<String> nodeTags = editNode.tags;
-        for (int i =0; i < nodeTags.length; i++) 
-        {
-            bool isHasTag = editNode.HasTag(nodeTags[i]);
-            String taggedIndicator = (isHasTag ? Indicator : "");
-            actions.Push(CreateContextMenuItem(taggedIndicator + nodeTags[i], "HandleTagsMenuSelection", nodeTags[i]));
-        }
-
-        Array<String> sceneTags = editorScene.tags;
-        // 2. Add tags from Scene.tags (In this scenario Scene.tags used as storage for frequently used tags in current Scene only)
-        for (int i =0; i < sceneTags.length; i++)
-        {
-            bool isHasTag = editNode.HasTag(sceneTags[i]);
-<<<<<<< HEAD
-            String taggedIndicator = (isHasTag ? Indicator : "");
-            actions.Push(CreateContextMenuItem(taggedIndicator + sceneTags[i], "HandleTagsMenuSelection", sceneTags[i]));
-=======
-            // Add this tag into menu if only Node not tadded with it yet, otherwise it showed on step 1.
-            if (!isHasTag)
-            {
-                String taggedIndicator = (isHasTag ? Indicator : "");
-                actions.Push(CreateContextMenuItem(taggedIndicator + sceneTags[i], "HandleTagsMenuSelection", sceneTags[i]));
-            }
->>>>>>> 7c2be809
-        }
-
-        // 3. Add default tags
-        Array<String> stdTags = defaultTags.Split(';');
-        for (int i=0; i<stdTags.length; i++)
-        {
-            bool isHasTag = editNode.HasTag(stdTags[i]);
-            // Add this tag into menu if only Node not tadded with it yet, otherwise it showed on step 1.
-            if (!isHasTag)
-            {
-                String taggedIndicator = (isHasTag ? Indicator : "");
-                actions.Push(CreateContextMenuItem(taggedIndicator + stdTags[i], "HandleTagsMenuSelection", stdTags[i]));
-            }
-        }
-<<<<<<< HEAD
-    }
-    
-    // if any action has been added, add also Reset and Cancel and show menu
-    if (actions.length > 0)
-    {
-        actions.Push(CreateContextMenuItem("Reset", "HandleTagsMenuSelection", "Reset"));
-        actions.Push(CreateContextMenuItem("Cancel", "HandleTagsMenuSelectionDivisor"));
-        ActivateContextMenu(actions);
-    }
-    
-=======
-    }
-    
-    // if any action has been added, add also Reset and Cancel and show menu
-    if (actions.length > 0)
-    {
-        actions.Push(CreateContextMenuItem("Reset", "HandleTagsMenuSelection", "Reset"));
-        actions.Push(CreateContextMenuItem("Cancel", "HandleTagsMenuSelectionDivisor"));
-        ActivateContextMenu(actions);
-    }
-    
->>>>>>> 7c2be809
-}
-void HandleTagsMenuSelectionDivisor()
-{
-    //do nothing
-}
-void HandleTagsMenuSelection() 
-{
-    Menu@ menu = GetEventSender();
-    if (menu is null)
-        return;
-
-    String menuSelectedTag = menu.name;
-
-    // In first priority changes to UIElement
-    if (editUIElement !is null)
-    {
-        if (menuSelectedTag == "Reset")
-        {
-            editUIElement.RemoveAllTags();
-            UpdateAttributeInspector();
-            return;
-        }
-        
-        if (!editUIElement.HasTag(menuSelectedTag))
-        {
-            editUIElement.AddTag(menuSelectedTag.Trimmed());
-        }
-        else
-        {
-            editUIElement.RemoveTag(menuSelectedTag.Trimmed());
-        }
-    }
-    else if (editNode !is null)
-    {
-        if (menuSelectedTag == "Reset")
-        {
-            editNode.RemoveAllTags();
-            UpdateAttributeInspector();
-            return;
-        }
-
-        if (!editNode.HasTag(menuSelectedTag))
-        {
-            editNode.AddTag(menuSelectedTag.Trimmed());
-        }
-        else
-        {
-            editNode.RemoveTag(menuSelectedTag.Trimmed());
-        }
-    }
-
-    UpdateAttributeInspector();
-}
-
-/// Handle reset to default event, sent when reset icon in the icon-panel is clicked.
-void HandleResetToDefault(StringHash eventType, VariantMap& eventData)
-{
-    ui.cursor.shape = CS_BUSY;
-
-    UIElement@ button = eventData["Element"].GetPtr();
-    Array<Serializable@>@ serializables = GetAttributeEditorTargets(button);
-    if (serializables.empty)
-        return;
-
-    // Group for storing undo actions
-    EditActionGroup group;
-
-    // Reset target serializables to their default values
-    for (uint i = 0; i < serializables.length; ++i)
-    {
-        Serializable@ target = serializables[i];
-
-        ResetAttributesAction action;
-        action.Define(target);
-        group.actions.Push(action);
-
-        target.ResetToDefault();
-        if (action.targetType == ITEM_UI_ELEMENT)
-        {
-            action.SetInternalVars(target);
-            SetUIElementModified(target);
-        }
-        target.ApplyAttributes();
-        for (uint j = 0; j < target.numAttributes; ++j)
-            PostEditAttribute(target, j);
-    }
-
-    SaveEditActionGroup(group);
-    if (GetType(serializables[0]) != ITEM_UI_ELEMENT)
-        SetSceneModified();
-    attributesFullDirty = true;
-}
-
-/// Handle create new user-defined variable event for node target. 
-void CreateNodeVariable(StringHash eventType, VariantMap& eventData)
-{
-    if (editNodes.empty)
-        return;
-
-    String newName = ExtractVariableName(eventData);
-    if (newName.empty)
-        return;
-
-    // Create scene variable
-    editorScene.RegisterVar(newName);
-    globalVarNames[newName] = newName;
-
-    Variant newValue = ExtractVariantType(eventData);
-
-    // If we overwrite an existing variable, must recreate the attribute-editor(s) for the correct type
-    bool overwrite = false;
-    for (uint i = 0; i < editNodes.length; ++i)
-    {
-        overwrite = overwrite || editNodes[i].vars.Contains(newName);
-        editNodes[i].vars[newName] = newValue;
-    }
-    if (overwrite)
-        attributesFullDirty = true;
-    else
-        attributesDirty = true;
-}
-
-/// Handle delete existing user-defined variable event for node target.
-void DeleteNodeVariable(StringHash eventType, VariantMap& eventData)
-{
-    if (editNodes.empty)
-        return;
-
-    String delName = ExtractVariableName(eventData);
-    if (delName.empty)
-        return;
-
-    bool erased = false;
-    for (uint i = 0; i < editNodes.length; ++i)
-    {
-        // \todo Should first check whether var in question is editable
-        erased = editNodes[i].vars.Erase(delName) || erased;
-    }
-    if (erased)
-    {
-        attributesDirty = true;
-        // If the attribute is not defined in any other node, unregister from the scene
-        // to prevent it from being unnecessarily saved; the global var list will still hold it
-        // to keep the hash-name mapping known in case it's in use in other scenes
-        Array<Node@>@ allChildren = editorScene.GetChildren(true);
-        StringHash delNameHash(delName);
-        bool inUse = false;
-
-        for (uint i = 0; i < allChildren.length; ++i)
-        {
-            if (allChildren[i].vars.Contains(delNameHash))
-            {
-                inUse = true;
-                break;
-            }
-        }
-        
-        if (!inUse)
-            editorScene.UnregisterVar(delName);
-    }
-}
-
-/// Handle create new user-defined variable event for ui-element target.
-void CreateUIElementVariable(StringHash eventType, VariantMap& eventData)
-{
-    if (editUIElements.empty)
-        return;
-
-    String newName = ExtractVariableName(eventData);
-    if (newName.empty)
-        return;
-
-    // Create UIElement variable
-    globalVarNames[newName] = newName;
-
-    Variant newValue = ExtractVariantType(eventData);
-
-    // If we overwrite an existing variable, must recreate the attribute-editor(s) for the correct type
-    bool overwrite = false;
-    for (uint i = 0; i < editUIElements.length; ++i)
-    {
-        UIElement@ element = cast<UIElement>(editUIElements[i]);
-        overwrite = overwrite || element.vars.Contains(newName);
-        element.vars[newName] = newValue;
-    }
-    if (overwrite)
-        attributesFullDirty = true;
-    else
-        attributesDirty = true;
-}
-
-/// Handle delete existing user-defined variable event for ui-element target.
-void DeleteUIElementVariable(StringHash eventType, VariantMap& eventData)
-{
-    if (editUIElements.empty)
-        return;
-
-    String delName = ExtractVariableName(eventData);
-    if (delName.empty)
-        return;
-
-    // Note: intentionally do not unregister the variable name here as the same variable name may still be used by other attribute list
-
-    bool erased = false;
-    for (uint i = 0; i < editUIElements.length; ++i)
-    {
-        // \todo Should first check whether var in question is editable
-        erased = cast<UIElement>(editUIElements[i]).vars.Erase(delName) || erased;
-    }
-    if (erased)
-        attributesDirty = true;
-}
-
-String ExtractVariableName(VariantMap& eventData)
-{
-    UIElement@ element = eventData["Element"].GetPtr();
-    LineEdit@ nameEdit = element.parent.GetChild("VarNameEdit");
-    return nameEdit.text.Trimmed();
-}
-
-Variant ExtractVariantType(VariantMap& eventData)
-{
-    DropDownList@ dropDown = eventData["Element"].GetPtr();
-    switch (dropDown.selection)
-    {
-    case 0:
-        return int(0);
-    case 1:
-        return false;
-    case 2:
-        return float(0.0);
-    case 3:
-        return Variant(String());
-    case 4:
-        return Variant(Vector3());
-    case 5:
-        return Variant(Color());
-    }
-
-    return Variant();   // This should not happen
-}
-
-/// Get back the human-readable variable name from the StringHash.
-String GetVarName(StringHash hash)
-{
-    // First try to get it from scene
-    String name = editorScene.GetVarName(hash);
-    // Then from the global variable reverse mappings
-    if (name.empty && globalVarNames.Contains(hash))
-        name = globalVarNames[hash].ToString();
-    return name;
-}
-
-bool inSetStyleListSelection = false;
-
-/// Select/highlight the matching style in the style drop-down-list based on specified style. 
-void SetStyleListSelection(DropDownList@ styleList, const String&in style)
-{
-    // Prevent infinite loop upon initial style selection
-    inSetStyleListSelection = true;
-
-    uint selection = M_MAX_UNSIGNED;
-    String styleName = style.empty ? "auto" : style;
-    Array<UIElement@> items = styleList.GetItems();
-    for (uint i = 0; i < items.length; ++i)
-    {
-        Text@ element = cast<Text>(items[i]);
-        if (element is null)
-            continue;   // It may be a divider
-        if (element.text == styleName)
-        {
-            selection = i;
-            break;
-        }
-    }
-    styleList.selection = selection;
-
-    inSetStyleListSelection = false;
-}
-
-/// Handle the style change of the target ui-elements event when a new style is picked from the style drop-down-list.
-void HandleStyleItemSelected(StringHash eventType, VariantMap& eventData)
-{
-    if (inSetStyleListSelection || editUIElements.empty)
-        return;
-
-    ui.cursor.shape = CS_BUSY;
-
-    DropDownList@ styleList = eventData["Element"].GetPtr();
-    Text@ text = cast<Text>(styleList.selectedItem);
-    if (text is null)
-        return;
-    String newStyle = text.text;
-    if (newStyle == "auto")
-        newStyle.Clear();
-
-    // Group for storing undo actions
-    EditActionGroup group;
-
-    // Apply new style to selected UI-elements
-    for (uint i = 0; i < editUIElements.length; ++i)
-    {
-        UIElement@ element = editUIElements[i];
-
-        ApplyUIElementStyleAction action;
-        action.Define(element, newStyle);
-        group.actions.Push(action);
-
-        // Use the Redo() to actually do the action
-        action.Redo();
-    }
-
-    SaveEditActionGroup(group);
-}
+// Urho3D editor attribute inspector window handling
+#include "Scripts/Editor/AttributeEditor.as"
+
+Window@ attributeInspectorWindow;
+UIElement@ parentContainer;
+UIElement@ inspectorLockButton;
+
+bool applyMaterialList = true;
+bool attributesDirty = false;
+bool attributesFullDirty = false;
+
+const String STRIKED_OUT = "——";   // Two unicode EM DASH (U+2014)
+const StringHash NODE_IDS_VAR("NodeIDs");
+const StringHash COMPONENT_IDS_VAR("ComponentIDs");
+const StringHash UI_ELEMENT_IDS_VAR("UIElementIDs");
+const int LABEL_WIDTH = 30;
+
+// Constants for accessing xmlResources
+Array<XMLFile@> xmlResources;
+const uint ATTRIBUTE_RES = 0;
+const uint VARIABLE_RES = 1;
+const uint STYLE_RES = 2;
+const uint TAGS_RES = 3;
+
+uint nodeContainerIndex = M_MAX_UNSIGNED;
+uint componentContainerStartIndex = 0;
+uint elementContainerIndex = M_MAX_UNSIGNED;
+
+// Script Attribute session storage
+VariantMap scriptAttributes;
+const uint SCRIPTINSTANCE_ATTRIBUTE_IGNORE = 5;
+const uint LUASCRIPTINSTANCE_ATTRIBUTE_IGNORE = 4;
+
+// Node or UIElement hash-to-varname reverse mapping
+VariantMap globalVarNames;
+bool inspectorLocked = false;
+
+void InitXMLResources()
+{
+    String[] resources = { "UI/EditorInspector_Attribute.xml", "UI/EditorInspector_Variable.xml",
+                           "UI/EditorInspector_Style.xml", "UI/EditorInspector_Tags.xml" };
+    for (uint i = 0; i < resources.length; ++i)
+        xmlResources.Push(cache.GetResource("XMLFile", resources[i]));
+}
+
+/// Delete all child containers in the inspector list.
+void DeleteAllContainers()
+{
+    parentContainer.RemoveAllChildren();
+    nodeContainerIndex = M_MAX_UNSIGNED;
+    componentContainerStartIndex = 0;
+    elementContainerIndex = M_MAX_UNSIGNED;
+}
+
+/// Get container at the specified index in the inspector list, the container must be created before.
+UIElement@ GetContainer(uint index)
+{
+    return parentContainer.children[index];
+}
+
+/// Get node container in the inspector list, create the container if it is not yet available.
+UIElement@ GetNodeContainer()
+{
+    if (nodeContainerIndex != M_MAX_UNSIGNED)
+        return GetContainer(nodeContainerIndex);
+
+    nodeContainerIndex = parentContainer.numChildren;
+    parentContainer.LoadChildXML(xmlResources[ATTRIBUTE_RES], uiStyle);
+    UIElement@ container = GetContainer(nodeContainerIndex);
+    container.LoadChildXML(xmlResources[VARIABLE_RES], uiStyle);
+    SubscribeToEvent(container.GetChild("ResetToDefault", true), "Released", "HandleResetToDefault");
+    SubscribeToEvent(container.GetChild("NewVarDropDown", true), "ItemSelected", "CreateNodeVariable");
+    SubscribeToEvent(container.GetChild("DeleteVarButton", true), "Released", "DeleteNodeVariable");
+    ++componentContainerStartIndex;
+
+    parentContainer.LoadChildXML(xmlResources[TAGS_RES], uiStyle);
+    parentContainer.GetChild("TagsLabel", true).SetFixedWidth(LABEL_WIDTH);
+    LineEdit@ tagEdit = parentContainer.GetChild("TagsEdit", true);
+    SubscribeToEvent(tagEdit, "TextChanged", "HandleTagsEdit");
+    UIElement@ tagSelect = parentContainer.GetChild("TagsSelect", true);
+    SubscribeToEvent(tagSelect, "Released", "HandleTagsSelect");
+    ++componentContainerStartIndex;
+
+    return container;
+}
+
+/// Get component container at the specified index, create the container if it is not yet available at the specified index.
+UIElement@ GetComponentContainer(uint index)
+{
+    if (componentContainerStartIndex + index < parentContainer.numChildren)
+        return GetContainer(componentContainerStartIndex + index);
+
+    UIElement@ container;
+    for (uint i = parentContainer.numChildren; i <= componentContainerStartIndex + index; ++i)
+    {
+        parentContainer.LoadChildXML(xmlResources[ATTRIBUTE_RES], uiStyle);
+        container = GetContainer(i);
+        SubscribeToEvent(container.GetChild("ResetToDefault", true), "Released", "HandleResetToDefault");
+    }
+    return container;
+}
+
+/// Get UI-element container, create the container if it is not yet available.
+UIElement@ GetUIElementContainer()
+{
+    if (elementContainerIndex != M_MAX_UNSIGNED)
+        return GetContainer(elementContainerIndex);
+
+    elementContainerIndex = parentContainer.numChildren;
+    parentContainer.LoadChildXML(xmlResources[ATTRIBUTE_RES], uiStyle);
+    parentContainer.LoadChildXML(xmlResources[TAGS_RES], uiStyle);
+    parentContainer.GetChild("TagsLabel", true).SetFixedWidth(LABEL_WIDTH);
+    UIElement@ container = GetContainer(elementContainerIndex);
+    container.LoadChildXML(xmlResources[VARIABLE_RES], uiStyle);
+    container.LoadChildXML(xmlResources[STYLE_RES], uiStyle);
+    DropDownList@ styleList = container.GetChild("StyleDropDown", true);
+    styleList.placeholderText = STRIKED_OUT;
+    styleList.parent.GetChild("StyleDropDownLabel").SetFixedWidth(LABEL_WIDTH);
+    PopulateStyleList(styleList);
+    SubscribeToEvent(container.GetChild("ResetToDefault", true), "Released", "HandleResetToDefault");
+    SubscribeToEvent(container.GetChild("NewVarDropDown", true), "ItemSelected", "CreateUIElementVariable");
+    SubscribeToEvent(container.GetChild("DeleteVarButton", true), "Released", "DeleteUIElementVariable");
+    SubscribeToEvent(styleList, "ItemSelected", "HandleStyleItemSelected");
+    LineEdit@ tagEdit = parentContainer.GetChild("TagsEdit", true);
+    SubscribeToEvent(tagEdit, "TextChanged", "HandleTagsEdit");
+    UIElement@ tagSelect = parentContainer.GetChild("TagsSelect", true);
+    SubscribeToEvent(tagSelect, "Released", "HandleTagsSelect");
+    return container;
+}
+
+void CreateAttributeInspectorWindow()
+{
+    if (attributeInspectorWindow !is null)
+        return;
+
+    InitResourcePicker();
+    InitVectorStructs();
+    InitXMLResources();
+
+    attributeInspectorWindow = LoadEditorUI("UI/EditorInspectorWindow.xml");
+    parentContainer = attributeInspectorWindow.GetChild("ParentContainer");
+    ui.root.AddChild(attributeInspectorWindow);
+    int height = Min(ui.root.height - 60, 500);
+    attributeInspectorWindow.SetSize(344, height);
+    attributeInspectorWindow.SetPosition(ui.root.width - 10 - attributeInspectorWindow.width, 100);
+    attributeInspectorWindow.opacity = uiMaxOpacity;
+    attributeInspectorWindow.BringToFront();
+    inspectorLockButton = attributeInspectorWindow.GetChild("LockButton", true);
+
+    UpdateAttributeInspector();
+
+    SubscribeToEvent(inspectorLockButton, "Pressed", "ToggleInspectorLock");
+    SubscribeToEvent(attributeInspectorWindow.GetChild("CloseButton", true), "Pressed", "HideAttributeInspectorWindow");
+    SubscribeToEvent(attributeInspectorWindow, "LayoutUpdated", "HandleWindowLayoutUpdated");
+}
+
+void DisableInspectorLock()
+{
+    inspectorLocked = false;
+    if (inspectorLockButton !is null)
+        inspectorLockButton.style = "Button";
+    UpdateAttributeInspector(true);
+}
+
+void EnableInspectorLock()
+{
+    inspectorLocked = true;
+    if (inspectorLockButton !is null)
+        inspectorLockButton.style = "ToggledButton";
+}
+
+void ToggleInspectorLock()
+{
+    if (inspectorLocked)
+        DisableInspectorLock();
+    else
+        EnableInspectorLock();
+}
+
+bool ToggleAttributeInspectorWindow()
+{
+    if (attributeInspectorWindow.visible == false)
+        ShowAttributeInspectorWindow();
+    else
+        HideAttributeInspectorWindow();
+    return true;
+}
+
+void ShowAttributeInspectorWindow()
+{
+    attributeInspectorWindow.visible = true;
+    attributeInspectorWindow.BringToFront();
+}
+
+void HideAttributeInspectorWindow()
+{
+    attributeInspectorWindow.visible = false;
+}
+
+
+/// Handle main window layout updated event by positioning elements that needs manually-positioning (elements that are children of UI-element container with "Free" layout-mode).
+void HandleWindowLayoutUpdated()
+{
+    // When window resize and so the list's width is changed, adjust the 'Is enabled' container width and icon panel width so that their children stay at the right most position
+    for (uint i = 0; i < parentContainer.numChildren; ++i)
+    {
+        UIElement@ container = GetContainer(i);
+        ListView@ list = container.GetChild("AttributeList");
+        if (list is null)
+            continue;
+
+        int width = list.width;
+
+        // Adjust the icon panel's width
+        UIElement@ panel = container.GetChild("IconsPanel", true);
+        if (panel !is null)
+            panel.width = width;
+
+        // At the moment, only 'Is Enabled' container (place-holder + check box) is being created as child of the list view instead of as list item
+        for (uint j = 0; j < list.numChildren; ++j)
+        {
+            UIElement@ element = list.children[j];
+            if (!element.internal)
+            {
+                element.SetFixedWidth(width);
+                UIElement@ title = container.GetChild("TitleText");
+                element.position = IntVector2(0, (title.screenPosition - list.screenPosition).y);
+
+                // Adjust icon panel's width one more time to cater for the space occupied by 'Is Enabled' check box
+                if (panel !is null)
+                    panel.width = width - element.children[1].width - panel.layoutSpacing;
+
+                break;
+            }
+        }
+    }
+}
+
+Array<Serializable@> ToSerializableArray(Array<Node@> nodes)
+{
+    Array<Serializable@> serializables;
+    for (uint i = 0; i < nodes.length; ++i)
+        serializables.Push(nodes[i]);
+    return serializables;
+}
+
+/// Update the whole attribute inspector window, when fullUpdate flag is set to true then first delete all the containers and repopulate them again from scratch.
+/// The fullUpdate flag is usually set to true when the structure of the attributes are different than the existing attributes in the list.
+void UpdateAttributeInspector(bool fullUpdate = true)
+{
+    if (inspectorLocked)
+        return;
+
+    attributesDirty = false;
+    if (fullUpdate)
+        attributesFullDirty = false;
+
+    // If full update delete all containers and add them back as necessary
+    if (fullUpdate)
+        DeleteAllContainers();
+
+    // Update all ScriptInstances/LuaScriptInstances
+    UpdateScriptInstances();
+
+    if (!editNodes.empty)
+    {
+        UIElement@ container = GetNodeContainer();
+
+        Text@ nodeTitle = container.GetChild("TitleText");
+        String nodeType;
+
+        if (editNode !is null)
+        {
+            String idStr;
+            if (editNode.id >= FIRST_LOCAL_ID)
+                idStr = " (Local ID " + String(editNode.id) + ")";
+            else
+                idStr = " (ID " + String(editNode.id) + ")";
+            nodeType = editNode.typeName;
+            nodeTitle.text = nodeType + idStr;
+            LineEdit@ tagEdit = parentContainer.GetChild("TagsEdit", true);
+            tagEdit.text = Join(editNode.tags, ";");
+        }
+        else
+        {
+            nodeType = editNodes[0].typeName;
+            nodeTitle.text = nodeType + " (ID " + STRIKED_OUT + " : " + editNodes.length + "x)";
+        }
+        IconizeUIElement(nodeTitle, nodeType);
+
+        ListView@ list = container.GetChild("AttributeList");
+        Array<Serializable@> nodes = ToSerializableArray(editNodes);
+        UpdateAttributes(nodes, list, fullUpdate);
+
+        if (fullUpdate)
+        {
+            //\todo Avoid hardcoding
+            // Resize the node editor according to the number of variables, up to a certain maximum
+            uint maxAttrs = Clamp(list.contentElement.numChildren, MIN_NODE_ATTRIBUTES, MAX_NODE_ATTRIBUTES);
+            list.SetFixedHeight(maxAttrs * ATTR_HEIGHT + 2);
+            container.SetFixedHeight(maxAttrs * ATTR_HEIGHT + 58);
+        }
+
+        // Set icon's target in the icon panel
+        SetAttributeEditorID(container.GetChild("ResetToDefault", true), nodes);
+    }
+
+    if (!editComponents.empty)
+    {
+        uint numEditableComponents = editComponents.length / numEditableComponentsPerNode;
+        String multiplierText;
+        if (numEditableComponents > 1)
+            multiplierText = " (" + numEditableComponents + "x)";
+
+        for (uint j = 0; j < numEditableComponentsPerNode; ++j)
+        {
+            UIElement@ container = GetComponentContainer(j);
+            Text@ componentTitle = container.GetChild("TitleText");
+            componentTitle.text = GetComponentTitle(editComponents[j * numEditableComponents]) + multiplierText;
+            IconizeUIElement(componentTitle, editComponents[j * numEditableComponents].typeName);
+            SetIconEnabledColor(componentTitle, editComponents[j * numEditableComponents].enabledEffective);
+
+            Array<Serializable@> components;
+            for (uint i = 0; i < numEditableComponents; ++i)
+            {
+                Component@ component = editComponents[j * numEditableComponents + i];
+                components.Push(component);
+            }
+
+            UpdateAttributes(components, container.GetChild("AttributeList"), fullUpdate);
+            SetAttributeEditorID(container.GetChild("ResetToDefault", true), components);
+        }
+    }
+
+    if (!editUIElements.empty)
+    {
+        UIElement@ container = GetUIElementContainer();
+
+        Text@ titleText = container.GetChild("TitleText");
+        DropDownList@ styleList = container.GetChild("StyleDropDown", true);
+        String elementType;
+
+        if (editUIElement !is null)
+        {
+            elementType = editUIElement.typeName;
+            titleText.text = elementType + " [ID " + GetUIElementID(editUIElement).ToString() + "]";
+            SetStyleListSelection(styleList, editUIElement.style);
+            LineEdit@ tagEdit = parentContainer.GetChild("TagsEdit", true);
+            tagEdit.text = Join(editUIElement.tags, ";");
+        }
+        else
+        {
+            elementType = editUIElements[0].typeName;
+            String appliedStyle = cast<UIElement>(editUIElements[0]).style;
+
+            bool sameType = true;
+            bool sameStyle = true;
+            for (uint i = 1; i < editUIElements.length; ++i)
+            {
+                if (editUIElements[i].typeName != elementType)
+                {
+                    sameType = false;
+                    sameStyle = false;
+                    break;
+                }
+
+                if (sameStyle && cast<UIElement>(editUIElements[i]).style != appliedStyle)
+                    sameStyle = false;
+            }
+            titleText.text = (sameType ? elementType : "Mixed type") + " [ID " + STRIKED_OUT + " : " + editUIElements.length + "x]";
+            SetStyleListSelection(SetEditable(styleList, sameStyle), sameStyle ? appliedStyle : STRIKED_OUT);
+            if (!sameType)
+                elementType.Clear();   // No icon
+        }
+        IconizeUIElement(titleText, elementType);
+
+        UpdateAttributes(editUIElements, container.GetChild("AttributeList"), fullUpdate);
+        SetAttributeEditorID(container.GetChild("ResetToDefault", true), editUIElements);
+    }
+
+    if (parentContainer.numChildren > 0)
+        UpdateAttributeInspectorIcons();
+    else
+    {
+        // No editables, insert a dummy component container to show the information
+        Text@ titleText = GetComponentContainer(0).GetChild("TitleText");
+        titleText.text = "Select editable objects";
+        titleText.autoLocalizable = true;
+        UIElement@ panel = titleText.GetChild("IconsPanel");
+        panel.visible = false;
+    }
+
+    // Adjust size and position of manual-layout UI-elements, e.g. icons panel
+    if (fullUpdate)
+        HandleWindowLayoutUpdated();
+}
+
+void UpdateScriptInstances()
+{
+    Array<Component@>@ components = scene.GetComponents("ScriptInstance", true);
+    for (uint i = 0; i < components.length; i++)
+        UpdateScriptAttributes(components[i]);
+
+    components = scene.GetComponents("LuaScriptInstance", true);
+    for (uint i = 0; i < components.length; i++)
+        UpdateScriptAttributes(components[i]);
+}
+
+String GetComponentAttributeHash(Component@ component, uint index)
+{
+    // We won't consider the main attributes, as they won't reset when an error occurs.
+    if (component.typeName == "ScriptInstance")
+    {
+        if (index <= SCRIPTINSTANCE_ATTRIBUTE_IGNORE)
+            return "";
+    }
+    else
+    {
+        if (index <= LUASCRIPTINSTANCE_ATTRIBUTE_IGNORE)
+            return "";
+    }
+    AttributeInfo attributeInfo = component.attributeInfos[index];
+    Variant attribute = component.attributes[index];
+    return String(component.id) + "-" + attributeInfo.name + "-" + attribute.typeName;
+}
+
+void UpdateScriptAttributes(Component@ component)
+{
+    for (uint i = Min(SCRIPTINSTANCE_ATTRIBUTE_IGNORE, LUASCRIPTINSTANCE_ATTRIBUTE_IGNORE) + 1; i < component.numAttributes; i++)
+    {
+        Variant attribute = component.attributes[i];
+        // Component/node ID's are always unique within a scene, based on a simple increment.
+        // This makes for a simple method of mapping a components attributes unique and consistent.
+        // We will also use the type name in the hash to be able to recall and differentiate type changes.
+        String hash = GetComponentAttributeHash(component, i);
+        if (hash.empty)
+            continue;
+
+        if (!scriptAttributes.Contains(hash))
+        {
+            // set the initial value to the default value.
+            scriptAttributes[hash] = attribute;
+        }
+        else
+        {
+            // recall the previously stored value
+            component.attributes[i] = scriptAttributes[hash];
+        }
+    }
+    component.ApplyAttributes();
+}
+
+/// Update the attribute list of the node container.
+void UpdateNodeAttributes()
+{
+    bool fullUpdate = false;
+    UpdateAttributes(ToSerializableArray(editNodes), GetNodeContainer().GetChild("AttributeList"), fullUpdate);
+}
+
+/// Update the icons enabled color based on the internal state of the objects.
+/// For node and component, based on "enabled" property.
+/// For ui-element, based on "visible" property.
+void UpdateAttributeInspectorIcons()
+{
+    if (!editNodes.empty)
+    {
+        Text@ nodeTitle = GetNodeContainer().GetChild("TitleText");
+        if (editNode !is null)
+            SetIconEnabledColor(nodeTitle, editNode.enabled);
+        else if (editNodes.length > 0)
+        {
+            bool hasSameEnabledState = true;
+
+            for (uint i = 1; i < editNodes.length; ++i)
+            {
+                if (editNodes[i].enabled != editNodes[0].enabled)
+                {
+                    hasSameEnabledState = false;
+                    break;
+                }
+            }
+
+            SetIconEnabledColor(nodeTitle, editNodes[0].enabled, !hasSameEnabledState);
+        }
+    }
+
+    if (!editComponents.empty)
+    {
+        uint numEditableComponents = editComponents.length / numEditableComponentsPerNode;
+
+        for (uint j = 0; j < numEditableComponentsPerNode; ++j)
+        {
+            Text@ componentTitle = GetComponentContainer(j).GetChild("TitleText");
+
+            bool enabledEffective = editComponents[j * numEditableComponents].enabledEffective;
+            bool hasSameEnabledState = true;
+            for (uint i = 1; i < numEditableComponents; ++i)
+            {
+                if (editComponents[j * numEditableComponents + i].enabledEffective != enabledEffective)
+                {
+                    hasSameEnabledState = false;
+                    break;
+                }
+            }
+
+            SetIconEnabledColor(componentTitle, enabledEffective, !hasSameEnabledState);
+        }
+    }
+    
+    if (!editUIElements.empty)
+    {
+        Text@ elementTitle = GetUIElementContainer().GetChild("TitleText");
+        if (editUIElement !is null)
+            SetIconEnabledColor(elementTitle, editUIElement.visible);
+        else if (editUIElements.length > 0)
+        {
+            bool hasSameVisibleState = true;
+            bool visible = cast<UIElement>(editUIElements[0]).visible;
+
+            for (uint i = 1; i < editUIElements.length; ++i)
+            {
+                if (cast<UIElement>(editUIElements[i]).visible != visible)
+                {
+                    hasSameVisibleState = false;
+                    break;
+                }
+            }
+
+            SetIconEnabledColor(elementTitle, visible, !hasSameVisibleState);
+        }
+    }
+}
+
+/// Return true if the edit attribute action should continue.
+bool PreEditAttribute(Array<Serializable@>@ serializables, uint index)
+{
+    return true;
+}
+
+/// Call after the attribute values in the target serializables have been edited. 
+void PostEditAttribute(Array<Serializable@>@ serializables, uint index, const Array<Variant>& oldValues)
+{
+    // Create undo actions for the edits
+    EditActionGroup group;
+    for (uint i = 0; i < serializables.length; ++i)
+    {
+        EditAttributeAction action;
+        action.Define(serializables[i], index, oldValues[i]);
+        group.actions.Push(action);
+    }
+    SaveEditActionGroup(group);
+
+    // If a UI-element changing its 'Is Modal' attribute, clear the hierarchy list selection
+    int itemType = GetType(serializables[0]);
+    if (itemType == ITEM_UI_ELEMENT && serializables[0].attributeInfos[index].name == "Is Modal")
+        hierarchyList.ClearSelection();
+
+    for (uint i = 0; i < serializables.length; ++i)
+    {
+        PostEditAttribute(serializables[i], index);
+        if (itemType == ITEM_UI_ELEMENT)
+            SetUIElementModified(serializables[i]);
+    }
+
+    if (itemType != ITEM_UI_ELEMENT)
+        SetSceneModified();
+}
+
+/// Call after the attribute values in the target serializables have been edited. 
+void PostEditAttribute(Serializable@ serializable, uint index)
+{
+    // If a StaticModel/AnimatedModel/Skybox model was changed, apply a possibly different material list
+    if (applyMaterialList && serializable.attributeInfos[index].name == "Model")
+    {
+        StaticModel@ staticModel = cast<StaticModel>(serializable);
+        if (staticModel !is null)
+            staticModel.ApplyMaterialList();
+    }
+    
+    // If a CollisionShape changed the shape type to trimesh or convex, and a collision model is not set,
+    // try to get it from a StaticModel in the same node
+    if (serializable.typeName == "CollisionShape" && serializable.attributeInfos[index].name == "Shape Type")
+    {
+        int shapeType = serializable.GetAttribute("Shape Type").GetInt();
+        if ((shapeType == 6 || shapeType == 7) && serializable.GetAttribute("CustomGeometry ComponentID").GetInt() == 0 &&
+            serializable.GetAttribute("Model").GetResourceRef().name.Trimmed().length == 0)
+        {
+            Node@ ownerNode = cast<Component>(serializable).node;
+            if (ownerNode !is null)
+            {
+                StaticModel@ staticModel = ownerNode.GetComponent("StaticModel");
+                if (staticModel !is null)
+                {
+                    serializable.SetAttribute("Model", staticModel.GetAttribute("Model"));
+                    serializable.ApplyAttributes();
+                }
+            }
+        }
+    }
+
+}
+
+/// Store the IDs of the actual serializable objects into user-defined variable of the 'attribute editor' (e.g. line-edit, drop-down-list, etc).
+void SetAttributeEditorID(UIElement@ attrEdit, Array<Serializable@>@ serializables)
+{
+    if (serializables is null || serializables.length == 0)
+        return;
+
+    // All target serializables must be either nodes, ui-elements, or components
+    Array<Variant> ids;
+    switch (GetType(serializables[0]))
+    {
+    case ITEM_NODE:
+        for (uint i = 0; i < serializables.length; ++i)
+            ids.Push(cast<Node>(serializables[i]).id);
+        attrEdit.vars[NODE_IDS_VAR] = ids;
+        break;
+
+    case ITEM_COMPONENT:
+        for (uint i = 0; i < serializables.length; ++i)
+            ids.Push(cast<Component>(serializables[i]).id);
+        attrEdit.vars[COMPONENT_IDS_VAR] = ids;
+        break;
+
+    case ITEM_UI_ELEMENT:
+        for (uint i = 0; i < serializables.length; ++i)
+            ids.Push(GetUIElementID(cast<UIElement>(serializables[i])));
+        attrEdit.vars[UI_ELEMENT_IDS_VAR] = ids;
+        break;
+
+    default:
+        break;
+    }
+}
+
+/// Return the actual serializable objects based on the IDs stored in the user-defined variable of the 'attribute editor'.
+Array<Serializable@>@ GetAttributeEditorTargets(UIElement@ attrEdit)
+{
+    Array<Serializable@> ret;
+    Variant variant = attrEdit.GetVar(NODE_IDS_VAR);
+    if (!variant.empty)
+    {
+        Array<Variant>@ ids = variant.GetVariantVector();
+        for (uint i = 0; i < ids.length; ++i)
+        {
+            Node@ node = editorScene.GetNode(ids[i].GetUInt());
+            if (node !is null)
+                ret.Push(node);
+        }
+    }
+    else
+    {
+        variant = attrEdit.GetVar(COMPONENT_IDS_VAR);
+        if (!variant.empty)
+        {
+            Array<Variant>@ ids = variant.GetVariantVector();
+            for (uint i = 0; i < ids.length; ++i)
+            {
+                Component@ component = editorScene.GetComponent(ids[i].GetUInt());
+                if (component !is null)
+                    ret.Push(component);
+            }
+        }
+        else
+        {
+            variant = attrEdit.GetVar(UI_ELEMENT_IDS_VAR);
+            if (!variant.empty)
+            {
+                Array<Variant>@ ids = variant.GetVariantVector();
+                for (uint i = 0; i < ids.length; ++i)
+                {
+                    UIElement@ element = editorUIElement.GetChild(UI_ELEMENT_ID_VAR, ids[i], true);
+                    if (element !is null)
+                        ret.Push(element);
+                }
+            }
+        }
+    }
+
+    return ret;
+}
+
+void HandleTagsEdit(StringHash eventType, VariantMap& eventData)
+{
+    LineEdit@ lineEdit = eventData["Element"].GetPtr();
+    Array<String> tags = lineEdit.text.Split(';');
+    
+    if (editUIElement !is null)
+    {
+        editUIElement.RemoveAllTags();
+        for (uint i = 0; i < tags.length; i++)
+            editUIElement.AddTag(tags[i].Trimmed());
+    }
+    else if (editNode !is null)
+    {
+        editNode.RemoveAllTags();
+        for (uint i = 0; i < tags.length; i++)
+            editNode.AddTag(tags[i].Trimmed());
+    }
+}
+
+void HandleTagsSelect(StringHash eventType, VariantMap& eventData)
+{
+    UIElement@ tagSelect = eventData["Element"].GetPtr();
+    Array<UIElement@> actions;
+    String Indicator = "* ";
+    // In first priority changes to UIElement
+    if (editUIElement !is null)
+    {
+        // 1. Add established tags from current editable UIElement to menu
+        Array<String> elementTags = editUIElement.tags;
+        for (int i =0; i < elementTags.length; i++) 
+        {
+            bool isHasTag = editUIElement.HasTag(elementTags[i]);
+            String taggedIndicator = (isHasTag ? Indicator : "");
+            actions.Push(CreateContextMenuItem(taggedIndicator + elementTags[i], "HandleTagsMenuSelection", elementTags[i]));
+        }
+
+        // 2. Add default tags
+        Array<String> stdTags = defaultTags.Split(';');
+        for (int i=0; i < stdTags.length; i++) 
+        {
+            bool isHasTag = editUIElement.HasTag(stdTags[i]);
+            // Add this tag into menu if only Node not tadded with it yet, otherwise it showed on step 1.
+            if (!isHasTag)
+            {
+                String taggedIndicator = (isHasTag ? Indicator : "");
+                actions.Push(CreateContextMenuItem(taggedIndicator + stdTags[i], "HandleTagsMenuSelection", stdTags[i]));
+            }
+        }
+    }
+    else if (editNode !is null)
+    {
+        // 1. Add established tags from Node to menu
+        Array<String> nodeTags = editNode.tags;
+        for (int i =0; i < nodeTags.length; i++) 
+        {
+            bool isHasTag = editNode.HasTag(nodeTags[i]);
+            String taggedIndicator = (isHasTag ? Indicator : "");
+            actions.Push(CreateContextMenuItem(taggedIndicator + nodeTags[i], "HandleTagsMenuSelection", nodeTags[i]));
+        }
+
+        Array<String> sceneTags = editorScene.tags;
+        // 2. Add tags from Scene.tags (In this scenario Scene.tags used as storage for frequently used tags in current Scene only)
+        for (int i =0; i < sceneTags.length; i++)
+        {
+            bool isHasTag = editNode.HasTag(sceneTags[i]);
+            // Add this tag into menu if only Node not tadded with it yet, otherwise it showed on step 1.
+            if (!isHasTag)
+            {
+                String taggedIndicator = (isHasTag ? Indicator : "");
+                actions.Push(CreateContextMenuItem(taggedIndicator + sceneTags[i], "HandleTagsMenuSelection", sceneTags[i]));
+            }
+        }
+
+        // 3. Add default tags
+        Array<String> stdTags = defaultTags.Split(';');
+        for (int i=0; i<stdTags.length; i++)
+        {
+            bool isHasTag = editNode.HasTag(stdTags[i]);
+            // Add this tag into menu if only Node not tadded with it yet, otherwise it showed on step 1.
+            if (!isHasTag)
+            {
+                String taggedIndicator = (isHasTag ? Indicator : "");
+                actions.Push(CreateContextMenuItem(taggedIndicator + stdTags[i], "HandleTagsMenuSelection", stdTags[i]));
+            }
+        }
+    }
+    
+    // if any action has been added, add also Reset and Cancel and show menu
+    if (actions.length > 0)
+    {
+        actions.Push(CreateContextMenuItem("Reset", "HandleTagsMenuSelection", "Reset"));
+        actions.Push(CreateContextMenuItem("Cancel", "HandleTagsMenuSelectionDivisor"));
+        ActivateContextMenu(actions);
+    }
+    
+}
+void HandleTagsMenuSelectionDivisor()
+{
+    //do nothing
+}
+void HandleTagsMenuSelection() 
+{
+    Menu@ menu = GetEventSender();
+    if (menu is null)
+        return;
+
+    String menuSelectedTag = menu.name;
+
+    // In first priority changes to UIElement
+    if (editUIElement !is null)
+    {
+        if (menuSelectedTag == "Reset")
+        {
+            editUIElement.RemoveAllTags();
+            UpdateAttributeInspector();
+            return;
+        }
+        
+        if (!editUIElement.HasTag(menuSelectedTag))
+        {
+            editUIElement.AddTag(menuSelectedTag.Trimmed());
+        }
+        else
+        {
+            editUIElement.RemoveTag(menuSelectedTag.Trimmed());
+        }
+    }
+    else if (editNode !is null)
+    {
+        if (menuSelectedTag == "Reset")
+        {
+            editNode.RemoveAllTags();
+            UpdateAttributeInspector();
+            return;
+        }
+
+        if (!editNode.HasTag(menuSelectedTag))
+        {
+            editNode.AddTag(menuSelectedTag.Trimmed());
+        }
+        else
+        {
+            editNode.RemoveTag(menuSelectedTag.Trimmed());
+        }
+    }
+
+    UpdateAttributeInspector();
+}
+
+/// Handle reset to default event, sent when reset icon in the icon-panel is clicked.
+void HandleResetToDefault(StringHash eventType, VariantMap& eventData)
+{
+    ui.cursor.shape = CS_BUSY;
+
+    UIElement@ button = eventData["Element"].GetPtr();
+    Array<Serializable@>@ serializables = GetAttributeEditorTargets(button);
+    if (serializables.empty)
+        return;
+
+    // Group for storing undo actions
+    EditActionGroup group;
+
+    // Reset target serializables to their default values
+    for (uint i = 0; i < serializables.length; ++i)
+    {
+        Serializable@ target = serializables[i];
+
+        ResetAttributesAction action;
+        action.Define(target);
+        group.actions.Push(action);
+
+        target.ResetToDefault();
+        if (action.targetType == ITEM_UI_ELEMENT)
+        {
+            action.SetInternalVars(target);
+            SetUIElementModified(target);
+        }
+        target.ApplyAttributes();
+        for (uint j = 0; j < target.numAttributes; ++j)
+            PostEditAttribute(target, j);
+    }
+
+    SaveEditActionGroup(group);
+    if (GetType(serializables[0]) != ITEM_UI_ELEMENT)
+        SetSceneModified();
+    attributesFullDirty = true;
+}
+
+/// Handle create new user-defined variable event for node target. 
+void CreateNodeVariable(StringHash eventType, VariantMap& eventData)
+{
+    if (editNodes.empty)
+        return;
+
+    String newName = ExtractVariableName(eventData);
+    if (newName.empty)
+        return;
+
+    // Create scene variable
+    editorScene.RegisterVar(newName);
+    globalVarNames[newName] = newName;
+
+    Variant newValue = ExtractVariantType(eventData);
+
+    // If we overwrite an existing variable, must recreate the attribute-editor(s) for the correct type
+    bool overwrite = false;
+    for (uint i = 0; i < editNodes.length; ++i)
+    {
+        overwrite = overwrite || editNodes[i].vars.Contains(newName);
+        editNodes[i].vars[newName] = newValue;
+    }
+    if (overwrite)
+        attributesFullDirty = true;
+    else
+        attributesDirty = true;
+}
+
+/// Handle delete existing user-defined variable event for node target.
+void DeleteNodeVariable(StringHash eventType, VariantMap& eventData)
+{
+    if (editNodes.empty)
+        return;
+
+    String delName = ExtractVariableName(eventData);
+    if (delName.empty)
+        return;
+
+    bool erased = false;
+    for (uint i = 0; i < editNodes.length; ++i)
+    {
+        // \todo Should first check whether var in question is editable
+        erased = editNodes[i].vars.Erase(delName) || erased;
+    }
+    if (erased)
+    {
+        attributesDirty = true;
+        // If the attribute is not defined in any other node, unregister from the scene
+        // to prevent it from being unnecessarily saved; the global var list will still hold it
+        // to keep the hash-name mapping known in case it's in use in other scenes
+        Array<Node@>@ allChildren = editorScene.GetChildren(true);
+        StringHash delNameHash(delName);
+        bool inUse = false;
+
+        for (uint i = 0; i < allChildren.length; ++i)
+        {
+            if (allChildren[i].vars.Contains(delNameHash))
+            {
+                inUse = true;
+                break;
+            }
+        }
+        
+        if (!inUse)
+            editorScene.UnregisterVar(delName);
+    }
+}
+
+/// Handle create new user-defined variable event for ui-element target.
+void CreateUIElementVariable(StringHash eventType, VariantMap& eventData)
+{
+    if (editUIElements.empty)
+        return;
+
+    String newName = ExtractVariableName(eventData);
+    if (newName.empty)
+        return;
+
+    // Create UIElement variable
+    globalVarNames[newName] = newName;
+
+    Variant newValue = ExtractVariantType(eventData);
+
+    // If we overwrite an existing variable, must recreate the attribute-editor(s) for the correct type
+    bool overwrite = false;
+    for (uint i = 0; i < editUIElements.length; ++i)
+    {
+        UIElement@ element = cast<UIElement>(editUIElements[i]);
+        overwrite = overwrite || element.vars.Contains(newName);
+        element.vars[newName] = newValue;
+    }
+    if (overwrite)
+        attributesFullDirty = true;
+    else
+        attributesDirty = true;
+}
+
+/// Handle delete existing user-defined variable event for ui-element target.
+void DeleteUIElementVariable(StringHash eventType, VariantMap& eventData)
+{
+    if (editUIElements.empty)
+        return;
+
+    String delName = ExtractVariableName(eventData);
+    if (delName.empty)
+        return;
+
+    // Note: intentionally do not unregister the variable name here as the same variable name may still be used by other attribute list
+
+    bool erased = false;
+    for (uint i = 0; i < editUIElements.length; ++i)
+    {
+        // \todo Should first check whether var in question is editable
+        erased = cast<UIElement>(editUIElements[i]).vars.Erase(delName) || erased;
+    }
+    if (erased)
+        attributesDirty = true;
+}
+
+String ExtractVariableName(VariantMap& eventData)
+{
+    UIElement@ element = eventData["Element"].GetPtr();
+    LineEdit@ nameEdit = element.parent.GetChild("VarNameEdit");
+    return nameEdit.text.Trimmed();
+}
+
+Variant ExtractVariantType(VariantMap& eventData)
+{
+    DropDownList@ dropDown = eventData["Element"].GetPtr();
+    switch (dropDown.selection)
+    {
+    case 0:
+        return int(0);
+    case 1:
+        return false;
+    case 2:
+        return float(0.0);
+    case 3:
+        return Variant(String());
+    case 4:
+        return Variant(Vector3());
+    case 5:
+        return Variant(Color());
+    }
+
+    return Variant();   // This should not happen
+}
+
+/// Get back the human-readable variable name from the StringHash.
+String GetVarName(StringHash hash)
+{
+    // First try to get it from scene
+    String name = editorScene.GetVarName(hash);
+    // Then from the global variable reverse mappings
+    if (name.empty && globalVarNames.Contains(hash))
+        name = globalVarNames[hash].ToString();
+    return name;
+}
+
+bool inSetStyleListSelection = false;
+
+/// Select/highlight the matching style in the style drop-down-list based on specified style. 
+void SetStyleListSelection(DropDownList@ styleList, const String&in style)
+{
+    // Prevent infinite loop upon initial style selection
+    inSetStyleListSelection = true;
+
+    uint selection = M_MAX_UNSIGNED;
+    String styleName = style.empty ? "auto" : style;
+    Array<UIElement@> items = styleList.GetItems();
+    for (uint i = 0; i < items.length; ++i)
+    {
+        Text@ element = cast<Text>(items[i]);
+        if (element is null)
+            continue;   // It may be a divider
+        if (element.text == styleName)
+        {
+            selection = i;
+            break;
+        }
+    }
+    styleList.selection = selection;
+
+    inSetStyleListSelection = false;
+}
+
+/// Handle the style change of the target ui-elements event when a new style is picked from the style drop-down-list.
+void HandleStyleItemSelected(StringHash eventType, VariantMap& eventData)
+{
+    if (inSetStyleListSelection || editUIElements.empty)
+        return;
+
+    ui.cursor.shape = CS_BUSY;
+
+    DropDownList@ styleList = eventData["Element"].GetPtr();
+    Text@ text = cast<Text>(styleList.selectedItem);
+    if (text is null)
+        return;
+    String newStyle = text.text;
+    if (newStyle == "auto")
+        newStyle.Clear();
+
+    // Group for storing undo actions
+    EditActionGroup group;
+
+    // Apply new style to selected UI-elements
+    for (uint i = 0; i < editUIElements.length; ++i)
+    {
+        UIElement@ element = editUIElements[i];
+
+        ApplyUIElementStyleAction action;
+        action.Define(element, newStyle);
+        group.actions.Push(action);
+
+        // Use the Redo() to actually do the action
+        action.Redo();
+    }
+
+    SaveEditActionGroup(group);
+}