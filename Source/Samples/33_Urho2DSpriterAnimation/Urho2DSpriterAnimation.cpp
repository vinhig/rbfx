--- conflicted
+++ resolved
@@ -1,6 +1,5 @@
-<<<<<<< HEAD
 //
-// Copyright (c) 2008-2019 the Urho3D project.
+// Copyright (c) 2008-2020 the Urho3D project.
 //
 // Permission is hereby granted, free of charge, to any person obtaining a copy
 // of this software and associated documentation files (the "Software"), to deal
@@ -183,192 +182,4 @@
     AnimationSet2D* spriterAnimationSet = spriterAnimatedSprite->GetAnimationSet();
     spriterAnimationIndex_ = (spriterAnimationIndex_ + 1) % spriterAnimationSet->GetNumAnimations();
     spriterAnimatedSprite->SetAnimation(spriterAnimationSet->GetAnimation(spriterAnimationIndex_), LM_FORCE_LOOPED);
-}
-=======
-//
-// Copyright (c) 2008-2020 the Urho3D project.
-//
-// Permission is hereby granted, free of charge, to any person obtaining a copy
-// of this software and associated documentation files (the "Software"), to deal
-// in the Software without restriction, including without limitation the rights
-// to use, copy, modify, merge, publish, distribute, sublicense, and/or sell
-// copies of the Software, and to permit persons to whom the Software is
-// furnished to do so, subject to the following conditions:
-//
-// The above copyright notice and this permission notice shall be included in
-// all copies or substantial portions of the Software.
-//
-// THE SOFTWARE IS PROVIDED "AS IS", WITHOUT WARRANTY OF ANY KIND, EXPRESS OR
-// IMPLIED, INCLUDING BUT NOT LIMITED TO THE WARRANTIES OF MERCHANTABILITY,
-// FITNESS FOR A PARTICULAR PURPOSE AND NONINFRINGEMENT. IN NO EVENT SHALL THE
-// AUTHORS OR COPYRIGHT HOLDERS BE LIABLE FOR ANY CLAIM, DAMAGES OR OTHER
-// LIABILITY, WHETHER IN AN ACTION OF CONTRACT, TORT OR OTHERWISE, ARISING FROM,
-// OUT OF OR IN CONNECTION WITH THE SOFTWARE OR THE USE OR OTHER DEALINGS IN
-// THE SOFTWARE.
-//
-
-#include <Urho3D/Core/CoreEvents.h>
-#include <Urho3D/Engine/Engine.h>
-#include <Urho3D/Graphics/Camera.h>
-#include <Urho3D/Graphics/Graphics.h>
-#include <Urho3D/Graphics/Octree.h>
-#include <Urho3D/Graphics/Renderer.h>
-#include <Urho3D/Graphics/Zone.h>
-#include <Urho3D/Input/Input.h>
-#include <Urho3D/Resource/ResourceCache.h>
-#include <Urho3D/Scene/Scene.h>
-#include <Urho3D/UI/Font.h>
-#include <Urho3D/UI/Text.h>
-#include <Urho3D/Urho2D/AnimatedSprite2D.h>
-#include <Urho3D/Urho2D/AnimationSet2D.h>
-
-#include "Urho2DSpriterAnimation.h"
-
-#include <Urho3D/DebugNew.h>
-
-URHO3D_DEFINE_APPLICATION_MAIN(Urho2DSpriterAnimation)
-
-Urho2DSpriterAnimation::Urho2DSpriterAnimation(Context* context) :
-    Sample(context),
-    spriterAnimationIndex_(0)
-{
-}
-
-void Urho2DSpriterAnimation::Start()
-{
-    // Execute base class startup
-    Sample::Start();
-
-    // Create the scene content
-    CreateScene();
-
-    // Create the UI content
-    CreateInstructions();
-
-    // Setup the viewport for displaying the scene
-    SetupViewport();
-
-    // Set the mouse mode to use in the sample
-    Sample::InitMouseMode(MM_FREE);
-
-    // Hook up to the frame update events
-    SubscribeToEvents();
-}
-
-void Urho2DSpriterAnimation::CreateScene()
-{
-    scene_ = new Scene(context_);
-    scene_->CreateComponent<Octree>();
-
-    // Create camera node
-    cameraNode_ = scene_->CreateChild("Camera");
-    // Set camera's position
-    cameraNode_->SetPosition(Vector3(0.0f, 0.0f, -10.0f));
-
-    auto* camera = cameraNode_->CreateComponent<Camera>();
-    camera->SetOrthographic(true);
-
-    auto* graphics = GetSubsystem<Graphics>();
-    camera->SetOrthoSize((float)graphics->GetHeight() * PIXEL_SIZE);
-    camera->SetZoom(1.5f * Min((float)graphics->GetWidth() / 1280.0f, (float)graphics->GetHeight() / 800.0f)); // Set zoom according to user's resolution to ensure full visibility (initial zoom (1.5) is set for full visibility at 1280x800 resolution)
-
-    auto* cache = GetSubsystem<ResourceCache>();
-    auto* spriterAnimationSet = cache->GetResource<AnimationSet2D>("Urho2D/imp/imp.scml");
-    if (!spriterAnimationSet)
-        return;
-
-    spriterNode_ = scene_->CreateChild("SpriterAnimation");
-    auto* spriterAnimatedSprite = spriterNode_->CreateComponent<AnimatedSprite2D>();
-    spriterAnimatedSprite->SetAnimationSet(spriterAnimationSet);
-    spriterAnimatedSprite->SetAnimation(spriterAnimationSet->GetAnimation(spriterAnimationIndex_));
-}
-
-void Urho2DSpriterAnimation::CreateInstructions()
-{
-    auto* cache = GetSubsystem<ResourceCache>();
-    auto* ui = GetSubsystem<UI>();
-
-    // Construct new Text object, set string to display and font to use
-    auto* instructionText = ui->GetRoot()->CreateChild<Text>();
-    instructionText->SetText("Mouse click to play next animation, \nUse WASD keys to move, use PageUp PageDown keys to zoom.");
-    instructionText->SetFont(cache->GetResource<Font>("Fonts/Anonymous Pro.ttf"), 15);
-    instructionText->SetTextAlignment(HA_CENTER); // Center rows in relation to each other
-
-    // Position the text relative to the screen center
-    instructionText->SetHorizontalAlignment(HA_CENTER);
-    instructionText->SetVerticalAlignment(VA_CENTER);
-    instructionText->SetPosition(0, ui->GetRoot()->GetHeight() / 4);
-}
-
-void Urho2DSpriterAnimation::SetupViewport()
-{
-    auto* renderer = GetSubsystem<Renderer>();
-
-    // Set up a viewport to the Renderer subsystem so that the 3D scene can be seen
-    SharedPtr<Viewport> viewport(new Viewport(context_, scene_, cameraNode_->GetComponent<Camera>()));
-    renderer->SetViewport(0, viewport);
-}
-
-void Urho2DSpriterAnimation::MoveCamera(float timeStep)
-{
-    // Do not move if the UI has a focused element (the console)
-    if (GetSubsystem<UI>()->GetFocusElement())
-        return;
-
-    auto* input = GetSubsystem<Input>();
-
-    // Movement speed as world units per second
-    const float MOVE_SPEED = 4.0f;
-
-    // Read WASD keys and move the camera scene node to the corresponding direction if they are pressed
-    if (input->GetKeyDown(KEY_W))
-        cameraNode_->Translate(Vector3::UP * MOVE_SPEED * timeStep);
-    if (input->GetKeyDown(KEY_S))
-        cameraNode_->Translate(Vector3::DOWN * MOVE_SPEED * timeStep);
-    if (input->GetKeyDown(KEY_A))
-        cameraNode_->Translate(Vector3::LEFT * MOVE_SPEED * timeStep);
-    if (input->GetKeyDown(KEY_D))
-        cameraNode_->Translate(Vector3::RIGHT * MOVE_SPEED * timeStep);
-
-    if (input->GetKeyDown(KEY_PAGEUP))
-    {
-        auto* camera = cameraNode_->GetComponent<Camera>();
-        camera->SetZoom(camera->GetZoom() * 1.01f);
-    }
-
-    if (input->GetKeyDown(KEY_PAGEDOWN))
-    {
-        auto* camera = cameraNode_->GetComponent<Camera>();
-        camera->SetZoom(camera->GetZoom() * 0.99f);
-    }
-}
-
-void Urho2DSpriterAnimation::SubscribeToEvents()
-{
-    // Subscribe HandleUpdate() function for processing update events
-    SubscribeToEvent(E_UPDATE, URHO3D_HANDLER(Urho2DSpriterAnimation, HandleUpdate));
-    SubscribeToEvent(E_MOUSEBUTTONDOWN, URHO3D_HANDLER(Urho2DSpriterAnimation, HandleMouseButtonDown));
-
-    // Unsubscribe the SceneUpdate event from base class to prevent camera pitch and yaw in 2D sample
-    UnsubscribeFromEvent(E_SCENEUPDATE);
-}
-
-void Urho2DSpriterAnimation::HandleUpdate(StringHash eventType, VariantMap& eventData)
-{
-    using namespace Update;
-
-    // Take the frame time step, which is stored as a float
-    float timeStep = eventData[P_TIMESTEP].GetFloat();
-
-    // Move the camera, scale movement with time step
-    MoveCamera(timeStep);
-}
-
-void Urho2DSpriterAnimation::HandleMouseButtonDown(StringHash eventType, VariantMap& eventData)
-{
-    auto* spriterAnimatedSprite = spriterNode_->GetComponent<AnimatedSprite2D>();
-    AnimationSet2D* spriterAnimationSet = spriterAnimatedSprite->GetAnimationSet();
-    spriterAnimationIndex_ = (spriterAnimationIndex_ + 1) % spriterAnimationSet->GetNumAnimations();
-    spriterAnimatedSprite->SetAnimation(spriterAnimationSet->GetAnimation(spriterAnimationIndex_), LM_FORCE_LOOPED);
-}
->>>>>>> 6296d22e
+}