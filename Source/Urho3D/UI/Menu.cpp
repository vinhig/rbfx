--- conflicted
+++ resolved
@@ -1,449 +1,3 @@
-<<<<<<< HEAD
-//
-// Copyright (c) 2008-2018 the Urho3D project.
-//
-// Permission is hereby granted, free of charge, to any person obtaining a copy
-// of this software and associated documentation files (the "Software"), to deal
-// in the Software without restriction, including without limitation the rights
-// to use, copy, modify, merge, publish, distribute, sublicense, and/or sell
-// copies of the Software, and to permit persons to whom the Software is
-// furnished to do so, subject to the following conditions:
-//
-// The above copyright notice and this permission notice shall be included in
-// all copies or substantial portions of the Software.
-//
-// THE SOFTWARE IS PROVIDED "AS IS", WITHOUT WARRANTY OF ANY KIND, EXPRESS OR
-// IMPLIED, INCLUDING BUT NOT LIMITED TO THE WARRANTIES OF MERCHANTABILITY,
-// FITNESS FOR A PARTICULAR PURPOSE AND NONINFRINGEMENT. IN NO EVENT SHALL THE
-// AUTHORS OR COPYRIGHT HOLDERS BE LIABLE FOR ANY CLAIM, DAMAGES OR OTHER
-// LIABILITY, WHETHER IN AN ACTION OF CONTRACT, TORT OR OTHERWISE, ARISING FROM,
-// OUT OF OR IN CONNECTION WITH THE SOFTWARE OR THE USE OR OTHER DEALINGS IN
-// THE SOFTWARE.
-//
-
-#include "../Precompiled.h"
-
-#include "../Core/Context.h"
-#include "../Input/InputEvents.h"
-#include "../IO/Log.h"
-#include "../UI/LineEdit.h"
-#include "../UI/Menu.h"
-#include "../UI/UI.h"
-#include "../UI/UIEvents.h"
-#include "../UI/Window.h"
-
-#include "../DebugNew.h"
-
-namespace Urho3D
-{
-
-const StringHash VAR_SHOW_POPUP("ShowPopup");
-extern StringHash VAR_ORIGIN;
-
-extern const char* UI_CATEGORY;
-
-Menu::Menu(Context* context) :
-    Button(context),
-    popupOffset_(IntVector2::ZERO),
-    showPopup_(false),
-    acceleratorKey_(0),
-    acceleratorQualifiers_(0),
-    autoPopup_(true)
-{
-    focusMode_ = FM_NOTFOCUSABLE;
-
-    SubscribeToEvent(this, E_PRESSED, URHO3D_HANDLER(Menu, HandlePressedReleased));
-    SubscribeToEvent(this, E_RELEASED, URHO3D_HANDLER(Menu, HandlePressedReleased));
-    SubscribeToEvent(E_UIMOUSECLICK, URHO3D_HANDLER(Menu, HandleFocusChanged));
-    SubscribeToEvent(E_FOCUSCHANGED, URHO3D_HANDLER(Menu, HandleFocusChanged));
-}
-
-Menu::~Menu()
-{
-    if (popup_ && showPopup_)
-        ShowPopup(false);
-}
-
-void Menu::RegisterObject(Context* context)
-{
-    context->RegisterFactory<Menu>(UI_CATEGORY);
-
-    URHO3D_COPY_BASE_ATTRIBUTES(Button);
-    URHO3D_UPDATE_ATTRIBUTE_DEFAULT_VALUE("Focus Mode", FM_NOTFOCUSABLE);
-    URHO3D_ACCESSOR_ATTRIBUTE("Popup Offset", GetPopupOffset, SetPopupOffset, IntVector2, IntVector2::ZERO, AM_FILE);
-}
-
-void Menu::Update(float timeStep)
-{
-    Button::Update(timeStep);
-
-    if (popup_ && showPopup_)
-    {
-        const Vector<SharedPtr<UIElement> >& children = popup_->GetChildren();
-        for (unsigned i = 0; i < children.Size(); ++i)
-        {
-            auto* menu = dynamic_cast<Menu*>(children[i].Get());
-            if (menu && !menu->autoPopup_ && !menu->IsHovering())
-                menu->autoPopup_ = true;
-        }
-    }
-}
-
-void Menu::OnHover(const IntVector2& position, const IntVector2& screenPosition, int buttons, int qualifiers, Cursor* cursor)
-{
-    Button::OnHover(position, screenPosition, buttons, qualifiers, cursor);
-
-    auto* sibling = parent_->GetChildStaticCast<Menu>(VAR_SHOW_POPUP, true);
-    if (popup_ && !showPopup_)
-    {
-        // Check if popup is shown by one of the siblings
-        if (sibling)
-        {
-            // "Move" the popup from sibling menu to this menu
-            sibling->ShowPopup(false);
-            ShowPopup(true);
-            return;
-        }
-
-        if (autoPopup_)
-        {
-            // Show popup when parent menu has its popup shown
-            auto* parentMenu = static_cast<Menu*>(parent_->GetVar(VAR_ORIGIN).GetPtr());
-            if (parentMenu && parentMenu->showPopup_)
-                ShowPopup(true);
-        }
-    }
-    else
-    {
-        // Hide child menu popup when its parent is no longer being hovered
-        if (sibling && sibling != this)
-            sibling->ShowPopup(false);
-    }
-}
-
-void Menu::OnShowPopup()
-{
-}
-
-bool Menu::LoadXML(const XMLElement& source, XMLFile* styleFile)
-{
-    // Get style override if defined
-    String styleName = source.GetAttribute("style");
-
-    // Apply the style first, if the style file is available
-    if (styleFile)
-    {
-        // If not defined, use type name
-        if (styleName.Empty())
-            styleName = GetTypeName();
-
-        SetStyle(styleName, styleFile);
-    }
-    // The 'style' attribute value in the style file cannot be equals to original's applied style to prevent infinite loop
-    else if (!styleName.Empty() && styleName != appliedStyle_)
-    {
-        // Attempt to use the default style file
-        styleFile = GetDefaultStyle();
-
-        if (styleFile)
-        {
-            // Remember the original applied style
-            String appliedStyle(appliedStyle_);
-            SetStyle(styleName, styleFile);
-            appliedStyle_ = appliedStyle;
-        }
-    }
-
-    // Then load rest of the attributes from the source
-    if (!Serializable::LoadXML(source))
-        return false;
-
-    unsigned nextInternalChild = 0;
-
-    // Load child elements. Internal elements are not to be created as they already exist
-    XMLElement childElem = source.GetChild("element");
-    while (childElem)
-    {
-        bool internalElem = childElem.GetBool("internal");
-        bool popupElem = childElem.GetBool("popup");
-        String typeName = childElem.GetAttribute("type");
-        if (typeName.Empty())
-            typeName = "UIElement";
-        unsigned index = childElem.HasAttribute("index") ? childElem.GetUInt("index") : M_MAX_UNSIGNED;
-        UIElement* child = nullptr;
-
-        if (!internalElem)
-        {
-            if (!popupElem)
-                child = CreateChild(typeName, String::EMPTY, index);
-            else
-            {
-                // Do not add the popup element as a child even temporarily, as that can break layouts
-                SharedPtr<UIElement> popup = DynamicCast<UIElement>(context_->CreateObject(typeName));
-                if (!popup)
-                    URHO3D_LOGERROR("Could not create popup element type " + typeName);
-                else
-                {
-                    child = popup;
-                    SetPopup(popup);
-                }
-            }
-        }
-        else
-        {
-            // An internal popup element should already exist
-            if (popupElem)
-                child = popup_;
-            else
-            {
-                for (unsigned i = nextInternalChild; i < children_.Size(); ++i)
-                {
-                    if (children_[i]->IsInternal() && children_[i]->GetTypeName() == typeName)
-                    {
-                        child = children_[i];
-                        nextInternalChild = i + 1;
-                        break;
-                    }
-                }
-
-                if (!child)
-                    URHO3D_LOGWARNING("Could not find matching internal child element of type " + typeName + " in " + GetTypeName());
-            }
-        }
-
-        if (child)
-        {
-            if (!styleFile)
-                styleFile = GetDefaultStyle();
-
-            // As popup is not a child element in itself, the parental chain to acquire the default style file is broken for popup's child elements
-            // To recover from this, popup needs to have the default style set in its own instance so the popup's child elements can find it later
-            if (popupElem)
-                child->SetDefaultStyle(styleFile);
-
-            if (!child->LoadXML(childElem, styleFile))
-                return false;
-        }
-
-        childElem = childElem.GetNext("element");
-    }
-
-    ApplyAttributes();
-
-    return true;
-}
-
-bool Menu::SaveXML(XMLElement& dest) const
-{
-    if (!Button::SaveXML(dest))
-        return false;
-
-    // Save the popup element as a "virtual" child element
-    if (popup_)
-    {
-        XMLElement childElem = dest.CreateChild("element");
-        childElem.SetBool("popup", true);
-        if (!popup_->SaveXML(childElem))
-            return false;
-
-        // Filter popup implicit attributes
-        if (!FilterPopupImplicitAttributes(childElem))
-        {
-            URHO3D_LOGERROR("Could not remove popup implicit attributes");
-            return false;
-        }
-    }
-
-    return true;
-}
-
-void Menu::SetPopup(UIElement* popup)
-{
-    if (popup == this)
-        return;
-
-    // Currently only allow popup 'window'
-    if (popup->GetType() != Window::GetTypeStatic())
-    {
-        URHO3D_LOGERROR("Could not set popup element of type " + popup->GetTypeName() + ", only support popup window for now");
-        return;
-    }
-
-    if (popup_ && !popup)
-        ShowPopup(false);
-
-    popup_ = popup;
-
-    // Detach from current parent (if any) to only show when it is time
-    if (popup_)
-        popup_->Remove();
-}
-
-void Menu::SetPopupOffset(const IntVector2& offset)
-{
-    popupOffset_ = offset;
-}
-
-void Menu::SetPopupOffset(int x, int y)
-{
-    popupOffset_ = IntVector2(x, y);
-}
-
-void Menu::ShowPopup(bool enable)
-{
-    if (!popup_)
-        return;
-
-    if (enable)
-    {
-        OnShowPopup();
-
-        popup_->SetVar(VAR_ORIGIN, this);
-        static_cast<Window*>(popup_.Get())->SetModal(true);
-
-        popup_->SetPosition(GetScreenPosition() + popupOffset_);
-        popup_->SetVisible(true);
-        // BringToFront() is unreliable in this case as it takes into account only input-enabled elements.
-        // Rather just force priority to max
-        popup_->SetPriority(M_MAX_INT);
-    }
-    else
-    {
-        OnHidePopup();
-
-        // If the popup has child menus, hide their popups as well
-        PODVector<UIElement*> children;
-        popup_->GetChildren(children, true);
-        for (PODVector<UIElement*>::ConstIterator i = children.Begin(); i != children.End(); ++i)
-        {
-            auto* menu = dynamic_cast<Menu*>(*i);
-            if (menu)
-                menu->ShowPopup(false);
-        }
-
-        static_cast<Window*>(popup_.Get())->SetModal(false);
-        const_cast<VariantMap&>(popup_->GetVars()).Erase(VAR_ORIGIN);
-
-        popup_->SetVisible(false);
-        popup_->Remove();
-    }
-    SetVar(VAR_SHOW_POPUP, enable);
-
-    showPopup_ = enable;
-    selected_ = enable;
-}
-
-void Menu::SetAccelerator(int key, int qualifiers)
-{
-    acceleratorKey_ = ToLower(key);
-    acceleratorQualifiers_ = qualifiers;
-
-    if (key)
-        SubscribeToEvent(E_KEYDOWN, URHO3D_HANDLER(Menu, HandleKeyDown));
-    else
-        UnsubscribeFromEvent(E_KEYDOWN);
-}
-
-bool Menu::FilterPopupImplicitAttributes(XMLElement& dest) const
-{
-    if (!RemoveChildXML(dest, "Position"))
-        return false;
-    if (!RemoveChildXML(dest, "Is Visible"))
-        return false;
-
-    return true;
-}
-
-void Menu::HandlePressedReleased(StringHash eventType, VariantMap& eventData)
-{
-    // If this menu shows a sublevel popup, react to button press. Else react to release
-    if (eventType == E_PRESSED)
-    {
-        if (!popup_)
-            return;
-    }
-    if (eventType == E_RELEASED)
-    {
-        if (popup_)
-            return;
-    }
-
-    // Manual handling of the popup, so switch off the auto popup flag
-    autoPopup_ = false;
-    // Toggle popup visibility if exists
-    ShowPopup(!showPopup_);
-
-    // Send event on each click if no popup, or whenever the popup is opened
-    if (!popup_ || showPopup_)
-    {
-        using namespace MenuSelected;
-
-        VariantMap& newEventData = GetEventDataMap();
-        newEventData[P_ELEMENT] = this;
-        SendEvent(E_MENUSELECTED, newEventData);
-    }
-}
-
-void Menu::HandleFocusChanged(StringHash eventType, VariantMap& eventData)
-{
-    if (!showPopup_)
-        return;
-
-    using namespace FocusChanged;
-
-    auto* element = static_cast<UIElement*>(eventData[P_ELEMENT].GetPtr());
-    UIElement* root = GetRoot();
-
-    // If another element was focused due to the menu button being clicked, do not hide the popup
-    if (eventType == E_FOCUSCHANGED && static_cast<UIElement*>(eventData[P_CLICKEDELEMENT].GetPtr()))
-        return;
-
-    // If clicked emptiness or defocused, hide the popup
-    if (!element)
-    {
-        ShowPopup(false);
-        return;
-    }
-
-    // Otherwise see if the clicked element has either the menu item or the popup in its parent chain.
-    // In that case, do not hide
-    while (element)
-    {
-        if (element == this || element == popup_)
-            return;
-        if (element->GetParent() == root)
-            element = static_cast<UIElement*>(element->GetVar(VAR_ORIGIN).GetPtr());
-        else
-            element = element->GetParent();
-    }
-
-    ShowPopup(false);
-}
-
-void Menu::HandleKeyDown(StringHash eventType, VariantMap& eventData)
-{
-    if (!enabled_)
-        return;
-
-    using namespace KeyDown;
-
-    // Activate if accelerator key pressed
-    if (eventData[P_KEY].GetInt() == acceleratorKey_ &&
-        (acceleratorQualifiers_ == QUAL_ANY || eventData[P_QUALIFIERS].GetInt() == acceleratorQualifiers_) &&
-        eventData[P_REPEAT].GetBool() == false)
-    {
-        // Ignore if UI has modal element or focused LineEdit
-        auto* ui = GetSubsystem<UI>();
-        UIElement* focusElement = ui->GetFocusElement();
-        if (ui->HasModalElement() || (focusElement && focusElement->GetType() == LineEdit::GetTypeStatic()))
-            return;
-
-        HandlePressedReleased(eventType, eventData);
-    }
-}
-
-}
-=======
 //
 // Copyright (c) 2008-2019 the Urho3D project.
 //
@@ -887,5 +441,4 @@
     }
 }
 
-}
->>>>>>> a476f0c4
+}