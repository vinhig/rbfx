--- conflicted
+++ resolved
@@ -1,6 +1,5 @@
-<<<<<<< HEAD
 //
-// Copyright (c) 2008-2019 the Urho3D project.
+// Copyright (c) 2008-2020 the Urho3D project.
 //
 // Permission is hereby granted, free of charge, to any person obtaining a copy
 // of this software and associated documentation files (the "Software"), to deal
@@ -2268,2250 +2267,4 @@
     UpdateAttributeAnimations(eventData[P_TIMESTEP].GetFloat());
 }
 
-}
-=======
-//
-// Copyright (c) 2008-2020 the Urho3D project.
-//
-// Permission is hereby granted, free of charge, to any person obtaining a copy
-// of this software and associated documentation files (the "Software"), to deal
-// in the Software without restriction, including without limitation the rights
-// to use, copy, modify, merge, publish, distribute, sublicense, and/or sell
-// copies of the Software, and to permit persons to whom the Software is
-// furnished to do so, subject to the following conditions:
-//
-// The above copyright notice and this permission notice shall be included in
-// all copies or substantial portions of the Software.
-//
-// THE SOFTWARE IS PROVIDED "AS IS", WITHOUT WARRANTY OF ANY KIND, EXPRESS OR
-// IMPLIED, INCLUDING BUT NOT LIMITED TO THE WARRANTIES OF MERCHANTABILITY,
-// FITNESS FOR A PARTICULAR PURPOSE AND NONINFRINGEMENT. IN NO EVENT SHALL THE
-// AUTHORS OR COPYRIGHT HOLDERS BE LIABLE FOR ANY CLAIM, DAMAGES OR OTHER
-// LIABILITY, WHETHER IN AN ACTION OF CONTRACT, TORT OR OTHERWISE, ARISING FROM,
-// OUT OF OR IN CONNECTION WITH THE SOFTWARE OR THE USE OR OTHER DEALINGS IN
-// THE SOFTWARE.
-//
-
-#include "../Precompiled.h"
-
-#include "../Core/Context.h"
-#include "../Core/CoreEvents.h"
-#include "../Container/HashSet.h"
-#include "../Container/Sort.h"
-#include "../IO/Log.h"
-#include "../Resource/ResourceCache.h"
-#include "../Scene/ObjectAnimation.h"
-#include "../UI/Cursor.h"
-#include "../UI/UI.h"
-#include "../UI/UIElement.h"
-#include "../UI/UIEvents.h"
-
-#include "../DebugNew.h"
-
-namespace Urho3D
-{
-
-const char* horizontalAlignments[] =
-{
-    "Left",
-    "Center",
-    "Right",
-    "Custom",
-    nullptr
-};
-
-const char* verticalAlignments[] =
-{
-    "Top",
-    "Center",
-    "Bottom",
-    "Custom",
-    nullptr
-};
-
-static const char* focusModes[] =
-{
-    "NotFocusable",
-    "ResetFocus",
-    "Focusable",
-    "FocusableDefocusable",
-    nullptr
-};
-
-static const char* dragDropModes[] =
-{
-    "Disabled",
-    "Source",
-    "Target",
-    "SourceAndTarget",
-    nullptr
-};
-
-static const char* layoutModes[] =
-{
-    "Free",
-    "Horizontal",
-    "Vertical",
-    nullptr
-};
-
-extern const char* UI_CATEGORY;
-
-static bool CompareUIElements(const UIElement* lhs, const UIElement* rhs)
-{
-    return lhs->GetPriority() < rhs->GetPriority();
-}
-
-XPathQuery UIElement::styleXPathQuery_("/elements/element[@type=$typeName]", "typeName:String");
-
-UIElement::UIElement(Context* context) :
-    Animatable(context),
-    pivot_(std::numeric_limits<float>::max(), std::numeric_limits<float>::max())
-{
-    SetEnabled(false);
-}
-
-UIElement::~UIElement()
-{
-    // If child elements have outside references, detach them
-    for (Vector<SharedPtr<UIElement> >::Iterator i = children_.Begin(); i < children_.End(); ++i)
-    {
-        if (i->Refs() > 1)
-            (*i)->Detach();
-    }
-}
-
-void UIElement::RegisterObject(Context* context)
-{
-    context->RegisterFactory<UIElement>(UI_CATEGORY);
-
-    URHO3D_ACCESSOR_ATTRIBUTE("Name", GetName, SetName, String, String::EMPTY, AM_FILE);
-    URHO3D_ACCESSOR_ATTRIBUTE("Position", GetPosition, SetPosition, IntVector2, IntVector2::ZERO, AM_FILE);
-    URHO3D_ACCESSOR_ATTRIBUTE("Size", GetSize, SetSize, IntVector2, IntVector2::ZERO, AM_FILE);
-    URHO3D_ACCESSOR_ATTRIBUTE("Min Size", GetMinSize, SetMinSize, IntVector2, IntVector2::ZERO, AM_FILE);
-    URHO3D_ACCESSOR_ATTRIBUTE("Max Size", GetMaxSize, SetMaxSize, IntVector2, IntVector2(M_MAX_INT, M_MAX_INT), AM_FILE);
-    URHO3D_ENUM_ACCESSOR_ATTRIBUTE("Horiz Alignment", GetHorizontalAlignment, SetHorizontalAlignment, HorizontalAlignment,
-        horizontalAlignments, HA_LEFT, AM_FILEREADONLY);
-    URHO3D_ENUM_ACCESSOR_ATTRIBUTE("Vert Alignment", GetVerticalAlignment, SetVerticalAlignment, VerticalAlignment, verticalAlignments,
-        VA_TOP, AM_FILEREADONLY);
-    URHO3D_ACCESSOR_ATTRIBUTE("Min Anchor", GetMinAnchor, SetMinAnchor, Vector2, Vector2::ZERO, AM_FILE);
-    URHO3D_ACCESSOR_ATTRIBUTE("Max Anchor", GetMaxAnchor, SetMaxAnchor, Vector2, Vector2::ZERO, AM_FILE);
-    URHO3D_ACCESSOR_ATTRIBUTE("Min Offset", GetMinOffset, SetMinOffset, IntVector2, IntVector2::ZERO, AM_FILE);
-    URHO3D_ACCESSOR_ATTRIBUTE("Max Offset", GetMaxOffset, SetMaxOffset, IntVector2, IntVector2::ZERO, AM_FILE);
-    URHO3D_ACCESSOR_ATTRIBUTE("Pivot", GetPivot, SetPivot, Vector2, Vector2(std::numeric_limits<float>::max(), std::numeric_limits<float>::max()), AM_FILE);
-    URHO3D_ACCESSOR_ATTRIBUTE("Enable Anchor", GetEnableAnchor, SetEnableAnchor, bool, false, AM_FILE);
-    URHO3D_ACCESSOR_ATTRIBUTE("Clip Border", GetClipBorder, SetClipBorder, IntRect, IntRect::ZERO, AM_FILE);
-    URHO3D_ACCESSOR_ATTRIBUTE("Priority", GetPriority, SetPriority, int, 0, AM_FILE);
-    URHO3D_ACCESSOR_ATTRIBUTE("Opacity", GetOpacity, SetOpacity, float, 1.0f, AM_FILE);
-    URHO3D_ACCESSOR_ATTRIBUTE("Color", GetColorAttr, SetColor, Color, Color::WHITE, AM_FILE);
-    URHO3D_ATTRIBUTE("Top Left Color", Color, colors_[0], Color::WHITE, AM_FILE);
-    URHO3D_ATTRIBUTE("Top Right Color", Color, colors_[1], Color::WHITE, AM_FILE);
-    URHO3D_ATTRIBUTE("Bottom Left Color", Color, colors_[2], Color::WHITE, AM_FILE);
-    URHO3D_ATTRIBUTE("Bottom Right Color", Color, colors_[3], Color::WHITE, AM_FILE);
-    URHO3D_ACCESSOR_ATTRIBUTE("Is Enabled", IsEnabled, SetEnabled, bool, false, AM_FILE);
-    URHO3D_ACCESSOR_ATTRIBUTE("Is Editable", IsEditable, SetEditable, bool, true, AM_FILE);
-    URHO3D_ACCESSOR_ATTRIBUTE("Is Selected", IsSelected, SetSelected, bool, false, AM_FILE);
-    URHO3D_ACCESSOR_ATTRIBUTE("Is Visible", IsVisible, SetVisible, bool, true, AM_FILE);
-    URHO3D_ACCESSOR_ATTRIBUTE("Bring To Front", GetBringToFront, SetBringToFront, bool, false, AM_FILE);
-    URHO3D_ACCESSOR_ATTRIBUTE("Bring To Back", GetBringToBack, SetBringToBack, bool, true, AM_FILE);
-    URHO3D_ACCESSOR_ATTRIBUTE("Clip Children", GetClipChildren, SetClipChildren, bool, false, AM_FILE);
-    URHO3D_ACCESSOR_ATTRIBUTE("Use Derived Opacity", GetUseDerivedOpacity, SetUseDerivedOpacity, bool, true, AM_FILE);
-    URHO3D_ENUM_ACCESSOR_ATTRIBUTE("Focus Mode", GetFocusMode, SetFocusMode, FocusMode, focusModes, FM_NOTFOCUSABLE, AM_FILE);
-    URHO3D_ENUM_ACCESSOR_ATTRIBUTE("Drag And Drop Mode", GetDragDropMode, SetDragDropMode, DragAndDropModeFlags, dragDropModes, DD_DISABLED, AM_FILE);
-    URHO3D_ENUM_ACCESSOR_ATTRIBUTE("Layout Mode", GetLayoutMode, SetLayoutMode, LayoutMode, layoutModes, LM_FREE, AM_FILE);
-    URHO3D_ACCESSOR_ATTRIBUTE("Layout Spacing", GetLayoutSpacing, SetLayoutSpacing, int, 0, AM_FILE);
-    URHO3D_ACCESSOR_ATTRIBUTE("Layout Border", GetLayoutBorder, SetLayoutBorder, IntRect, IntRect::ZERO, AM_FILE);
-    URHO3D_ACCESSOR_ATTRIBUTE("Layout Flex Scale", GetLayoutFlexScale, SetLayoutFlexScale, Vector2, Vector2::ONE, AM_FILE);
-    URHO3D_ACCESSOR_ATTRIBUTE("Indent", GetIndent, SetIndent, int, 0, AM_FILE);
-    URHO3D_ACCESSOR_ATTRIBUTE("Indent Spacing", GetIndentSpacing, SetIndentSpacing, int, 16, AM_FILE);
-    URHO3D_ATTRIBUTE("Variables", VariantMap, vars_, Variant::emptyVariantMap, AM_FILE);
-    URHO3D_ATTRIBUTE("Tags", StringVector, tags_, Variant::emptyStringVector, AM_FILE);
-}
-
-void UIElement::ApplyAttributes()
-{
-    colorGradient_ = false;
-    derivedColorDirty_ = true;
-
-    for (unsigned i = 1; i < MAX_UIELEMENT_CORNERS; ++i)
-    {
-        if (colors_[i] != colors_[0])
-            colorGradient_ = true;
-    }
-}
-
-bool UIElement::LoadXML(const XMLElement& source)
-{
-    return LoadXML(source, nullptr);
-}
-
-bool UIElement::LoadXML(const XMLElement& source, XMLFile* styleFile)
-{
-    // Get style override if defined
-    String styleName = source.GetAttribute("style");
-
-    // Apply the style first, if the style file is available
-    if (styleFile)
-    {
-        // If not defined, use type name
-        if (styleName.Empty())
-            styleName = GetTypeName();
-
-        SetStyle(styleName, styleFile);
-    }
-    // The 'style' attribute value in the style file cannot be equals to original's applied style to prevent infinite loop
-    else if (!styleName.Empty() && styleName != appliedStyle_)
-    {
-        // Attempt to use the default style file
-        styleFile = GetDefaultStyle();
-
-        if (styleFile)
-        {
-            // Remember the original applied style
-            String appliedStyle(appliedStyle_);
-            SetStyle(styleName, styleFile);
-            appliedStyle_ = appliedStyle;
-        }
-    }
-
-    // Prevent updates while loading attributes
-    DisableLayoutUpdate();
-
-    // Then load rest of the attributes from the source
-    if (!Animatable::LoadXML(source))
-        return false;
-
-    unsigned nextInternalChild = 0;
-
-    // Load child elements. Internal elements are not to be created as they already exist
-    XMLElement childElem = source.GetChild("element");
-    while (childElem)
-    {
-        bool internalElem = childElem.GetBool("internal");
-        String typeName = childElem.GetAttribute("type");
-        if (typeName.Empty())
-            typeName = "UIElement";
-        unsigned index = childElem.HasAttribute("index") ? childElem.GetUInt("index") : M_MAX_UNSIGNED;
-        UIElement* child = nullptr;
-
-        if (!internalElem)
-            child = CreateChild(typeName, String::EMPTY, index);
-        else
-        {
-            for (unsigned i = nextInternalChild; i < children_.Size(); ++i)
-            {
-                if (children_[i]->IsInternal() && children_[i]->GetTypeName() == typeName)
-                {
-                    child = children_[i];
-                    nextInternalChild = i + 1;
-                    break;
-                }
-            }
-
-            if (!child)
-                URHO3D_LOGWARNING("Could not find matching internal child element of type " + typeName + " in " + GetTypeName());
-        }
-
-        if (child)
-        {
-            if (!styleFile)
-                styleFile = GetDefaultStyle();
-            if (!child->LoadXML(childElem, styleFile))
-                return false;
-        }
-
-        childElem = childElem.GetNext("element");
-    }
-
-    ApplyAttributes();
-
-    EnableLayoutUpdate();
-    UpdateLayout();
-
-    return true;
-}
-
-UIElement* UIElement::LoadChildXML(const XMLElement& childElem, XMLFile* styleFile)
-{
-    bool internalElem = childElem.GetBool("internal");
-    if (internalElem)
-    {
-        URHO3D_LOGERROR("Loading internal child element is not supported");
-        return nullptr;
-    }
-
-    String typeName = childElem.GetAttribute("type");
-    if (typeName.Empty())
-        typeName = "UIElement";
-    unsigned index = childElem.HasAttribute("index") ? childElem.GetUInt("index") : M_MAX_UNSIGNED;
-    UIElement* child = CreateChild(typeName, String::EMPTY, index);
-
-    if (child)
-    {
-        if (!styleFile)
-            styleFile = GetDefaultStyle();
-        if (!child->LoadXML(childElem, styleFile))
-        {
-            RemoveChild(child, index);
-            return nullptr;
-        }
-    }
-
-    return child;
-}
-
-bool UIElement::SaveXML(XMLElement& dest) const
-{
-    // Write type
-    if (GetTypeName() != "UIElement")
-    {
-        if (!dest.SetString("type", GetTypeName()))
-            return false;
-    }
-
-    // Write internal flag
-    if (internal_)
-    {
-        if (!dest.SetBool("internal", internal_))
-            return false;
-    }
-
-    // Write style
-    if (!appliedStyle_.Empty() && appliedStyle_ != "UIElement")
-    {
-        if (!dest.SetAttribute("style", appliedStyle_))
-            return false;
-    }
-    else if (internal_)
-    {
-        if (!dest.SetAttribute("style", "none"))
-            return false;
-    }
-
-    // Write attributes
-    if (!Animatable::SaveXML(dest))
-        return false;
-
-    // Write child elements
-    for (unsigned i = 0; i < children_.Size(); ++i)
-    {
-        UIElement* element = children_[i];
-        if (element->IsTemporary())
-            continue;
-
-        XMLElement childElem = dest.CreateChild("element");
-        if (!element->SaveXML(childElem))
-            return false;
-    }
-
-    // Filter UI-style and implicit attributes
-    return FilterAttributes(dest);
-}
-
-void UIElement::Update(float timeStep)
-{
-}
-
-void UIElement::GetBatches(PODVector<UIBatch>& batches, PODVector<float>& vertexData, const IntRect& currentScissor)
-{
-    // Reset hovering for next frame
-    hovering_ = false;
-}
-
-void UIElement::GetDebugDrawBatches(PODVector<UIBatch>& batches, PODVector<float>& vertexData, const IntRect& currentScissor)
-{
-    UIBatch batch(this, BLEND_ALPHA, currentScissor, nullptr, &vertexData);
-
-    int horizontalThickness = 1;
-    int verticalThickness = 1;
-    if (parent_)
-    {
-        switch (parent_->layoutMode_)
-        {
-        case LM_HORIZONTAL:
-            verticalThickness += 2;
-            break;
-
-        case LM_VERTICAL:
-            horizontalThickness += 2;
-            break;
-
-        default:
-            break;
-        }
-    }
-
-    batch.SetColor(Color::BLUE, true);
-    // Left
-    batch.AddQuad(0, 0, horizontalThickness, size_.y_, 0, 0);
-    // Top
-    batch.AddQuad(0, 0, size_.x_, verticalThickness, 0, 0);
-    // Right
-    batch.AddQuad(size_.x_ - horizontalThickness, 0, horizontalThickness, size_.y_, 0, 0);
-    // Bottom
-    batch.AddQuad(0, size_.y_ - verticalThickness, size_.x_, verticalThickness, 0, 0);
-
-    UIBatch::AddOrMerge(batch, batches);
-}
-
-bool UIElement::IsWithinScissor(const IntRect& currentScissor)
-{
-    if (!visible_)
-        return false;
-
-    const IntVector2& screenPos = GetScreenPosition();
-    return screenPos.x_ < currentScissor.right_ && screenPos.x_ + GetWidth() > currentScissor.left_ &&
-           screenPos.y_ < currentScissor.bottom_ && screenPos.y_ + GetHeight() > currentScissor.top_;
-}
-
-const IntVector2& UIElement::GetScreenPosition() const
-{
-    if (positionDirty_)
-    {
-        IntVector2 pos = position_;
-        const UIElement* parent = parent_;
-
-        if (parent)
-        {
-            const IntVector2& parentScreenPos = parent->GetScreenPosition();
-
-            pos.x_ += parentScreenPos.x_ + (int)Lerp(0.0f, (float)parent->size_.x_, anchorMin_.x_);
-            pos.y_ += parentScreenPos.y_ + (int)Lerp(0.0f, (float)parent->size_.y_, anchorMin_.y_);
-            pos.x_ -= (int)(size_.x_ * pivot_.x_);
-            pos.y_ -= (int)(size_.y_ * pivot_.y_);
-
-            pos += parent_->childOffset_;
-        }
-
-        screenPosition_ = pos;
-        positionDirty_ = false;
-    }
-
-    return screenPosition_;
-}
-
-void UIElement::OnHover(const IntVector2& position, const IntVector2& screenPosition, int buttons, int qualifiers, Cursor* cursor)
-{
-    hovering_ = true;
-}
-
-void UIElement::OnDragBegin(const IntVector2& position, const IntVector2& screenPosition, int buttons, int qualifiers,
-    Cursor* cursor)
-{
-    dragButtonCombo_ = buttons;
-    dragButtonCount_ = CountSetBits((unsigned)dragButtonCombo_);
-}
-
-void UIElement::OnDragMove(const IntVector2& position, const IntVector2& screenPosition, const IntVector2& deltaPos, int buttons,
-    int qualifiers, Cursor* cursor)
-{
-}
-
-void UIElement::OnDragEnd(const IntVector2& position, const IntVector2& screenPosition, int /*dragButtons*/, int /*releaseButton*/,
-    Cursor* /*cursor*/)
-{
-    dragButtonCombo_ = 0;
-    dragButtonCount_ = 0;
-}
-
-void UIElement::OnDragCancel(const IntVector2& position, const IntVector2& screenPosition, int /*dragButtons*/, int /*cancelButton*/,
-    Cursor* /*cursor*/)
-{
-    dragButtonCombo_ = 0;
-    dragButtonCount_ = 0;
-}
-
-bool UIElement::OnDragDropTest(UIElement* source)
-{
-    return true;
-}
-
-bool UIElement::OnDragDropFinish(UIElement* source)
-{
-    return true;
-}
-
-IntVector2 UIElement::ScreenToElement(const IntVector2& screenPosition)
-{
-    return screenPosition - GetScreenPosition();
-}
-
-IntVector2 UIElement::ElementToScreen(const IntVector2& position)
-{
-    return position + GetScreenPosition();
-}
-
-bool UIElement::LoadXML(Deserializer& source)
-{
-    SharedPtr<XMLFile> xml(new XMLFile(context_));
-    return xml->Load(source) && LoadXML(xml->GetRoot());
-}
-
-bool UIElement::SaveXML(Serializer& dest, const String& indentation) const
-{
-    SharedPtr<XMLFile> xml(new XMLFile(context_));
-    XMLElement rootElem = xml->CreateRoot("element");
-    return SaveXML(rootElem) && xml->Save(dest, indentation);
-}
-
-bool UIElement::FilterAttributes(XMLElement& dest) const
-{
-    // Filter UI styling attributes
-    XMLFile* styleFile = GetDefaultStyle();
-    if (styleFile)
-    {
-        String style = dest.GetAttribute("style");
-        if (!style.Empty() && style != "none")
-        {
-            if (styleXPathQuery_.SetVariable("typeName", style))
-            {
-                XMLElement styleElem = GetDefaultStyle()->GetRoot().SelectSinglePrepared(styleXPathQuery_);
-                if (styleElem && !FilterUIStyleAttributes(dest, styleElem))
-                    return false;
-            }
-        }
-    }
-
-    // Filter implicit attributes
-    if (!FilterImplicitAttributes(dest))
-    {
-        URHO3D_LOGERROR("Could not remove implicit attributes");
-        return false;
-    }
-
-    return true;
-}
-
-void UIElement::SetName(const String& name)
-{
-    name_ = name;
-
-    using namespace NameChanged;
-
-    VariantMap& eventData = GetEventDataMap();
-    eventData[P_ELEMENT] = this;
-
-    SendEvent(E_NAMECHANGED, eventData);
-}
-
-void UIElement::SetPosition(const IntVector2& position)
-{
-    if (position != position_)
-    {
-        position_ = position;
-        OnPositionSet(position);
-        MarkDirty();
-
-        using namespace Positioned;
-
-        VariantMap& eventData = GetEventDataMap();
-        eventData[P_ELEMENT] = this;
-        eventData[P_X] = position.x_;
-        eventData[P_Y] = position.y_;
-        SendEvent(E_POSITIONED, eventData);
-    }
-}
-
-void UIElement::SetPosition(int x, int y)
-{
-    SetPosition(IntVector2(x, y));
-}
-
-void UIElement::SetSize(const IntVector2& size)
-{
-    ++resizeNestingLevel_;
-
-    IntVector2 oldSize = size_;
-    IntVector2 validatedSize;
-    IntVector2 effectiveMinSize = GetEffectiveMinSize();
-    validatedSize.x_ = Clamp(size.x_, effectiveMinSize.x_, maxSize_.x_);
-    validatedSize.y_ = Clamp(size.y_, effectiveMinSize.y_, maxSize_.y_);
-
-    if (validatedSize != size_)
-    {
-        size_ = validatedSize;
-
-        if (resizeNestingLevel_ == 1)
-        {
-            // Check if parent element's layout needs to be updated first
-            if (parent_)
-                parent_->UpdateLayout();
-
-            IntVector2 delta = size_ - oldSize;
-            MarkDirty();
-            OnResize(size_, delta);
-            UpdateLayout();
-
-            using namespace Resized;
-
-            VariantMap& eventData = GetEventDataMap();
-            eventData[P_ELEMENT] = this;
-            eventData[P_WIDTH] = size_.x_;
-            eventData[P_HEIGHT] = size_.y_;
-            eventData[P_DX] = delta.x_;
-            eventData[P_DY] = delta.y_;
-            SendEvent(E_RESIZED, eventData);
-        }
-    }
-
-    --resizeNestingLevel_;
-}
-
-void UIElement::SetSize(int width, int height)
-{
-    SetSize(IntVector2(width, height));
-}
-
-void UIElement::SetWidth(int width)
-{
-    SetSize(IntVector2(width, size_.y_));
-}
-
-void UIElement::SetHeight(int height)
-{
-    SetSize(IntVector2(size_.x_, height));
-}
-
-void UIElement::SetMinSize(const IntVector2& minSize)
-{
-    minSize_.x_ = Max(minSize.x_, 0);
-    minSize_.y_ = Max(minSize.y_, 0);
-    SetSize(size_);
-}
-
-void UIElement::SetMinSize(int width, int height)
-{
-    SetMinSize(IntVector2(width, height));
-}
-
-void UIElement::SetMinWidth(int width)
-{
-    SetMinSize(IntVector2(width, minSize_.y_));
-}
-
-void UIElement::SetMinHeight(int height)
-{
-    SetMinSize(IntVector2(minSize_.x_, height));
-}
-
-void UIElement::SetMaxSize(const IntVector2& maxSize)
-{
-    maxSize_.x_ = Max(maxSize.x_, 0);
-    maxSize_.y_ = Max(maxSize.y_, 0);
-    SetSize(size_);
-}
-
-void UIElement::SetMaxSize(int width, int height)
-{
-    SetMaxSize(IntVector2(width, height));
-}
-
-void UIElement::SetMaxWidth(int width)
-{
-    SetMaxSize(IntVector2(width, maxSize_.y_));
-}
-
-void UIElement::SetMaxHeight(int height)
-{
-    SetMaxSize(IntVector2(maxSize_.x_, height));
-}
-
-void UIElement::SetFixedSize(const IntVector2& size)
-{
-    minSize_ = maxSize_ = IntVector2(Max(size.x_, 0), Max(size.y_, 0));
-    SetSize(size);
-}
-
-void UIElement::SetFixedSize(int width, int height)
-{
-    SetFixedSize(IntVector2(width, height));
-}
-
-void UIElement::SetFixedWidth(int width)
-{
-    minSize_.x_ = maxSize_.x_ = Max(width, 0);
-    SetWidth(width);
-}
-
-void UIElement::SetFixedHeight(int height)
-{
-    minSize_.y_ = maxSize_.y_ = Max(height, 0);
-    SetHeight(height);
-}
-
-void UIElement::SetAlignment(HorizontalAlignment hAlign, VerticalAlignment vAlign)
-{
-    SetHorizontalAlignment(hAlign);
-    SetVerticalAlignment(vAlign);
-}
-
-void UIElement::SetHorizontalAlignment(HorizontalAlignment align)
-{
-    if (align != HA_LEFT && parent_ && parent_->GetLayoutMode() == LM_HORIZONTAL)
-    {
-        URHO3D_LOGWARNING("Forcing left alignment because parent element has horizontal layout");
-        align = HA_LEFT;
-    }
-
-    Vector2 min = anchorMin_;
-    Vector2 max = anchorMax_;
-    float pivot = pivot_.x_;
-    float anchorSize = max.x_ - min.x_;
-
-    if (align == HA_CENTER)
-        min.x_ = pivot = 0.5f;
-    else if (align == HA_LEFT)
-        min.x_ = pivot = 0.0f;
-    else if (align == HA_RIGHT)
-        min.x_ = pivot = 1.0f;
-
-    max.x_ = enableAnchor_ ? (min.x_ + anchorSize) : min.x_;
-
-    if (min.x_ != anchorMin_.x_ || max.x_ != anchorMax_.x_ || pivot != pivot_.x_)
-    {
-        anchorMin_.x_ = min.x_;
-        anchorMax_.x_ = max.x_;
-        pivot_.x_ = pivot;
-        if (enableAnchor_)
-            UpdateAnchoring();
-        MarkDirty();
-    }
-}
-
-void UIElement::SetVerticalAlignment(VerticalAlignment align)
-{
-    if (align != VA_TOP && parent_ && parent_->GetLayoutMode() == LM_VERTICAL)
-    {
-        URHO3D_LOGWARNING("Forcing top alignment because parent element has vertical layout");
-        align = VA_TOP;
-    }
-
-    Vector2 min = anchorMin_;
-    Vector2 max = anchorMax_;
-    float pivot = pivot_.y_;
-    float anchorSize = max.y_ - min.y_;
-
-    if (align == VA_CENTER)
-        min.y_ = pivot = 0.5f;
-    else if (align == VA_TOP)
-        min.y_ = pivot = 0.0f;
-    else if (align == VA_BOTTOM)
-        min.y_ = pivot = 1.0f;
-
-    max.y_ = enableAnchor_ ? (min.y_ + anchorSize) : min.y_;
-
-    if (min.y_ != anchorMin_.y_ || max.y_ != anchorMax_.y_ || pivot != pivot_.y_)
-    {
-        anchorMin_.y_ = min.y_;
-        anchorMax_.y_ = max.y_;
-        pivot_.y_ = pivot;
-        if (enableAnchor_)
-            UpdateAnchoring();
-        MarkDirty();
-    }
-}
-
-void UIElement::SetEnableAnchor(bool enable)
-{
-    enableAnchor_ = enable;
-    if (enableAnchor_)
-        UpdateAnchoring();
-}
-
-void UIElement::SetMinOffset(const IntVector2& offset)
-{
-    if (offset != minOffset_)
-    {
-        minOffset_ = offset;
-        if (enableAnchor_)
-            UpdateAnchoring();
-    }
-}
-
-void UIElement::SetMaxOffset(const IntVector2& offset)
-{
-    if (offset != maxOffset_)
-    {
-        maxOffset_ = offset;
-        if (enableAnchor_)
-            UpdateAnchoring();
-    }
-}
-
-void UIElement::SetMinAnchor(const Vector2& anchor)
-{
-    if (anchor != anchorMin_)
-    {
-        anchorMin_ = anchor;
-        if (enableAnchor_)
-            UpdateAnchoring();
-    }
-}
-
-void UIElement::SetMinAnchor(float x, float y)
-{
-    SetMinAnchor(Vector2(x, y));
-}
-
-void UIElement::SetMaxAnchor(const Vector2& anchor)
-{
-    if (anchor != anchorMax_)
-    {
-        anchorMax_ = anchor;
-        if (enableAnchor_)
-            UpdateAnchoring();
-    }
-}
-
-void UIElement::SetMaxAnchor(float x, float y)
-{
-    SetMaxAnchor(Vector2(x, y));
-}
-
-void UIElement::SetPivot(const Vector2& pivot)
-{
-    if (pivot != pivot_)
-    {
-        pivotSet_ = true;
-        pivot_ = pivot;
-        MarkDirty();
-    }
-}
-
-void UIElement::SetPivot(float x, float y)
-{
-    SetPivot(Vector2(x, y));
-}
-
-void UIElement::SetClipBorder(const IntRect& rect)
-{
-    clipBorder_.left_ = Max(rect.left_, 0);
-    clipBorder_.top_ = Max(rect.top_, 0);
-    clipBorder_.right_ = Max(rect.right_, 0);
-    clipBorder_.bottom_ = Max(rect.bottom_, 0);
-}
-
-void UIElement::SetColor(const Color& color)
-{
-    for (auto& cornerColor : colors_)
-        cornerColor = color;
-    colorGradient_ = false;
-    derivedColorDirty_ = true;
-}
-
-void UIElement::SetColor(Corner corner, const Color& color)
-{
-    colors_[corner] = color;
-    colorGradient_ = false;
-    derivedColorDirty_ = true;
-
-    for (unsigned i = 0; i < MAX_UIELEMENT_CORNERS; ++i)
-    {
-        if (i != corner && colors_[i] != colors_[corner])
-            colorGradient_ = true;
-    }
-}
-
-void UIElement::SetPriority(int priority)
-{
-    if (priority_ == priority)
-        return;
-
-    priority_ = priority;
-    if (parent_)
-        parent_->sortOrderDirty_ = true;
-}
-
-void UIElement::SetOpacity(float opacity)
-{
-    opacity_ = Clamp(opacity, 0.0f, 1.0f);
-    MarkDirty();
-}
-
-void UIElement::SetBringToFront(bool enable)
-{
-    bringToFront_ = enable;
-}
-
-void UIElement::SetBringToBack(bool enable)
-{
-    bringToBack_ = enable;
-}
-
-void UIElement::SetClipChildren(bool enable)
-{
-    clipChildren_ = enable;
-}
-
-void UIElement::SetSortChildren(bool enable)
-{
-    if (!sortChildren_ && enable)
-        sortOrderDirty_ = true;
-
-    sortChildren_ = enable;
-}
-
-void UIElement::SetUseDerivedOpacity(bool enable)
-{
-    useDerivedOpacity_ = enable;
-}
-
-void UIElement::SetEnabled(bool enable)
-{
-    enabled_ = enable;
-    enabledPrev_ = enable;
-}
-
-void UIElement::SetDeepEnabled(bool enable)
-{
-    enabled_ = enable;
-
-    for (Vector<SharedPtr<UIElement> >::ConstIterator i = children_.Begin(); i != children_.End(); ++i)
-        (*i)->SetDeepEnabled(enable);
-}
-
-void UIElement::ResetDeepEnabled()
-{
-    enabled_ = enabledPrev_;
-
-    for (Vector<SharedPtr<UIElement> >::ConstIterator i = children_.Begin(); i != children_.End(); ++i)
-        (*i)->ResetDeepEnabled();
-}
-
-void UIElement::SetEnabledRecursive(bool enable)
-{
-    enabled_ = enable;
-    enabledPrev_ = enable;
-
-    for (Vector<SharedPtr<UIElement> >::ConstIterator i = children_.Begin(); i != children_.End(); ++i)
-        (*i)->SetEnabledRecursive(enable);
-}
-
-void UIElement::SetEditable(bool enable)
-{
-    editable_ = enable;
-    OnSetEditable();
-}
-
-void UIElement::SetFocusMode(FocusMode mode)
-{
-    focusMode_ = mode;
-}
-
-void UIElement::SetFocus(bool enable)
-{
-    // Invisible elements should not receive focus
-    if (focusMode_ < FM_FOCUSABLE || !IsVisibleEffective())
-        enable = false;
-
-    auto* ui = GetSubsystem<UI>();
-    // Can be null at exit time; no-op in that case
-    if (!ui)
-        return;
-
-    if (enable)
-    {
-        if (ui->GetFocusElement() != this)
-            ui->SetFocusElement(this);
-    }
-    else
-    {
-        if (ui->GetFocusElement() == this)
-            ui->SetFocusElement(nullptr);
-    }
-}
-
-void UIElement::SetSelected(bool enable)
-{
-    selected_ = enable;
-}
-
-void UIElement::SetVisible(bool enable)
-{
-    auto* ui = GetSubsystem<UI>();
-    // Can be null at exit time; no-op in that case
-    if (!ui)
-        return;
-
-    if (enable != visible_)
-    {
-        visible_ = enable;
-
-        // Parent's layout may change as a result of visibility change
-        if (parent_)
-            parent_->UpdateLayout();
-
-        using namespace VisibleChanged;
-
-        VariantMap& eventData = GetEventDataMap();
-        eventData[P_ELEMENT] = this;
-        eventData[P_VISIBLE] = visible_;
-        SendEvent(E_VISIBLECHANGED, eventData);
-
-        // If the focus element becomes effectively hidden, clear focus
-        if (!enable)
-        {
-            UIElement* focusElement = ui->GetFocusElement();
-            if (focusElement && !focusElement->IsVisibleEffective())
-                focusElement->SetFocus(false);
-        }
-    }
-}
-
-void UIElement::SetDragDropMode(DragAndDropModeFlags mode)
-{
-    dragDropMode_ = mode;
-}
-
-bool UIElement::SetStyle(const String& styleName, XMLFile* file)
-{
-    // If empty style was requested, replace with type name
-    String actualStyleName = !styleName.Empty() ? styleName : GetTypeName();
-
-    appliedStyle_ = actualStyleName;
-    if (styleName == "none")
-        return true;
-
-    if (!file)
-    {
-        file = GetDefaultStyle();
-        if (!file)
-            return false;
-    }
-    else
-    {
-        // If a custom style file specified, remember it
-        defaultStyle_ = file;
-    }
-
-    // Remember the effectively applied style file, either custom or default
-    appliedStyleFile_ = file;
-
-    styleXPathQuery_.SetVariable("typeName", actualStyleName);
-    XMLElement styleElem = file->GetRoot().SelectSinglePrepared(styleXPathQuery_);
-    return styleElem && SetStyle(styleElem);
-}
-
-bool UIElement::SetStyle(const XMLElement& element)
-{
-    appliedStyle_ = element.GetAttribute("type");
-
-    // Consider style attribute values as instance-level attribute default values
-    SetInstanceDefault(true);
-    bool success = LoadXML(element);
-    SetInstanceDefault(false);
-    return success;
-}
-
-bool UIElement::SetStyleAuto(XMLFile* file)
-{
-    return SetStyle(String::EMPTY, file);
-}
-
-void UIElement::SetDefaultStyle(XMLFile* style)
-{
-    defaultStyle_ = style;
-}
-
-void UIElement::SetLayout(LayoutMode mode, int spacing, const IntRect& border)
-{
-    layoutMode_ = mode;
-    layoutSpacing_ = Max(spacing, 0);
-    layoutBorder_ = IntRect(Max(border.left_, 0), Max(border.top_, 0), Max(border.right_, 0), Max(border.bottom_, 0));
-    VerifyChildAlignment();
-    UpdateLayout();
-}
-
-void UIElement::SetLayoutMode(LayoutMode mode)
-{
-    layoutMode_ = mode;
-    VerifyChildAlignment();
-    UpdateLayout();
-}
-
-void UIElement::SetLayoutSpacing(int spacing)
-{
-    layoutSpacing_ = Max(spacing, 0);
-    UpdateLayout();
-}
-
-void UIElement::SetLayoutBorder(const IntRect& border)
-{
-    layoutBorder_ = IntRect(Max(border.left_, 0), Max(border.top_, 0), Max(border.right_, 0), Max(border.bottom_, 0));
-    UpdateLayout();
-}
-
-void UIElement::SetLayoutFlexScale(const Vector2& scale)
-{
-    layoutFlexScale_ = Vector2(Max(scale.x_, 0.0f), Max(scale.y_, 0.0f));
-}
-
-void UIElement::SetIndent(int indent)
-{
-    indent_ = indent;
-    if (parent_)
-        parent_->UpdateLayout();
-    UpdateLayout();
-    OnIndentSet();
-}
-
-void UIElement::SetIndentSpacing(int indentSpacing)
-{
-    indentSpacing_ = Max(indentSpacing, 0);
-    if (parent_)
-        parent_->UpdateLayout();
-    UpdateLayout();
-    OnIndentSet();
-}
-
-void UIElement::UpdateLayout()
-{
-    if (layoutNestingLevel_)
-        return;
-
-    // Prevent further updates while this update happens
-    DisableLayoutUpdate();
-
-    PODVector<int> positions;
-    PODVector<int> sizes;
-    PODVector<int> minSizes;
-    PODVector<int> maxSizes;
-    PODVector<float> flexScales;
-
-    int baseIndentWidth = GetIndentWidth();
-
-    if (layoutMode_ == LM_HORIZONTAL)
-    {
-        int minChildHeight = 0;
-
-        for (unsigned i = 0; i < children_.Size(); ++i)
-        {
-            if (!children_[i]->IsVisible())
-                continue;
-            positions.Push(baseIndentWidth);
-            auto indent = (unsigned)children_[i]->GetIndentWidth();
-            sizes.Push(children_[i]->GetWidth() + indent);
-            minSizes.Push(children_[i]->GetEffectiveMinSize().x_ + indent);
-            maxSizes.Push(children_[i]->GetMaxWidth() + indent);
-            flexScales.Push(children_[i]->GetLayoutFlexScale().x_);
-            minChildHeight = Max(minChildHeight, children_[i]->GetEffectiveMinSize().y_);
-        }
-
-        CalculateLayout(positions, sizes, minSizes, maxSizes, flexScales, GetWidth(), layoutBorder_.left_, layoutBorder_.right_,
-            layoutSpacing_);
-
-        int width = CalculateLayoutParentSize(sizes, layoutBorder_.left_, layoutBorder_.right_, layoutSpacing_);
-        int height = Max(GetHeight(), minChildHeight + layoutBorder_.top_ + layoutBorder_.bottom_);
-        int minWidth = CalculateLayoutParentSize(minSizes, layoutBorder_.left_, layoutBorder_.right_, layoutSpacing_);
-        int minHeight = minChildHeight + layoutBorder_.top_ + layoutBorder_.bottom_;
-        layoutMinSize_ = IntVector2(minWidth, minHeight);
-        SetSize(width, height);
-        // Validate the size before resizing child elements, in case of min/max limits
-        width = size_.x_;
-        height = size_.y_;
-
-        unsigned j = 0;
-        for (unsigned i = 0; i < children_.Size(); ++i)
-        {
-            if (!children_[i]->IsVisible())
-                continue;
-            children_[i]->SetPosition(positions[j], GetLayoutChildPosition(children_[i]).y_);
-            children_[i]->SetSize(sizes[j], height - layoutBorder_.top_ - layoutBorder_.bottom_);
-            ++j;
-        }
-    }
-    else if (layoutMode_ == LM_VERTICAL)
-    {
-        int minChildWidth = 0;
-
-        for (unsigned i = 0; i < children_.Size(); ++i)
-        {
-            if (!children_[i]->IsVisible())
-                continue;
-            positions.Push(0);
-            sizes.Push(children_[i]->GetHeight());
-            minSizes.Push(children_[i]->GetEffectiveMinSize().y_);
-            maxSizes.Push(children_[i]->GetMaxHeight());
-            flexScales.Push(children_[i]->GetLayoutFlexScale().y_);
-            minChildWidth = Max(minChildWidth, children_[i]->GetEffectiveMinSize().x_ + children_[i]->GetIndentWidth());
-        }
-
-        CalculateLayout(positions, sizes, minSizes, maxSizes, flexScales, GetHeight(), layoutBorder_.top_, layoutBorder_.bottom_,
-            layoutSpacing_);
-
-        int height = CalculateLayoutParentSize(sizes, layoutBorder_.top_, layoutBorder_.bottom_, layoutSpacing_);
-        int width = Max(GetWidth(), minChildWidth + layoutBorder_.left_ + layoutBorder_.right_);
-        int minHeight = CalculateLayoutParentSize(minSizes, layoutBorder_.top_, layoutBorder_.bottom_, layoutSpacing_);
-        int minWidth = minChildWidth + layoutBorder_.left_ + layoutBorder_.right_;
-        layoutMinSize_ = IntVector2(minWidth, minHeight);
-        SetSize(width, height);
-        width = size_.x_;
-        height = size_.y_;
-
-        unsigned j = 0;
-        for (unsigned i = 0; i < children_.Size(); ++i)
-        {
-            if (!children_[i]->IsVisible())
-                continue;
-            children_[i]->SetPosition(GetLayoutChildPosition(children_[i]).x_ + baseIndentWidth, positions[j]);
-            children_[i]->SetSize(width - layoutBorder_.left_ - layoutBorder_.right_, sizes[j]);
-            ++j;
-        }
-    }
-    else
-    {
-        for (unsigned i = 0; i < children_.Size(); ++i)
-        {
-            if (children_[i]->GetEnableAnchor())
-                children_[i]->UpdateAnchoring();
-        }
-    }
-
-    using namespace LayoutUpdated;
-
-    VariantMap& eventData = GetEventDataMap();
-    eventData[P_ELEMENT] = this;
-    SendEvent(E_LAYOUTUPDATED, eventData);
-
-    EnableLayoutUpdate();
-}
-
-void UIElement::DisableLayoutUpdate()
-{
-    ++layoutNestingLevel_;
-}
-
-void UIElement::EnableLayoutUpdate()
-{
-    --layoutNestingLevel_;
-}
-
-void UIElement::BringToFront()
-{
-    // Follow the parent chain to the top level window. If it has BringToFront mode, bring it to front now
-    UIElement* root = GetRoot();
-    // If element is detached from hierarchy, this must be a no-op
-    if (!root)
-        return;
-
-    UIElement* ptr = this;
-    while (ptr && ptr->GetParent() != root)
-        ptr = ptr->GetParent();
-    if (!ptr || !ptr->GetBringToFront())
-        return;
-
-    // Get the highest priority used by all other top level elements, assign that to the new front element
-    // and decrease others' priority where necessary. However, take into account only input-enabled
-    // elements and those which have the BringToBack flag set
-    HashSet<int> usedPriorities;
-
-    int maxPriority = M_MIN_INT;
-    const Vector<SharedPtr<UIElement> >& rootChildren = root->GetChildren();
-    for (Vector<SharedPtr<UIElement> >::ConstIterator i = rootChildren.Begin(); i != rootChildren.End(); ++i)
-    {
-        UIElement* other = *i;
-        if (other->IsEnabled() && other->bringToBack_ && other != ptr)
-        {
-            int priority = other->GetPriority();
-            // M_MAX_INT is used by popups and tooltips. Disregard these to avoid an "arms race" with the priorities
-            if (priority == M_MAX_INT)
-                continue;
-            usedPriorities.Insert(priority);
-            maxPriority = Max(priority, maxPriority);
-        }
-    }
-
-    if (maxPriority != M_MIN_INT && maxPriority >= ptr->GetPriority())
-    {
-        ptr->SetPriority(maxPriority);
-
-        int minPriority = maxPriority;
-        while (usedPriorities.Contains(minPriority))
-            --minPriority;
-
-        for (Vector<SharedPtr<UIElement> >::ConstIterator i = rootChildren.Begin(); i != rootChildren.End(); ++i)
-        {
-            UIElement* other = *i;
-            int priority = other->GetPriority();
-
-            if (other->IsEnabled() && other->bringToBack_ && other != ptr && priority >= minPriority && priority <= maxPriority)
-                other->SetPriority(priority - 1);
-        }
-    }
-}
-
-UIElement* UIElement::CreateChild(StringHash type, const String& name, unsigned index)
-{
-    // Check that creation succeeds and that the object in fact is a UI element
-    SharedPtr<UIElement> newElement = DynamicCast<UIElement>(context_->CreateObject(type));
-    if (!newElement)
-    {
-        URHO3D_LOGERROR("Could not create unknown UI element type " + type.ToString());
-        return nullptr;
-    }
-
-    if (!name.Empty())
-        newElement->SetName(name);
-
-    InsertChild(index, newElement);
-    return newElement;
-}
-
-void UIElement::AddChild(UIElement* element)
-{
-    InsertChild(M_MAX_UNSIGNED, element);
-}
-
-void UIElement::InsertChild(unsigned index, UIElement* element)
-{
-    // Check for illegal or redundant parent assignment
-    if (!element || element == this || element->parent_ == this)
-        return;
-    // Check for possible cyclic parent assignment
-    UIElement* parent = parent_;
-    while (parent)
-    {
-        if (parent == element)
-            return;
-        parent = parent->parent_;
-    }
-
-    // Add first, then remove from old parent, to ensure the element does not get deleted
-    if (index >= children_.Size())
-        children_.Push(SharedPtr<UIElement>(element));
-    else
-        children_.Insert(children_.Begin() + index, SharedPtr<UIElement>(element));
-
-    element->Remove();
-
-    if (sortChildren_)
-        sortOrderDirty_ = true;
-
-    element->parent_ = this;
-    element->MarkDirty();
-
-    // Apply style now if child element (and its children) has it defined
-    ApplyStyleRecursive(element);
-
-    VerifyChildAlignment();
-    UpdateLayout();
-
-    // Send change event
-    UIElement* root = GetRoot();
-    UIElement* sender = GetElementEventSender();
-    if (sender)
-    {
-        using namespace ElementAdded;
-
-        VariantMap& eventData = GetEventDataMap();
-        eventData[P_ROOT] = root;
-        eventData[P_PARENT] = this;
-        eventData[P_ELEMENT] = element;
-
-        sender->SendEvent(E_ELEMENTADDED, eventData);
-    }
-}
-
-void UIElement::RemoveChild(UIElement* element, unsigned index)
-{
-    for (unsigned i = index; i < children_.Size(); ++i)
-    {
-        if (children_[i] == element)
-        {
-            // Send change event if not already being destroyed
-            UIElement* sender = Refs() > 0 ? GetElementEventSender() : nullptr;
-            if (sender)
-            {
-                using namespace ElementRemoved;
-
-                VariantMap& eventData = GetEventDataMap();
-                eventData[P_ROOT] = GetRoot();
-                eventData[P_PARENT] = this;
-                eventData[P_ELEMENT] = element;
-
-                sender->SendEvent(E_ELEMENTREMOVED, eventData);
-            }
-
-            element->Detach();
-            children_.Erase(i);
-            UpdateLayout();
-            return;
-        }
-    }
-}
-
-void UIElement::RemoveChildAtIndex(unsigned index)
-{
-    if (index >= children_.Size())
-        return;
-
-    // Send change event if not already being destroyed
-    UIElement* sender = Refs() > 0 ? GetElementEventSender() : nullptr;
-    if (sender)
-    {
-        using namespace ElementRemoved;
-
-        VariantMap& eventData = GetEventDataMap();
-        eventData[P_ROOT] = GetRoot();
-        eventData[P_PARENT] = this;
-        eventData[P_ELEMENT] = children_[index];
-
-        sender->SendEvent(E_ELEMENTREMOVED, eventData);
-    }
-
-    children_[index]->Detach();
-    children_.Erase(index);
-    UpdateLayout();
-}
-
-void UIElement::RemoveAllChildren()
-{
-    UIElement* root = GetRoot();
-    UIElement* sender = Refs() > 0 ? GetElementEventSender() : nullptr;
-
-    for (Vector<SharedPtr<UIElement> >::Iterator i = children_.Begin(); i < children_.End();)
-    {
-        // Send change event if not already being destroyed
-        if (sender)
-        {
-            using namespace ElementRemoved;
-
-            VariantMap& eventData = GetEventDataMap();
-            eventData[P_ROOT] = root;
-            eventData[P_PARENT] = this;
-            eventData[P_ELEMENT] = (*i).Get();
-
-            sender->SendEvent(E_ELEMENTREMOVED, eventData);
-        }
-
-        (*i++)->Detach();
-    }
-    children_.Clear();
-    UpdateLayout();
-}
-
-void UIElement::Remove()
-{
-    if (parent_)
-        parent_->RemoveChild(this);
-}
-
-unsigned UIElement::FindChild(UIElement* element) const
-{
-    Vector<SharedPtr<UIElement> >::ConstIterator i = children_.Find(SharedPtr<UIElement>(element));
-    return i != children_.End() ? (unsigned)(i - children_.Begin()) : M_MAX_UNSIGNED;
-}
-
-void UIElement::SetParent(UIElement* parent, unsigned index)
-{
-    if (parent)
-        parent->InsertChild(index, this);
-}
-
-void UIElement::SetVar(StringHash key, const Variant& value)
-{
-    vars_[key] = value;
-}
-
-void UIElement::SetInternal(bool enable)
-{
-    internal_ = enable;
-}
-
-void UIElement::SetTraversalMode(TraversalMode traversalMode)
-{
-    traversalMode_ = traversalMode;
-}
-
-void UIElement::SetElementEventSender(bool flag)
-{
-    elementEventSender_ = flag;
-}
-
-void UIElement::SetTags(const StringVector& tags)
-{
-    RemoveAllTags();
-    AddTags(tags);
-}
-
-void UIElement::AddTag(const String& tag)
-{
-    if (tag.Empty() || HasTag(tag))
-        return;
-
-    tags_.Push(tag);
-}
-
-void UIElement::AddTags(const String& tags, char separator)
-{
-    StringVector tagVector = tags.Split(separator);
-    AddTags(tagVector);
-}
-
-void UIElement::AddTags(const StringVector& tags)
-{
-    for (unsigned i = 0; i < tags.Size(); ++i)
-        AddTag(tags[i]);
-}
-
-bool UIElement::RemoveTag(const String& tag)
-{
-    return tags_.Remove(tag);
-}
-
-void UIElement::RemoveAllTags()
-{
-    tags_.Clear();
-}
-
-HorizontalAlignment UIElement::GetHorizontalAlignment() const
-{
-    if (anchorMin_.x_ == 0.0f && anchorMax_.x_ == 0.0f && (!pivotSet_ || pivot_.x_ == 0.0f))
-        return HA_LEFT;
-    else if (anchorMin_.x_ == 0.5f && anchorMax_.x_ == 0.5f && (!pivotSet_ || pivot_.x_ == 0.5f))
-        return HA_CENTER;
-    else if (anchorMin_.x_ == 1.0f && anchorMax_.x_ == 1.0f && (!pivotSet_ || pivot_.x_ == 1.0f))
-        return HA_RIGHT;
-
-    return HA_CUSTOM;
-}
-
-VerticalAlignment UIElement::GetVerticalAlignment() const
-{
-    if (anchorMin_.y_ == 0.0f && anchorMax_.y_ == 0.0f && (!pivotSet_ || pivot_.y_ == 0.0f))
-        return VA_TOP;
-    else if (anchorMin_.y_ == 0.5f && anchorMax_.y_ == 0.5f && (!pivotSet_ || pivot_.y_ == 0.5f))
-        return VA_CENTER;
-    else if (anchorMin_.y_ == 1.0f && anchorMax_.y_ == 1.0f && (!pivotSet_ || pivot_.y_ == 1.0f))
-        return VA_BOTTOM;
-
-    return VA_CUSTOM;
-}
-
-float UIElement::GetDerivedOpacity() const
-{
-    if (!useDerivedOpacity_)
-        return opacity_;
-
-    if (opacityDirty_)
-    {
-        derivedOpacity_ = opacity_;
-        const UIElement* parent = parent_;
-
-        while (parent)
-        {
-            derivedOpacity_ *= parent->opacity_;
-            parent = parent->parent_;
-        }
-
-        opacityDirty_ = false;
-    }
-
-    return derivedOpacity_;
-}
-
-bool UIElement::HasFocus() const
-{
-    auto* ui = GetSubsystem<UI>();
-    return ui ? ui->GetFocusElement() == this : false;
-}
-
-bool UIElement::IsChildOf(UIElement* element) const
-{
-    UIElement* parent = parent_;
-    while (parent)
-    {
-        if (parent == element)
-            return true;
-        parent = parent->parent_;
-    }
-    return false;
-}
-
-bool UIElement::IsVisibleEffective() const
-{
-    bool visible = visible_;
-    const UIElement* element = parent_;
-
-    // Traverse the parent chain
-    while (visible && element)
-    {
-        visible &= element->visible_;
-        element = element->parent_;
-    }
-
-    return visible;
-}
-
-const String& UIElement::GetAppliedStyle() const
-{
-    return appliedStyle_ == GetTypeName() ? String::EMPTY : appliedStyle_;
-}
-
-XMLFile* UIElement::GetDefaultStyle(bool recursiveUp) const
-{
-    if (recursiveUp)
-    {
-        const UIElement* element = this;
-        while (element)
-        {
-            if (element->defaultStyle_)
-                return element->defaultStyle_;
-            element = element->parent_;
-        }
-        return nullptr;
-    }
-    else
-        return defaultStyle_;
-}
-
-void UIElement::GetChildren(PODVector<UIElement*>& dest, bool recursive) const
-{
-    dest.Clear();
-
-    if (!recursive)
-    {
-        dest.Reserve(children_.Size());
-        for (Vector<SharedPtr<UIElement> >::ConstIterator i = children_.Begin(); i != children_.End(); ++i)
-            dest.Push(*i);
-    }
-    else
-        GetChildrenRecursive(dest);
-}
-
-unsigned UIElement::GetNumChildren(bool recursive) const
-{
-    if (!recursive)
-        return children_.Size();
-    else
-    {
-        unsigned allChildren = children_.Size();
-        for (Vector<SharedPtr<UIElement> >::ConstIterator i = children_.Begin(); i != children_.End(); ++i)
-            allChildren += (*i)->GetNumChildren(true);
-
-        return allChildren;
-    }
-}
-
-UIElement* UIElement::GetChild(unsigned index) const
-{
-    return index < children_.Size() ? children_[index] : nullptr;
-}
-
-UIElement* UIElement::GetChild(const String& name, bool recursive) const
-{
-    for (Vector<SharedPtr<UIElement> >::ConstIterator i = children_.Begin(); i != children_.End(); ++i)
-    {
-        if ((*i)->name_ == name)
-            return *i;
-
-        if (recursive)
-        {
-            UIElement* element = (*i)->GetChild(name, true);
-            if (element)
-                return element;
-        }
-    }
-
-    return nullptr;
-}
-
-UIElement* UIElement::GetChild(const StringHash& key, const Variant& value, bool recursive) const
-{
-    for (Vector<SharedPtr<UIElement> >::ConstIterator i = children_.Begin(); i != children_.End(); ++i)
-    {
-        const Variant& varValue = (*i)->GetVar(key);
-        if (value != Variant::EMPTY ? varValue == value : varValue != Variant::EMPTY)
-            return *i;
-
-        if (recursive)
-        {
-            UIElement* element = (*i)->GetChild(key, value, true);
-            if (element)
-                return element;
-        }
-    }
-
-    return nullptr;
-}
-
-UIElement* UIElement::GetRoot() const
-{
-    UIElement* root = parent_;
-    if (!root)
-        return nullptr;
-    while (root->GetParent())
-        root = root->GetParent();
-    return root;
-}
-
-const Color& UIElement::GetDerivedColor() const
-{
-    if (derivedColorDirty_)
-    {
-        derivedColor_ = colors_[C_TOPLEFT];
-        derivedColor_.a_ *= GetDerivedOpacity();
-        derivedColorDirty_ = false;
-    }
-
-    return derivedColor_;
-}
-
-const Variant& UIElement::GetVar(const StringHash& key) const
-{
-    VariantMap::ConstIterator i = vars_.Find(key);
-    return i != vars_.End() ? i->second_ : Variant::EMPTY;
-}
-
-bool UIElement::HasTag(const String& tag) const
-{
-    return tags_.Contains(tag);
-}
-
-void UIElement::GetChildrenWithTag(PODVector<UIElement*>& dest, const String& tag, bool recursive) const
-{
-    dest.Clear();
-
-    if (!recursive)
-    {
-        for (Vector<SharedPtr<UIElement> >::ConstIterator i = children_.Begin(); i != children_.End(); ++i)
-        {
-            UIElement* element = *i;
-            if (element->HasTag(tag))
-                dest.Push(element);
-        }
-    }
-    else
-        GetChildrenWithTagRecursive(dest, tag);
-}
-
-PODVector<UIElement*> UIElement::GetChildrenWithTag(const String& tag, bool recursive) const
-{
-    PODVector<UIElement*> dest;
-    GetChildrenWithTag(dest, tag, recursive);
-    return dest;
-}
-
-void UIElement::GetChildrenWithTagRecursive(PODVector<UIElement*>& dest, const String& tag) const
-{
-    for (Vector<SharedPtr<UIElement> >::ConstIterator i = children_.Begin(); i != children_.End(); ++i)
-    {
-        UIElement* element = *i;
-        if (element->HasTag(tag))
-            dest.Push(element);
-        if (!element->children_.Empty())
-            element->GetChildrenWithTagRecursive(dest, tag);
-    }
-}
-
-bool UIElement::IsInside(IntVector2 position, bool isScreen)
-{
-    if (isScreen)
-        position = ScreenToElement(position);
-    return position.x_ >= 0 && position.y_ >= 0 && position.x_ < size_.x_ && position.y_ < size_.y_;
-}
-
-bool UIElement::IsInsideCombined(IntVector2 position, bool isScreen)
-{
-    // If child elements are clipped, no need to expand the rect
-    if (clipChildren_)
-        return IsInside(position, isScreen);
-
-    if (!isScreen)
-        position = ElementToScreen(position);
-
-    IntRect combined = GetCombinedScreenRect();
-    return position.x_ >= combined.left_ && position.y_ >= combined.top_ && position.x_ < combined.right_ &&
-        position.y_ < combined.bottom_;
-}
-
-IntRect UIElement::GetCombinedScreenRect()
-{
-    IntVector2 screenPosition(GetScreenPosition());
-    IntRect combined(screenPosition.x_, screenPosition.y_, screenPosition.x_ + size_.x_, screenPosition.y_ + size_.y_);
-
-    if (!clipChildren_)
-    {
-        for (Vector<SharedPtr<UIElement> >::Iterator i = children_.Begin(); i != children_.End(); ++i)
-        {
-            IntRect childCombined((*i)->GetCombinedScreenRect());
-
-            if (childCombined.left_ < combined.left_)
-                combined.left_ = childCombined.left_;
-            if (childCombined.right_ > combined.right_)
-                combined.right_ = childCombined.right_;
-            if (childCombined.top_ < combined.top_)
-                combined.top_ = childCombined.top_;
-            if (childCombined.bottom_ > combined.bottom_)
-                combined.bottom_ = childCombined.bottom_;
-        }
-    }
-
-    return combined;
-}
-
-void UIElement::SortChildren()
-{
-    if (sortChildren_ && sortOrderDirty_)
-    {
-        // Only sort when there is no layout
-        /// \todo Order is not stable when children have same priorities
-        if (layoutMode_ == LM_FREE)
-            Sort(children_.Begin(), children_.End(), CompareUIElements);
-        sortOrderDirty_ = false;
-    }
-}
-
-void UIElement::SetChildOffset(const IntVector2& offset)
-{
-    if (offset != childOffset_)
-    {
-        childOffset_ = offset;
-        for (Vector<SharedPtr<UIElement> >::ConstIterator i = children_.Begin(); i != children_.End(); ++i)
-            (*i)->MarkDirty();
-    }
-}
-
-void UIElement::SetHovering(bool enable)
-{
-    hovering_ = enable;
-}
-
-void UIElement::AdjustScissor(IntRect& currentScissor)
-{
-    if (clipChildren_)
-    {
-        IntVector2 screenPos = GetScreenPosition();
-        currentScissor.left_ = Max(currentScissor.left_, screenPos.x_ + clipBorder_.left_);
-        currentScissor.top_ = Max(currentScissor.top_, screenPos.y_ + clipBorder_.top_);
-        currentScissor.right_ = Min(currentScissor.right_, screenPos.x_ + size_.x_ - clipBorder_.right_);
-        currentScissor.bottom_ = Min(currentScissor.bottom_, screenPos.y_ + size_.y_ - clipBorder_.bottom_);
-
-        if (currentScissor.right_ < currentScissor.left_)
-            currentScissor.right_ = currentScissor.left_;
-        if (currentScissor.bottom_ < currentScissor.top_)
-            currentScissor.bottom_ = currentScissor.top_;
-    }
-}
-
-void UIElement::GetBatchesWithOffset(IntVector2& offset, PODVector<UIBatch>& batches, PODVector<float>& vertexData,
-    IntRect currentScissor)
-{
-    Vector2 floatOffset((float)offset.x_, (float)offset.y_);
-    unsigned initialSize = vertexData.Size();
-
-    GetBatches(batches, vertexData, currentScissor);
-    for (unsigned i = initialSize; i < vertexData.Size(); i += 6)
-    {
-        vertexData[i] += floatOffset.x_;
-        vertexData[i + 1] += floatOffset.y_;
-    }
-
-    AdjustScissor(currentScissor);
-    for (Vector<SharedPtr<UIElement> >::ConstIterator i = children_.Begin(); i != children_.End(); ++i)
-    {
-        if ((*i)->IsVisible())
-            (*i)->GetBatchesWithOffset(offset, batches, vertexData, currentScissor);
-    }
-}
-
-UIElement* UIElement::GetElementEventSender() const
-{
-    auto* element = const_cast<UIElement*>(this);
-    if (elementEventSender_)
-        return element;
-
-    while (element->parent_)
-    {
-        element = element->parent_;
-        if (element->elementEventSender_)
-            return element;
-    }
-
-    // If no predefined element event sender in the parental chain, return ultimate root element
-    return element;
-}
-
-IntVector2 UIElement::GetEffectiveMinSize() const
-{
-    if (IsFixedSize() || layoutMode_ == LM_FREE || layoutMinSize_ == IntVector2::ZERO)
-        return minSize_;
-    else
-        return IntVector2(Max(minSize_.x_, layoutMinSize_.x_), Max(minSize_.y_, layoutMinSize_.y_));
-}
-
-void UIElement::OnAttributeAnimationAdded()
-{
-    if (attributeAnimationInfos_.Size() == 1)
-        SubscribeToEvent(E_POSTUPDATE, URHO3D_HANDLER(UIElement, HandlePostUpdate));
-}
-
-void UIElement::OnAttributeAnimationRemoved()
-{
-    if (attributeAnimationInfos_.Empty())
-        UnsubscribeFromEvent(E_POSTUPDATE);
-}
-
-Animatable* UIElement::FindAttributeAnimationTarget(const String& name, String& outName)
-{
-    Vector<String> names = name.Split('/');
-    // Only attribute name
-    if (names.Size() == 1)
-    {
-        outName = name;
-        return this;
-    }
-    else
-    {
-        // Name must in following format: "#0/#1/attribute"
-        UIElement* element = this;
-        for (unsigned i = 0; i < names.Size() - 1; ++i)
-        {
-            if (names[i].Front() != '#')
-            {
-                URHO3D_LOGERROR("Invalid name " + name);
-                return nullptr;
-            }
-
-            String name = names[i].Substring(1, names[i].Length() - 1);
-            char s = name.Front();
-            if (s >= '0' && s <= '9')
-            {
-                unsigned index = ToUInt(name);
-                element = element->GetChild(index);
-            }
-            else
-            {
-                element = element->GetChild(name, true);
-            }
-
-            if (!element)
-            {
-                URHO3D_LOGERROR("Could not find element by name " + name);
-                return nullptr;
-            }
-        }
-
-        outName = names.Back();
-        return element;
-    }
-}
-
-void UIElement::MarkDirty()
-{
-    positionDirty_ = true;
-    opacityDirty_ = true;
-    derivedColorDirty_ = true;
-
-    for (Vector<SharedPtr<UIElement> >::ConstIterator i = children_.Begin(); i != children_.End(); ++i)
-        (*i)->MarkDirty();
-}
-
-bool UIElement::RemoveChildXML(XMLElement& parent, const String& name) const
-{
-    static XPathQuery matchXPathQuery("./attribute[@name=$attributeName]", "attributeName:String");
-
-    if (!matchXPathQuery.SetVariable("attributeName", name))
-        return false;
-
-    XMLElement removeElem = parent.SelectSinglePrepared(matchXPathQuery);
-    return !removeElem || parent.RemoveChild(removeElem);
-}
-
-bool UIElement::RemoveChildXML(XMLElement& parent, const String& name, const String& value) const
-{
-    static XPathQuery matchXPathQuery
-        ("./attribute[@name=$attributeName and @value=$attributeValue]", "attributeName:String, attributeValue:String");
-
-    if (!matchXPathQuery.SetVariable("attributeName", name))
-        return false;
-    if (!matchXPathQuery.SetVariable("attributeValue", value))
-        return false;
-
-    XMLElement removeElem = parent.SelectSinglePrepared(matchXPathQuery);
-    return !removeElem || parent.RemoveChild(removeElem);
-}
-
-bool UIElement::FilterUIStyleAttributes(XMLElement& dest, const XMLElement& styleElem) const
-{
-    // Remove style attribute only when its value is identical to the value stored in style file
-    String style = styleElem.GetAttribute("style");
-    if (!style.Empty())
-    {
-        if (style == dest.GetAttribute("style"))
-        {
-            if (!dest.RemoveAttribute("style"))
-            {
-                URHO3D_LOGWARNING("Could not remove style attribute");
-                return false;
-            }
-        }
-    }
-
-    // Perform the same action recursively for internal child elements stored in style file
-    XMLElement childDest = dest.GetChild("element");
-    XMLElement childElem = styleElem.GetChild("element");
-    while (childDest && childElem)
-    {
-        if (!childElem.GetBool("internal"))
-        {
-            URHO3D_LOGERROR("Invalid style file, style element can only contain internal child elements");
-            return false;
-        }
-        if (!FilterUIStyleAttributes(childDest, childElem))
-            return false;
-
-        childDest = childDest.GetNext("element");
-        childElem = childElem.GetNext("element");
-    }
-
-    // Remove style attribute when it is the same as its type, however, if it is an internal element then replace it to "none" instead
-    if (!dest.GetAttribute("style").Empty() && dest.GetAttribute("style") == dest.GetAttribute("type"))
-    {
-        if (internal_)
-        {
-            if (!dest.SetAttribute("style", "none"))
-                return false;
-        }
-        else
-        {
-            if (!dest.RemoveAttribute("style"))
-                return false;
-        }
-    }
-
-    return true;
-}
-
-bool UIElement::FilterImplicitAttributes(XMLElement& dest) const
-{
-    // Remove positioning and sizing attributes when they are under the influence of layout mode
-    if (layoutMode_ != LM_FREE && !IsFixedWidth() && !IsFixedHeight())
-    {
-        if (!RemoveChildXML(dest, "Min Size"))
-            return false;
-    }
-    if (parent_ && parent_->layoutMode_ != LM_FREE)
-    {
-        if (!RemoveChildXML(dest, "Position"))
-            return false;
-        if (!RemoveChildXML(dest, "Size"))
-            return false;
-    }
-
-    return true;
-}
-
-void UIElement::UpdateAnchoring()
-{
-    if (parent_ && enableAnchor_)
-    {
-        IntVector2 newSize;
-        newSize.x_ = (int)(parent_->size_.x_ * Clamp(anchorMax_.x_ - anchorMin_.x_, 0.0f, 1.0f)) + maxOffset_.x_ - minOffset_.x_;
-        newSize.y_ = (int)(parent_->size_.y_ * Clamp(anchorMax_.y_ - anchorMin_.y_, 0.0f, 1.0f)) + maxOffset_.y_ - minOffset_.y_;
-
-        if (position_ != minOffset_)
-            SetPosition(minOffset_);
-        if (size_ != newSize)
-            SetSize(newSize);
-    }
-}
-
-void UIElement::GetChildrenRecursive(PODVector<UIElement*>& dest) const
-{
-    for (Vector<SharedPtr<UIElement> >::ConstIterator i = children_.Begin(); i != children_.End(); ++i)
-    {
-        UIElement* element = *i;
-        dest.Push(element);
-        if (!element->children_.Empty())
-            element->GetChildrenRecursive(dest);
-    }
-}
-
-void UIElement::ApplyStyleRecursive(UIElement* element)
-{
-    // If child element style file changes as result of being (re)parented and it has a defined style, apply it now
-    if (!element->appliedStyle_.Empty() && element->appliedStyleFile_.Get() != element->GetDefaultStyle())
-    {
-        element->SetStyle(element->appliedStyle_);
-        for (Vector<SharedPtr<UIElement> >::ConstIterator i = element->children_.Begin(); i != element->children_.End(); ++i)
-            element->ApplyStyleRecursive(*i);
-    }
-}
-
-int UIElement::CalculateLayoutParentSize(const PODVector<int>& sizes, int begin, int end, int spacing)
-{
-    int width = begin + end;
-    if (sizes.Empty())
-        return width;
-
-    for (unsigned i = 0; i < sizes.Size(); ++i)
-    {
-        // If calculating maximum size, and the default is specified, do not overflow it
-        if (sizes[i] == M_MAX_INT)
-            return M_MAX_INT;
-        width += sizes[i] + spacing;
-    }
-    // The last spacing is not needed
-    return width - spacing;
-}
-
-void UIElement::CalculateLayout(PODVector<int>& positions, PODVector<int>& sizes, const PODVector<int>& minSizes,
-    const PODVector<int>& maxSizes, const PODVector<float>& flexScales, int targetSize, int begin, int end, int spacing)
-{
-    unsigned numChildren = sizes.Size();
-    if (!numChildren)
-        return;
-    int targetTotalSize = targetSize - begin - end - (numChildren - 1) * spacing;
-    if (targetTotalSize < 0)
-        targetTotalSize = 0;
-    int targetChildSize = targetTotalSize / numChildren;
-    int remainder = targetTotalSize % numChildren;
-    float add = (float)remainder / numChildren;
-    float acc = 0.0f;
-
-    // Initial pass
-    for (unsigned i = 0; i < numChildren; ++i)
-    {
-        auto targetSize = (int)(targetChildSize * flexScales[i]);
-        if (remainder)
-        {
-            acc += add;
-            if (acc >= 0.5f)
-            {
-                acc -= 1.0f;
-                ++targetSize;
-                --remainder;
-            }
-        }
-        sizes[i] = Clamp(targetSize, minSizes[i], maxSizes[i]);
-    }
-
-    // Error correction passes
-    for (;;)
-    {
-        int actualTotalSize = 0;
-        for (unsigned i = 0; i < numChildren; ++i)
-            actualTotalSize += sizes[i];
-        int error = targetTotalSize - actualTotalSize;
-        // Break if no error
-        if (!error)
-            break;
-
-        // Check which of the children can be resized to correct the error. If none, must break
-        PODVector<unsigned> resizable;
-        for (unsigned i = 0; i < numChildren; ++i)
-        {
-            if (error < 0 && sizes[i] > minSizes[i])
-                resizable.Push(i);
-            else if (error > 0 && sizes[i] < maxSizes[i])
-                resizable.Push(i);
-        }
-        if (resizable.Empty())
-            break;
-
-        int numResizable = resizable.Size();
-        int errorPerChild = error / numResizable;
-        remainder = (abs(error)) % numResizable;
-        add = (float)remainder / numResizable;
-        acc = 0.0f;
-
-        for (int i = 0; i < numResizable; ++i)
-        {
-            unsigned index = resizable[i];
-            int targetSize = sizes[index] + errorPerChild;
-            if (remainder)
-            {
-                acc += add;
-                if (acc >= 0.5f)
-                {
-                    acc -= 1.0f;
-                    targetSize = error < 0 ? targetSize - 1 : targetSize + 1;
-                    --remainder;
-                }
-            }
-
-            sizes[index] = Clamp(targetSize, minSizes[index], maxSizes[index]);
-        }
-    }
-
-    // Calculate final positions and store the maximum child element size for optimizations
-    layoutElementMaxSize_ = 0;
-    int position = begin;
-    for (unsigned i = 0; i < numChildren; ++i)
-    {
-        positions[i] = position;
-        position += sizes[i] + spacing;
-        if (sizes[i] > layoutElementMaxSize_)
-            layoutElementMaxSize_ = sizes[i];
-    }
-}
-
-IntVector2 UIElement::GetLayoutChildPosition(UIElement* child)
-{
-    IntVector2 ret(IntVector2::ZERO);
-
-    HorizontalAlignment ha = child->GetHorizontalAlignment();
-    switch (ha)
-    {
-    case HA_LEFT:
-        ret.x_ = layoutBorder_.left_;
-        break;
-
-    case HA_RIGHT:
-        ret.x_ = -layoutBorder_.right_;
-        break;
-
-    default:
-        break;
-    }
-
-    VerticalAlignment va = child->GetVerticalAlignment();
-    switch (va)
-    {
-    case VA_TOP:
-        ret.y_ = layoutBorder_.top_;
-        break;
-
-    case VA_BOTTOM:
-        ret.y_ = -layoutBorder_.bottom_;
-        break;
-
-    default:
-        break;
-    }
-
-    return ret;
-}
-
-void UIElement::Detach()
-{
-    parent_ = nullptr;
-    MarkDirty();
-}
-
-void UIElement::VerifyChildAlignment()
-{
-    for (Vector<SharedPtr<UIElement> >::ConstIterator i = children_.Begin(); i != children_.End(); ++i)
-    {
-        // Reapply child alignments. If they are illegal compared to layout, they will be set left/top as neded
-        (*i)->SetHorizontalAlignment((*i)->GetHorizontalAlignment());
-        (*i)->SetVerticalAlignment((*i)->GetVerticalAlignment());
-    }
-}
-
-void UIElement::HandlePostUpdate(StringHash eventType, VariantMap& eventData)
-{
-    using namespace PostUpdate;
-
-    UpdateAttributeAnimations(eventData[P_TIMESTEP].GetFloat());
-}
-
-void UIElement::SetRenderTexture(Texture2D* texture)
-{
-    if (auto* ui = GetSubsystem<UI>())
-        ui->SetElementRenderTexture(this, texture);
-}
-
-}
->>>>>>> 6296d22e
+}