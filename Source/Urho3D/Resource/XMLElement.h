--- conflicted
+++ resolved
@@ -1,412 +1,407 @@
-//
-// Copyright (c) 2008-2017 the Urho3D project.
-//
-// Permission is hereby granted, free of charge, to any person obtaining a copy
-// of this software and associated documentation files (the "Software"), to deal
-// in the Software without restriction, including without limitation the rights
-// to use, copy, modify, merge, publish, distribute, sublicense, and/or sell
-// copies of the Software, and to permit persons to whom the Software is
-// furnished to do so, subject to the following conditions:
-//
-// The above copyright notice and this permission notice shall be included in
-// all copies or substantial portions of the Software.
-//
-// THE SOFTWARE IS PROVIDED "AS IS", WITHOUT WARRANTY OF ANY KIND, EXPRESS OR
-// IMPLIED, INCLUDING BUT NOT LIMITED TO THE WARRANTIES OF MERCHANTABILITY,
-// FITNESS FOR A PARTICULAR PURPOSE AND NONINFRINGEMENT. IN NO EVENT SHALL THE
-// AUTHORS OR COPYRIGHT HOLDERS BE LIABLE FOR ANY CLAIM, DAMAGES OR OTHER
-// LIABILITY, WHETHER IN AN ACTION OF CONTRACT, TORT OR OTHERWISE, ARISING FROM,
-// OUT OF OR IN CONNECTION WITH THE SOFTWARE OR THE USE OR OTHER DEALINGS IN
-// THE SOFTWARE.
-//
-
-#pragma once
-
-#include "../Container/Ptr.h"
-#include "../Core/Variant.h"
-#include "../Math/BoundingBox.h"
-#include "../Math/Rect.h"
-
-namespace pugi
-{
-
-struct xml_node_struct;
-class xpath_node;
-class xpath_node_set;
-class xpath_query;
-class xpath_variable_set;
-
-}
-
-namespace Urho3D
-{
-
-class XMLFile;
-class XPathQuery;
-class XPathResultSet;
-
-/// Element in an XML file.
-class URHO3D_API XMLElement
-{
-public:
-    /// Construct null element.
-    XMLElement();
-    /// Construct with document and node pointers.
-    XMLElement(XMLFile* file, pugi::xml_node_struct* node);
-    /// Construct from xpath query result set.
-    XMLElement(XMLFile* file, const XPathResultSet* resultSet, const pugi::xpath_node* xpathNode, unsigned xpathResultIndex);
-    /// Copy-construct from another element.
-    XMLElement(const XMLElement& rhs);
-    /// Destruct.
-    ~XMLElement();
-    /// Assignment operator.
-    XMLElement& operator =(const XMLElement& rhs);
-
-    /// Create a child element.
-    XMLElement CreateChild(const String& name);
-    /// Create a child element.
-    XMLElement CreateChild(const char* name);
-    /// Return the first child element with name or create if does not exist.
-    XMLElement GetOrCreateChild(const String& name);
-    /// Return the first child element with name or create if does not exist.
-    XMLElement GetOrCreateChild(const char* name);
-    /// Append element. If asCopy is set to true then original element is copied and appended, otherwise specified element is appended.
-<<<<<<< HEAD
-    bool AppendChild(XMLElement element, bool asCopy=false);
-    /// Remove element from it's parent.
-=======
-    bool AppendChild(XMLElement element, bool asCopy = false);
-    /// Remove element from its parent.
->>>>>>> 54ed4c91
-    bool Remove();
-    /// Remove a child element. Return true if successful.
-    bool RemoveChild(const XMLElement& element);
-    /// Remove a child element by name. Return true if successful.
-    bool RemoveChild(const String& name);
-    /// Remove a child element by name. Return true if successful.
-    bool RemoveChild(const char* name);
-    /// Remove child elements of certain name, or all child elements if name is empty. Return true if successful.
-    bool RemoveChildren(const String& name = String::EMPTY);
-    /// Remove child elements of certain name, or all child elements if name is empty. Return true if successful.
-    bool RemoveChildren(const char* name);
-    /// Remove an attribute by name. Return true if successful.
-    bool RemoveAttribute(const String& name = String::EMPTY);
-    /// Remove an attribute by name. Return true if successful.
-    bool RemoveAttribute(const char* name);
-
-    /// Select an element/attribute using XPath query.
-    XMLElement SelectSingle(const String& query, pugi::xpath_variable_set* variables = nullptr) const;
-    /// Select an element/attribute using XPath query.
-    XMLElement SelectSinglePrepared(const XPathQuery& query) const;
-    /// Select elements/attributes using XPath query.
-    XPathResultSet Select(const String& query, pugi::xpath_variable_set* variables = nullptr) const;
-    /// Select elements/attributes using XPath query.
-    XPathResultSet SelectPrepared(const XPathQuery& query) const;
-
-    /// Set the value for an inner node in the following format <node>value</node>.
-    bool SetValue(const String& value);
-    /// Set the value for an inner node in the following format <node>value</node>. Must be used on the <node> element.
-    bool SetValue(const char* value);
-    /// Set an attribute.
-    bool SetAttribute(const String& name, const String& value);
-    /// Set an attribute.
-    bool SetAttribute(const char* name, const char* value);
-    /// Set an attribute. Only valid if it is an attribute only XPath query result.
-    bool SetAttribute(const String& value);
-    /// Set an attribute. Only valid if it is an attribute only XPath query result.
-    bool SetAttribute(const char* value);
-    /// Set a bool attribute.
-    bool SetBool(const String& name, bool value);
-    /// Set a BoundingBox attribute.
-    bool SetBoundingBox(const BoundingBox& value);
-    /// Set a buffer attribute.
-    bool SetBuffer(const String& name, const void* data, unsigned size);
-    /// Set a buffer attribute.
-    bool SetBuffer(const String& name, const PODVector<unsigned char>& value);
-    /// Set a color attribute.
-    bool SetColor(const String& name, const Color& value);
-    /// Set a float attribute.
-    bool SetFloat(const String& name, float value);
-    /// Set a double attribute.
-    bool SetDouble(const String& name, double value);
-    /// Set an unsigned integer attribute.
-    bool SetUInt(const String& name, unsigned value);
-    /// Set an integer attribute.
-    bool SetInt(const String& name, int value);
-    /// Set an unsigned long long integer attribute.
-    bool SetUInt64(const String& name, unsigned long long value);
-    /// Set a long long integer attribute.
-    bool SetInt64(const String& name, long long value);
-    /// Set an IntRect attribute.
-    bool SetIntRect(const String& name, const IntRect& value);
-    /// Set an IntVector2 attribute.
-    bool SetIntVector2(const String& name, const IntVector2& value);
-    /// Set an IntVector3 attribute.
-    bool SetIntVector3(const String& name, const IntVector3& value);
-    /// Set a Rect attribute.
-    bool SetRect(const String& name, const Rect& value);
-    /// Set a quaternion attribute.
-    bool SetQuaternion(const String& name, const Quaternion& value);
-    /// Set a string attribute.
-    bool SetString(const String& name, const String& value);
-    /// Set a variant attribute.
-    bool SetVariant(const Variant& value);
-    /// Set a variant attribute excluding the type.
-    bool SetVariantValue(const Variant& value);
-    /// Set a resource reference attribute.
-    bool SetResourceRef(const ResourceRef& value);
-    /// Set a resource reference list attribute.
-    bool SetResourceRefList(const ResourceRefList& value);
-    /// Set a variant vector attribute. Creates child elements as necessary.
-    bool SetVariantVector(const VariantVector& value);
-    /// Set a string vector attribute. Creates child elements as necessary.
-    bool SetStringVector(const StringVector& value);
-    /// Set a variant map attribute. Creates child elements as necessary.
-    bool SetVariantMap(const VariantMap& value);
-    /// Set a Vector2 attribute.
-    bool SetVector2(const String& name, const Vector2& value);
-    /// Set a Vector3 attribute.
-    bool SetVector3(const String& name, const Vector3& value);
-    /// Set a Vector4 attribute.
-    bool SetVector4(const String& name, const Vector4& value);
-    /// Set a float, Vector or Matrix attribute stored in a variant.
-    bool SetVectorVariant(const String& name, const Variant& value);
-    /// Set a Matrix3 attribute.
-    bool SetMatrix3(const String& name, const Matrix3& value);
-    /// Set a Matrix3x4 attribute.
-    bool SetMatrix3x4(const String& name, const Matrix3x4& value);
-    /// Set a Matrix4 attribute.
-    bool SetMatrix4(const String& name, const Matrix4& value);
-
-    /// Return whether does not refer to an element or an XPath node.
-    bool IsNull() const;
-    /// Return whether refers to an element or an XPath node.
-    bool NotNull() const;
-    /// Return true if refers to an element or an XPath node.
-    operator bool() const;
-    /// Return element name (or attribute name if it is an attribute only XPath query result).
-    String GetName() const;
-    /// Return whether has a child element.
-    bool HasChild(const String& name) const;
-    /// Return whether has a child element.
-    bool HasChild(const char* name) const;
-    /// Return child element, or null if missing.
-    XMLElement GetChild(const String& name = String::EMPTY) const;
-    /// Return child element, or null if missing.
-    XMLElement GetChild(const char* name) const;
-    /// Return next sibling element.
-    XMLElement GetNext(const String& name = String::EMPTY) const;
-    /// Return next sibling element.
-    XMLElement GetNext(const char* name) const;
-    /// Return parent element.
-    XMLElement GetParent() const;
-    /// Return number of attributes.
-    unsigned GetNumAttributes() const;
-    /// Return whether has an attribute.
-    bool HasAttribute(const String& name) const;
-    /// Return whether has an attribute.
-    bool HasAttribute(const char* name) const;
-    /// Return inner value, or empty if missing for nodes like <node>value</node>
-    String GetValue() const;
-    /// Return attribute, or empty if missing.
-    String GetAttribute(const String& name = String::EMPTY) const;
-    /// Return attribute, or empty if missing.
-    String GetAttribute(const char* name) const;
-    /// Return attribute as C string, or null if missing.
-    const char* GetAttributeCString(const char* name) const;
-    /// Return attribute in lowercase, or empty if missing.
-    String GetAttributeLower(const String& name) const;
-    /// Return attribute in lowercase, or empty if missing.
-    String GetAttributeLower(const char* name) const;
-    /// Return attribute in lowercase, or empty if missing.
-    String GetAttributeUpper(const String& name) const;
-    /// Return attribute in lowercase, or empty if missing.
-    String GetAttributeUpper(const char* name) const;
-    /// Return names of all attributes.
-    Vector<String> GetAttributeNames() const;
-    /// Return bool attribute, or false if missing.
-    bool GetBool(const String& name) const;
-    /// Return buffer attribute, or empty if missing.
-    PODVector<unsigned char> GetBuffer(const String& name) const;
-    /// Copy buffer attribute into a supplied buffer. Return true if buffer was large enough.
-    bool GetBuffer(const String& name, void* dest, unsigned size) const;
-    /// Return bounding box attribute, or empty if missing.
-    BoundingBox GetBoundingBox() const;
-    /// Return a color attribute, or default if missing.
-    Color GetColor(const String& name) const;
-    /// Return a float attribute, or zero if missing.
-    float GetFloat(const String& name) const;
-    /// Return a double attribute, or zero if missing.
-    double GetDouble(const String& name) const;
-    /// Return an unsigned integer attribute, or zero if missing.
-    unsigned GetUInt(const String& name) const;
-    /// Return an integer attribute, or zero if missing.
-    int GetInt(const String& name) const;
-    /// Return an unsigned long long integer attribute, or zero if missing.
-    unsigned long long GetUInt64(const String& name) const;
-    /// Return a long long integer attribute, or zero if missing.
-    long long GetInt64(const String& name) const;
-    /// Return an IntRect attribute, or default if missing.
-    IntRect GetIntRect(const String& name) const;
-    /// Return an IntVector2 attribute, or default if missing.
-    IntVector2 GetIntVector2(const String& name) const;
-    /// Return an IntVector3 attribute, or default if missing.
-    IntVector3 GetIntVector3(const String& name) const;
-    /// Return a Rect attribute, or default if missing.
-    Rect GetRect(const String& name) const;
-    /// Return a quaternion attribute, or default if missing.
-    Quaternion GetQuaternion(const String& name) const;
-    /// Return a variant attribute, or empty if missing.
-    Variant GetVariant() const;
-    /// Return a variant attribute with static type.
-    Variant GetVariantValue(VariantType type) const;
-    /// Return a resource reference attribute, or empty if missing.
-    ResourceRef GetResourceRef() const;
-    /// Return a resource reference list attribute, or empty if missing.
-    ResourceRefList GetResourceRefList() const;
-    /// Return a variant vector attribute, or empty if missing.
-    VariantVector GetVariantVector() const;
-    /// Return a string vector attribute, or empty if missing.
-    StringVector GetStringVector() const;
-    /// Return a variant map attribute, or empty if missing.
-    VariantMap GetVariantMap() const;
-    /// Return a Vector2 attribute, or zero vector if missing.
-    Vector2 GetVector2(const String& name) const;
-    /// Return a Vector3 attribute, or zero vector if missing.
-    Vector3 GetVector3(const String& name) const;
-    /// Return a Vector4 attribute, or zero vector if missing.
-    Vector4 GetVector4(const String& name) const;
-    /// Return any Vector attribute as Vector4. Missing coordinates will be zero.
-    Vector4 GetVector(const String& name) const;
-    /// Return a float, Vector or Matrix attribute as Variant.
-    Variant GetVectorVariant(const String& name) const;
-    /// Return a Matrix3 attribute, or zero matrix if missing.
-    Matrix3 GetMatrix3(const String& name) const;
-    /// Return a Matrix3x4 attribute, or zero matrix if missing.
-    Matrix3x4 GetMatrix3x4(const String& name) const;
-    /// Return a Matrix4 attribute, or zero matrix if missing.
-    Matrix4 GetMatrix4(const String& name) const;
-    /// Return XML file.
-    XMLFile* GetFile() const;
-
-    /// Return pugixml xml_node_struct.
-    pugi::xml_node_struct* GetNode() const { return node_; }
-
-    /// Return XPath query result set.
-    const XPathResultSet* GetXPathResultSet() const { return xpathResultSet_; }
-
-    /// Return pugixml xpath_node.
-    const pugi::xpath_node* GetXPathNode() const { return xpathNode_; }
-
-    /// Return current result index.
-    unsigned GetXPathResultIndex() const { return xpathResultIndex_; }
-
-    /// Return next XPath query result. Only valid when this instance of XMLElement is itself one of the query result in the result set.
-    XMLElement NextResult() const;
-
-    /// Empty XMLElement.
-    static const XMLElement EMPTY;
-
-private:
-    /// XML file.
-    WeakPtr<XMLFile> file_;
-    /// Pugixml node.
-    pugi::xml_node_struct* node_;
-    /// XPath query result set.
-    const XPathResultSet* xpathResultSet_;
-    /// Pugixml xpath_node.
-    const pugi::xpath_node* xpathNode_;
-    /// Current XPath query result index (used internally to advance to subsequent query result).
-    mutable unsigned xpathResultIndex_;
-};
-
-/// XPath query result set.
-class URHO3D_API XPathResultSet
-{
-public:
-    /// Construct empty result set.
-    XPathResultSet();
-    /// Construct with result set from XPath query.
-    XPathResultSet(XMLFile* file, pugi::xpath_node_set* resultSet);
-    /// Copy-construct.
-    XPathResultSet(const XPathResultSet& rhs);
-    /// Destruct.
-    ~XPathResultSet();
-    /// Assignment operator.
-    XPathResultSet& operator =(const XPathResultSet& rhs);
-    /// Return the n-th result in the set. Call XMLElement::GetNextResult() to get the subsequent result in the set.
-    /// Note: The XPathResultSet return value must be stored in a lhs variable to ensure the underlying xpath_node_set* is still valid while performing XPathResultSet::FirstResult(), XPathResultSet::operator [], and XMLElement::NextResult().
-    XMLElement operator [](unsigned index) const;
-    /// Return the first result in the set. Call XMLElement::GetNextResult() to get the subsequent result in the set.
-    /// Note: The XPathResultSet return value must be stored in a lhs variable to ensure the underlying xpath_node_set* is still valid while performing XPathResultSet::FirstResult(), XPathResultSet::operator [], and XMLElement::NextResult().
-    XMLElement FirstResult();
-    /// Return size of result set.
-    unsigned Size() const;
-    /// Return whether result set is empty.
-    bool Empty() const;
-
-    /// Return pugixml xpath_node_set.
-    pugi::xpath_node_set* GetXPathNodeSet() const { return resultSet_; }
-
-private:
-    /// XML file.
-    WeakPtr<XMLFile> file_;
-    /// Pugixml xpath_node_set.
-    pugi::xpath_node_set* resultSet_;
-};
-
-/// XPath query.
-class URHO3D_API XPathQuery
-{
-public:
-    /// Construct empty.
-    XPathQuery();
-    /// Construct XPath query object with query string and variable string. The variable string format is "name1:type1,name2:type2,..." where type is one of "Bool", "Float", "String", "ResultSet".
-    XPathQuery(const String& queryString, const String& variableString = String::EMPTY);
-    /// Destruct.
-    ~XPathQuery();
-    /// Bind query object with variable set.
-    void Bind();
-    /// Add/Set a bool variable. Return true if successful.
-    bool SetVariable(const String& name, bool value);
-    /// Add/Set a float variable. Return true if successful.
-    bool SetVariable(const String& name, float value);
-    /// Add/Set a string variable. Return true if successful.
-    bool SetVariable(const String& name, const String& value);
-    /// Add/Set a string variable. Return true if successful.
-    bool SetVariable(const char* name, const char* value);
-    /// Add/Set an XPath query result set variable. Return true if successful.
-    bool SetVariable(const String& name, const XPathResultSet& value);
-    /// Set XPath query string and variable string. The variable string format is "name1:type1,name2:type2,..." where type is one of "Bool", "Float", "String", "ResultSet".
-    bool SetQuery(const String& queryString, const String& variableString = String::EMPTY, bool bind = true);
-    /// Clear by removing all variables and XPath query object.
-    void Clear();
-    /// Evaluate XPath query and expecting a boolean return value.
-    bool EvaluateToBool(XMLElement element) const;
-    /// Evaluate XPath query and expecting a float return value.
-    float EvaluateToFloat(XMLElement element) const;
-    /// Evaluate XPath query and expecting a string return value.
-    String EvaluateToString(XMLElement element) const;
-    /// Evaluate XPath query and expecting an XPath query result set as return value.
-    /// Note: The XPathResultSet return value must be stored in a lhs variable to ensure the underlying xpath_node_set* is still valid while performing XPathResultSet::FirstResult(), XPathResultSet::operator [], and XMLElement::NextResult().
-    XPathResultSet Evaluate(XMLElement element) const;
-
-    /// Return query string.
-    String GetQuery() const { return queryString_; }
-
-    /// Return pugixml xpath_query.
-    pugi::xpath_query* GetXPathQuery() const { return query_.Get(); }
-
-    /// Return pugixml xpath_variable_set.
-    pugi::xpath_variable_set* GetXPathVariableSet() const { return variables_.Get(); }
-
-private:
-    /// XPath query string.
-    String queryString_;
-    /// Pugixml xpath_query.
-    UniquePtr<pugi::xpath_query> query_;
-    /// Pugixml xpath_variable_set.
-    UniquePtr<pugi::xpath_variable_set> variables_;
-};
-
-}
+//
+// Copyright (c) 2008-2017 the Urho3D project.
+//
+// Permission is hereby granted, free of charge, to any person obtaining a copy
+// of this software and associated documentation files (the "Software"), to deal
+// in the Software without restriction, including without limitation the rights
+// to use, copy, modify, merge, publish, distribute, sublicense, and/or sell
+// copies of the Software, and to permit persons to whom the Software is
+// furnished to do so, subject to the following conditions:
+//
+// The above copyright notice and this permission notice shall be included in
+// all copies or substantial portions of the Software.
+//
+// THE SOFTWARE IS PROVIDED "AS IS", WITHOUT WARRANTY OF ANY KIND, EXPRESS OR
+// IMPLIED, INCLUDING BUT NOT LIMITED TO THE WARRANTIES OF MERCHANTABILITY,
+// FITNESS FOR A PARTICULAR PURPOSE AND NONINFRINGEMENT. IN NO EVENT SHALL THE
+// AUTHORS OR COPYRIGHT HOLDERS BE LIABLE FOR ANY CLAIM, DAMAGES OR OTHER
+// LIABILITY, WHETHER IN AN ACTION OF CONTRACT, TORT OR OTHERWISE, ARISING FROM,
+// OUT OF OR IN CONNECTION WITH THE SOFTWARE OR THE USE OR OTHER DEALINGS IN
+// THE SOFTWARE.
+//
+
+#pragma once
+
+#include "../Container/Ptr.h"
+#include "../Core/Variant.h"
+#include "../Math/BoundingBox.h"
+#include "../Math/Rect.h"
+
+namespace pugi
+{
+
+struct xml_node_struct;
+class xpath_node;
+class xpath_node_set;
+class xpath_query;
+class xpath_variable_set;
+
+}
+
+namespace Urho3D
+{
+
+class XMLFile;
+class XPathQuery;
+class XPathResultSet;
+
+/// Element in an XML file.
+class URHO3D_API XMLElement
+{
+public:
+    /// Construct null element.
+    XMLElement();
+    /// Construct with document and node pointers.
+    XMLElement(XMLFile* file, pugi::xml_node_struct* node);
+    /// Construct from xpath query result set.
+    XMLElement(XMLFile* file, const XPathResultSet* resultSet, const pugi::xpath_node* xpathNode, unsigned xpathResultIndex);
+    /// Copy-construct from another element.
+    XMLElement(const XMLElement& rhs);
+    /// Destruct.
+    ~XMLElement();
+    /// Assignment operator.
+    XMLElement& operator =(const XMLElement& rhs);
+
+    /// Create a child element.
+    XMLElement CreateChild(const String& name);
+    /// Create a child element.
+    XMLElement CreateChild(const char* name);
+    /// Return the first child element with name or create if does not exist.
+    XMLElement GetOrCreateChild(const String& name);
+    /// Return the first child element with name or create if does not exist.
+    XMLElement GetOrCreateChild(const char* name);
+    /// Append element. If asCopy is set to true then original element is copied and appended, otherwise specified element is appended.
+    bool AppendChild(XMLElement element, bool asCopy = false);
+    /// Remove element from its parent.
+    bool Remove();
+    /// Remove a child element. Return true if successful.
+    bool RemoveChild(const XMLElement& element);
+    /// Remove a child element by name. Return true if successful.
+    bool RemoveChild(const String& name);
+    /// Remove a child element by name. Return true if successful.
+    bool RemoveChild(const char* name);
+    /// Remove child elements of certain name, or all child elements if name is empty. Return true if successful.
+    bool RemoveChildren(const String& name = String::EMPTY);
+    /// Remove child elements of certain name, or all child elements if name is empty. Return true if successful.
+    bool RemoveChildren(const char* name);
+    /// Remove an attribute by name. Return true if successful.
+    bool RemoveAttribute(const String& name = String::EMPTY);
+    /// Remove an attribute by name. Return true if successful.
+    bool RemoveAttribute(const char* name);
+
+    /// Select an element/attribute using XPath query.
+    XMLElement SelectSingle(const String& query, pugi::xpath_variable_set* variables = nullptr) const;
+    /// Select an element/attribute using XPath query.
+    XMLElement SelectSinglePrepared(const XPathQuery& query) const;
+    /// Select elements/attributes using XPath query.
+    XPathResultSet Select(const String& query, pugi::xpath_variable_set* variables = nullptr) const;
+    /// Select elements/attributes using XPath query.
+    XPathResultSet SelectPrepared(const XPathQuery& query) const;
+
+    /// Set the value for an inner node in the following format <node>value</node>.
+    bool SetValue(const String& value);
+    /// Set the value for an inner node in the following format <node>value</node>. Must be used on the <node> element.
+    bool SetValue(const char* value);
+    /// Set an attribute.
+    bool SetAttribute(const String& name, const String& value);
+    /// Set an attribute.
+    bool SetAttribute(const char* name, const char* value);
+    /// Set an attribute. Only valid if it is an attribute only XPath query result.
+    bool SetAttribute(const String& value);
+    /// Set an attribute. Only valid if it is an attribute only XPath query result.
+    bool SetAttribute(const char* value);
+    /// Set a bool attribute.
+    bool SetBool(const String& name, bool value);
+    /// Set a BoundingBox attribute.
+    bool SetBoundingBox(const BoundingBox& value);
+    /// Set a buffer attribute.
+    bool SetBuffer(const String& name, const void* data, unsigned size);
+    /// Set a buffer attribute.
+    bool SetBuffer(const String& name, const PODVector<unsigned char>& value);
+    /// Set a color attribute.
+    bool SetColor(const String& name, const Color& value);
+    /// Set a float attribute.
+    bool SetFloat(const String& name, float value);
+    /// Set a double attribute.
+    bool SetDouble(const String& name, double value);
+    /// Set an unsigned integer attribute.
+    bool SetUInt(const String& name, unsigned value);
+    /// Set an integer attribute.
+    bool SetInt(const String& name, int value);
+    /// Set an unsigned long long integer attribute.
+    bool SetUInt64(const String& name, unsigned long long value);
+    /// Set a long long integer attribute.
+    bool SetInt64(const String& name, long long value);
+    /// Set an IntRect attribute.
+    bool SetIntRect(const String& name, const IntRect& value);
+    /// Set an IntVector2 attribute.
+    bool SetIntVector2(const String& name, const IntVector2& value);
+    /// Set an IntVector3 attribute.
+    bool SetIntVector3(const String& name, const IntVector3& value);
+    /// Set a Rect attribute.
+    bool SetRect(const String& name, const Rect& value);
+    /// Set a quaternion attribute.
+    bool SetQuaternion(const String& name, const Quaternion& value);
+    /// Set a string attribute.
+    bool SetString(const String& name, const String& value);
+    /// Set a variant attribute.
+    bool SetVariant(const Variant& value);
+    /// Set a variant attribute excluding the type.
+    bool SetVariantValue(const Variant& value);
+    /// Set a resource reference attribute.
+    bool SetResourceRef(const ResourceRef& value);
+    /// Set a resource reference list attribute.
+    bool SetResourceRefList(const ResourceRefList& value);
+    /// Set a variant vector attribute. Creates child elements as necessary.
+    bool SetVariantVector(const VariantVector& value);
+    /// Set a string vector attribute. Creates child elements as necessary.
+    bool SetStringVector(const StringVector& value);
+    /// Set a variant map attribute. Creates child elements as necessary.
+    bool SetVariantMap(const VariantMap& value);
+    /// Set a Vector2 attribute.
+    bool SetVector2(const String& name, const Vector2& value);
+    /// Set a Vector3 attribute.
+    bool SetVector3(const String& name, const Vector3& value);
+    /// Set a Vector4 attribute.
+    bool SetVector4(const String& name, const Vector4& value);
+    /// Set a float, Vector or Matrix attribute stored in a variant.
+    bool SetVectorVariant(const String& name, const Variant& value);
+    /// Set a Matrix3 attribute.
+    bool SetMatrix3(const String& name, const Matrix3& value);
+    /// Set a Matrix3x4 attribute.
+    bool SetMatrix3x4(const String& name, const Matrix3x4& value);
+    /// Set a Matrix4 attribute.
+    bool SetMatrix4(const String& name, const Matrix4& value);
+
+    /// Return whether does not refer to an element or an XPath node.
+    bool IsNull() const;
+    /// Return whether refers to an element or an XPath node.
+    bool NotNull() const;
+    /// Return true if refers to an element or an XPath node.
+    operator bool() const;
+    /// Return element name (or attribute name if it is an attribute only XPath query result).
+    String GetName() const;
+    /// Return whether has a child element.
+    bool HasChild(const String& name) const;
+    /// Return whether has a child element.
+    bool HasChild(const char* name) const;
+    /// Return child element, or null if missing.
+    XMLElement GetChild(const String& name = String::EMPTY) const;
+    /// Return child element, or null if missing.
+    XMLElement GetChild(const char* name) const;
+    /// Return next sibling element.
+    XMLElement GetNext(const String& name = String::EMPTY) const;
+    /// Return next sibling element.
+    XMLElement GetNext(const char* name) const;
+    /// Return parent element.
+    XMLElement GetParent() const;
+    /// Return number of attributes.
+    unsigned GetNumAttributes() const;
+    /// Return whether has an attribute.
+    bool HasAttribute(const String& name) const;
+    /// Return whether has an attribute.
+    bool HasAttribute(const char* name) const;
+    /// Return inner value, or empty if missing for nodes like <node>value</node>
+    String GetValue() const;
+    /// Return attribute, or empty if missing.
+    String GetAttribute(const String& name = String::EMPTY) const;
+    /// Return attribute, or empty if missing.
+    String GetAttribute(const char* name) const;
+    /// Return attribute as C string, or null if missing.
+    const char* GetAttributeCString(const char* name) const;
+    /// Return attribute in lowercase, or empty if missing.
+    String GetAttributeLower(const String& name) const;
+    /// Return attribute in lowercase, or empty if missing.
+    String GetAttributeLower(const char* name) const;
+    /// Return attribute in lowercase, or empty if missing.
+    String GetAttributeUpper(const String& name) const;
+    /// Return attribute in lowercase, or empty if missing.
+    String GetAttributeUpper(const char* name) const;
+    /// Return names of all attributes.
+    Vector<String> GetAttributeNames() const;
+    /// Return bool attribute, or false if missing.
+    bool GetBool(const String& name) const;
+    /// Return buffer attribute, or empty if missing.
+    PODVector<unsigned char> GetBuffer(const String& name) const;
+    /// Copy buffer attribute into a supplied buffer. Return true if buffer was large enough.
+    bool GetBuffer(const String& name, void* dest, unsigned size) const;
+    /// Return bounding box attribute, or empty if missing.
+    BoundingBox GetBoundingBox() const;
+    /// Return a color attribute, or default if missing.
+    Color GetColor(const String& name) const;
+    /// Return a float attribute, or zero if missing.
+    float GetFloat(const String& name) const;
+    /// Return a double attribute, or zero if missing.
+    double GetDouble(const String& name) const;
+    /// Return an unsigned integer attribute, or zero if missing.
+    unsigned GetUInt(const String& name) const;
+    /// Return an integer attribute, or zero if missing.
+    int GetInt(const String& name) const;
+    /// Return an unsigned long long integer attribute, or zero if missing.
+    unsigned long long GetUInt64(const String& name) const;
+    /// Return a long long integer attribute, or zero if missing.
+    long long GetInt64(const String& name) const;
+    /// Return an IntRect attribute, or default if missing.
+    IntRect GetIntRect(const String& name) const;
+    /// Return an IntVector2 attribute, or default if missing.
+    IntVector2 GetIntVector2(const String& name) const;
+    /// Return an IntVector3 attribute, or default if missing.
+    IntVector3 GetIntVector3(const String& name) const;
+    /// Return a Rect attribute, or default if missing.
+    Rect GetRect(const String& name) const;
+    /// Return a quaternion attribute, or default if missing.
+    Quaternion GetQuaternion(const String& name) const;
+    /// Return a variant attribute, or empty if missing.
+    Variant GetVariant() const;
+    /// Return a variant attribute with static type.
+    Variant GetVariantValue(VariantType type) const;
+    /// Return a resource reference attribute, or empty if missing.
+    ResourceRef GetResourceRef() const;
+    /// Return a resource reference list attribute, or empty if missing.
+    ResourceRefList GetResourceRefList() const;
+    /// Return a variant vector attribute, or empty if missing.
+    VariantVector GetVariantVector() const;
+    /// Return a string vector attribute, or empty if missing.
+    StringVector GetStringVector() const;
+    /// Return a variant map attribute, or empty if missing.
+    VariantMap GetVariantMap() const;
+    /// Return a Vector2 attribute, or zero vector if missing.
+    Vector2 GetVector2(const String& name) const;
+    /// Return a Vector3 attribute, or zero vector if missing.
+    Vector3 GetVector3(const String& name) const;
+    /// Return a Vector4 attribute, or zero vector if missing.
+    Vector4 GetVector4(const String& name) const;
+    /// Return any Vector attribute as Vector4. Missing coordinates will be zero.
+    Vector4 GetVector(const String& name) const;
+    /// Return a float, Vector or Matrix attribute as Variant.
+    Variant GetVectorVariant(const String& name) const;
+    /// Return a Matrix3 attribute, or zero matrix if missing.
+    Matrix3 GetMatrix3(const String& name) const;
+    /// Return a Matrix3x4 attribute, or zero matrix if missing.
+    Matrix3x4 GetMatrix3x4(const String& name) const;
+    /// Return a Matrix4 attribute, or zero matrix if missing.
+    Matrix4 GetMatrix4(const String& name) const;
+    /// Return XML file.
+    XMLFile* GetFile() const;
+
+    /// Return pugixml xml_node_struct.
+    pugi::xml_node_struct* GetNode() const { return node_; }
+
+    /// Return XPath query result set.
+    const XPathResultSet* GetXPathResultSet() const { return xpathResultSet_; }
+
+    /// Return pugixml xpath_node.
+    const pugi::xpath_node* GetXPathNode() const { return xpathNode_; }
+
+    /// Return current result index.
+    unsigned GetXPathResultIndex() const { return xpathResultIndex_; }
+
+    /// Return next XPath query result. Only valid when this instance of XMLElement is itself one of the query result in the result set.
+    XMLElement NextResult() const;
+
+    /// Empty XMLElement.
+    static const XMLElement EMPTY;
+
+private:
+    /// XML file.
+    WeakPtr<XMLFile> file_;
+    /// Pugixml node.
+    pugi::xml_node_struct* node_;
+    /// XPath query result set.
+    const XPathResultSet* xpathResultSet_;
+    /// Pugixml xpath_node.
+    const pugi::xpath_node* xpathNode_;
+    /// Current XPath query result index (used internally to advance to subsequent query result).
+    mutable unsigned xpathResultIndex_;
+};
+
+/// XPath query result set.
+class URHO3D_API XPathResultSet
+{
+public:
+    /// Construct empty result set.
+    XPathResultSet();
+    /// Construct with result set from XPath query.
+    XPathResultSet(XMLFile* file, pugi::xpath_node_set* resultSet);
+    /// Copy-construct.
+    XPathResultSet(const XPathResultSet& rhs);
+    /// Destruct.
+    ~XPathResultSet();
+    /// Assignment operator.
+    XPathResultSet& operator =(const XPathResultSet& rhs);
+    /// Return the n-th result in the set. Call XMLElement::GetNextResult() to get the subsequent result in the set.
+    /// Note: The XPathResultSet return value must be stored in a lhs variable to ensure the underlying xpath_node_set* is still valid while performing XPathResultSet::FirstResult(), XPathResultSet::operator [], and XMLElement::NextResult().
+    XMLElement operator [](unsigned index) const;
+    /// Return the first result in the set. Call XMLElement::GetNextResult() to get the subsequent result in the set.
+    /// Note: The XPathResultSet return value must be stored in a lhs variable to ensure the underlying xpath_node_set* is still valid while performing XPathResultSet::FirstResult(), XPathResultSet::operator [], and XMLElement::NextResult().
+    XMLElement FirstResult();
+    /// Return size of result set.
+    unsigned Size() const;
+    /// Return whether result set is empty.
+    bool Empty() const;
+
+    /// Return pugixml xpath_node_set.
+    pugi::xpath_node_set* GetXPathNodeSet() const { return resultSet_; }
+
+private:
+    /// XML file.
+    WeakPtr<XMLFile> file_;
+    /// Pugixml xpath_node_set.
+    pugi::xpath_node_set* resultSet_;
+};
+
+/// XPath query.
+class URHO3D_API XPathQuery
+{
+public:
+    /// Construct empty.
+    XPathQuery();
+    /// Construct XPath query object with query string and variable string. The variable string format is "name1:type1,name2:type2,..." where type is one of "Bool", "Float", "String", "ResultSet".
+    XPathQuery(const String& queryString, const String& variableString = String::EMPTY);
+    /// Destruct.
+    ~XPathQuery();
+    /// Bind query object with variable set.
+    void Bind();
+    /// Add/Set a bool variable. Return true if successful.
+    bool SetVariable(const String& name, bool value);
+    /// Add/Set a float variable. Return true if successful.
+    bool SetVariable(const String& name, float value);
+    /// Add/Set a string variable. Return true if successful.
+    bool SetVariable(const String& name, const String& value);
+    /// Add/Set a string variable. Return true if successful.
+    bool SetVariable(const char* name, const char* value);
+    /// Add/Set an XPath query result set variable. Return true if successful.
+    bool SetVariable(const String& name, const XPathResultSet& value);
+    /// Set XPath query string and variable string. The variable string format is "name1:type1,name2:type2,..." where type is one of "Bool", "Float", "String", "ResultSet".
+    bool SetQuery(const String& queryString, const String& variableString = String::EMPTY, bool bind = true);
+    /// Clear by removing all variables and XPath query object.
+    void Clear();
+    /// Evaluate XPath query and expecting a boolean return value.
+    bool EvaluateToBool(XMLElement element) const;
+    /// Evaluate XPath query and expecting a float return value.
+    float EvaluateToFloat(XMLElement element) const;
+    /// Evaluate XPath query and expecting a string return value.
+    String EvaluateToString(XMLElement element) const;
+    /// Evaluate XPath query and expecting an XPath query result set as return value.
+    /// Note: The XPathResultSet return value must be stored in a lhs variable to ensure the underlying xpath_node_set* is still valid while performing XPathResultSet::FirstResult(), XPathResultSet::operator [], and XMLElement::NextResult().
+    XPathResultSet Evaluate(XMLElement element) const;
+
+    /// Return query string.
+    String GetQuery() const { return queryString_; }
+
+    /// Return pugixml xpath_query.
+    pugi::xpath_query* GetXPathQuery() const { return query_.Get(); }
+
+    /// Return pugixml xpath_variable_set.
+    pugi::xpath_variable_set* GetXPathVariableSet() const { return variables_.Get(); }
+
+private:
+    /// XPath query string.
+    String queryString_;
+    /// Pugixml xpath_query.
+    UniquePtr<pugi::xpath_query> query_;
+    /// Pugixml xpath_variable_set.
+    UniquePtr<pugi::xpath_variable_set> variables_;
+};
+
+}