<<<<<<< HEAD
//
// Copyright (c) 2008-2019 the Urho3D project.
//
// Permission is hereby granted, free of charge, to any person obtaining a copy
// of this software and associated documentation files (the "Software"), to deal
// in the Software without restriction, including without limitation the rights
// to use, copy, modify, merge, publish, distribute, sublicense, and/or sell
// copies of the Software, and to permit persons to whom the Software is
// furnished to do so, subject to the following conditions:
//
// The above copyright notice and this permission notice shall be included in
// all copies or substantial portions of the Software.
//
// THE SOFTWARE IS PROVIDED "AS IS", WITHOUT WARRANTY OF ANY KIND, EXPRESS OR
// IMPLIED, INCLUDING BUT NOT LIMITED TO THE WARRANTIES OF MERCHANTABILITY,
// FITNESS FOR A PARTICULAR PURPOSE AND NONINFRINGEMENT. IN NO EVENT SHALL THE
// AUTHORS OR COPYRIGHT HOLDERS BE LIABLE FOR ANY CLAIM, DAMAGES OR OTHER
// LIABILITY, WHETHER IN AN ACTION OF CONTRACT, TORT OR OTHERWISE, ARISING FROM,
// OUT OF OR IN CONNECTION WITH THE SOFTWARE OR THE USE OR OTHER DEALINGS IN
// THE SOFTWARE.
//

#pragma once

#include "../Container/Ptr.h"

#include <cstddef>
#include <type_traits>

#include <EASTL/utility.h>
#include <EASTL/weak_ptr.h>
#include <EASTL/vector.h>
#include <EASTL/unordered_map.h>

namespace Urho3D
{

/// Combine hash into result value.
inline void CombineHash(unsigned& result, unsigned hash)
{
    result ^= hash + 0x9e3779b9 + (result << 6) + (result >> 2);
}

/// Make hash template helper.
template <class T>
inline unsigned MakeHash(const T& value)
{
    return ea::hash<T>{}(value);
}

}

namespace eastl
{

template <class T, class Enabled> struct hash;

namespace detail
{
template<typename T, typename = void> struct is_hashable : std::false_type { };
template<typename T> struct is_hashable<T, decltype(void(&T::ToHash))> : std::true_type { };
}

template <typename T>
struct hash<T, typename enable_if<detail::is_hashable<T>::value>::type>
{
    size_t operator()(const T& value) const
    {
        return value.ToHash();
    }
};

template <class T, class U, class Enabled> struct hash<pair<T, U>, Enabled>
{
    size_t operator()(const pair<T, U>& s) const
    {
        return hash<T>()(s.first) ^ hash<U>()(s.second) * 16777619;
    }
};

template <class U>
struct hash<weak_ptr<U>>
{
    size_t operator()(const weak_ptr<U>& value) const
    {
        return (size_t)(void*)value.Get();
    }
};

template <class T, class U> struct hash<pair<T, U>>
{
    size_t operator()(const pair<T, U>& s) const
    {
        return hash<T>()(s.first) ^ hash<U>()(s.second) * 16777619;
    }
};

template <class T, class Allocator> struct hash<vector<T, Allocator>>
{
    size_t operator()(const vector<T, Allocator>& s) const
    {
        size_t result = 16777619;
        for (const T& value : s)
            result = result * 31 + hash<T>()(value);
        return result;
    }
};

template <typename Key, typename T> struct hash<unordered_map<Key, T>>
{
    size_t operator()(const unordered_map<Key, T>& s) const
    {
        size_t result = 16777619;
        for (const auto& pair : s)
            result = result * 31 * 31 + hash<Key>()(pair.first) * 31 + hash<T>()(pair.second);
        return result;
    }
};

}
=======
//
// Copyright (c) 2008-2020 the Urho3D project.
//
// Permission is hereby granted, free of charge, to any person obtaining a copy
// of this software and associated documentation files (the "Software"), to deal
// in the Software without restriction, including without limitation the rights
// to use, copy, modify, merge, publish, distribute, sublicense, and/or sell
// copies of the Software, and to permit persons to whom the Software is
// furnished to do so, subject to the following conditions:
//
// The above copyright notice and this permission notice shall be included in
// all copies or substantial portions of the Software.
//
// THE SOFTWARE IS PROVIDED "AS IS", WITHOUT WARRANTY OF ANY KIND, EXPRESS OR
// IMPLIED, INCLUDING BUT NOT LIMITED TO THE WARRANTIES OF MERCHANTABILITY,
// FITNESS FOR A PARTICULAR PURPOSE AND NONINFRINGEMENT. IN NO EVENT SHALL THE
// AUTHORS OR COPYRIGHT HOLDERS BE LIABLE FOR ANY CLAIM, DAMAGES OR OTHER
// LIABILITY, WHETHER IN AN ACTION OF CONTRACT, TORT OR OTHERWISE, ARISING FROM,
// OUT OF OR IN CONNECTION WITH THE SOFTWARE OR THE USE OR OTHER DEALINGS IN
// THE SOFTWARE.
//

#pragma once

#include <cstddef>

namespace Urho3D
{

/// Pointer hash function.
template <class T> unsigned MakeHash(T* value)
{
    return (unsigned)((size_t)value / sizeof(T));
}

/// Const pointer hash function.
template <class T> unsigned MakeHash(const T* value)
{
    return (unsigned)((size_t)value / sizeof(T));
}

/// Generic hash function.
template <class T> unsigned MakeHash(const T& value)
{
    return value.ToHash();
}

/// Void pointer hash function.
template <> inline unsigned MakeHash(void* value)
{
    return (unsigned)(size_t)value;
}

/// Const void pointer hash function.
template <> inline unsigned MakeHash(const void* value)
{
    return (unsigned)(size_t)value;
}

/// Long long hash function.
template <> inline unsigned MakeHash(const long long& value)
{
    return (unsigned)((value >> 32u) | (value & 0xffffffffu));
}

/// Unsigned long long hash function.
template <> inline unsigned MakeHash(const unsigned long long& value)
{
    return (unsigned)((value >> 32u) | (value & 0xffffffffu));
}

/// Int hash function.
template <> inline unsigned MakeHash(const int& value)
{
    return (unsigned)value;
}

/// Unsigned hash function.
template <> inline unsigned MakeHash(const unsigned& value)
{
    return value;
}

/// Short hash function.
template <> inline unsigned MakeHash(const short& value)
{
    return (unsigned)value;
}

/// Unsigned short hash function.
template <> inline unsigned MakeHash(const unsigned short& value)
{
    return value;
}

/// Char hash function.
template <> inline unsigned MakeHash(const char& value)
{
    return (unsigned)value;
}

/// Unsigned char hash function.
template <> inline unsigned MakeHash(const unsigned char& value)
{
    return value;
}

}
>>>>>>> 6296d22e
<|MERGE_RESOLUTION|>--- conflicted
+++ resolved
@@ -1,6 +1,5 @@
-<<<<<<< HEAD
 //
-// Copyright (c) 2008-2019 the Urho3D project.
+// Copyright (c) 2008-2020 the Urho3D project.
 //
 // Permission is hereby granted, free of charge, to any person obtaining a copy
 // of this software and associated documentation files (the "Software"), to deal
@@ -118,114 +117,4 @@
     }
 };
 
-}
-=======
-//
-// Copyright (c) 2008-2020 the Urho3D project.
-//
-// Permission is hereby granted, free of charge, to any person obtaining a copy
-// of this software and associated documentation files (the "Software"), to deal
-// in the Software without restriction, including without limitation the rights
-// to use, copy, modify, merge, publish, distribute, sublicense, and/or sell
-// copies of the Software, and to permit persons to whom the Software is
-// furnished to do so, subject to the following conditions:
-//
-// The above copyright notice and this permission notice shall be included in
-// all copies or substantial portions of the Software.
-//
-// THE SOFTWARE IS PROVIDED "AS IS", WITHOUT WARRANTY OF ANY KIND, EXPRESS OR
-// IMPLIED, INCLUDING BUT NOT LIMITED TO THE WARRANTIES OF MERCHANTABILITY,
-// FITNESS FOR A PARTICULAR PURPOSE AND NONINFRINGEMENT. IN NO EVENT SHALL THE
-// AUTHORS OR COPYRIGHT HOLDERS BE LIABLE FOR ANY CLAIM, DAMAGES OR OTHER
-// LIABILITY, WHETHER IN AN ACTION OF CONTRACT, TORT OR OTHERWISE, ARISING FROM,
-// OUT OF OR IN CONNECTION WITH THE SOFTWARE OR THE USE OR OTHER DEALINGS IN
-// THE SOFTWARE.
-//
-
-#pragma once
-
-#include <cstddef>
-
-namespace Urho3D
-{
-
-/// Pointer hash function.
-template <class T> unsigned MakeHash(T* value)
-{
-    return (unsigned)((size_t)value / sizeof(T));
-}
-
-/// Const pointer hash function.
-template <class T> unsigned MakeHash(const T* value)
-{
-    return (unsigned)((size_t)value / sizeof(T));
-}
-
-/// Generic hash function.
-template <class T> unsigned MakeHash(const T& value)
-{
-    return value.ToHash();
-}
-
-/// Void pointer hash function.
-template <> inline unsigned MakeHash(void* value)
-{
-    return (unsigned)(size_t)value;
-}
-
-/// Const void pointer hash function.
-template <> inline unsigned MakeHash(const void* value)
-{
-    return (unsigned)(size_t)value;
-}
-
-/// Long long hash function.
-template <> inline unsigned MakeHash(const long long& value)
-{
-    return (unsigned)((value >> 32u) | (value & 0xffffffffu));
-}
-
-/// Unsigned long long hash function.
-template <> inline unsigned MakeHash(const unsigned long long& value)
-{
-    return (unsigned)((value >> 32u) | (value & 0xffffffffu));
-}
-
-/// Int hash function.
-template <> inline unsigned MakeHash(const int& value)
-{
-    return (unsigned)value;
-}
-
-/// Unsigned hash function.
-template <> inline unsigned MakeHash(const unsigned& value)
-{
-    return value;
-}
-
-/// Short hash function.
-template <> inline unsigned MakeHash(const short& value)
-{
-    return (unsigned)value;
-}
-
-/// Unsigned short hash function.
-template <> inline unsigned MakeHash(const unsigned short& value)
-{
-    return value;
-}
-
-/// Char hash function.
-template <> inline unsigned MakeHash(const char& value)
-{
-    return (unsigned)value;
-}
-
-/// Unsigned char hash function.
-template <> inline unsigned MakeHash(const unsigned char& value)
-{
-    return value;
-}
-
-}
->>>>>>> 6296d22e
+}