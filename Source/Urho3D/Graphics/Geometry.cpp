<<<<<<< HEAD
//
// Copyright (c) 2008-2018 the Urho3D project.
//
// Permission is hereby granted, free of charge, to any person obtaining a copy
// of this software and associated documentation files (the "Software"), to deal
// in the Software without restriction, including without limitation the rights
// to use, copy, modify, merge, publish, distribute, sublicense, and/or sell
// copies of the Software, and to permit persons to whom the Software is
// furnished to do so, subject to the following conditions:
//
// The above copyright notice and this permission notice shall be included in
// all copies or substantial portions of the Software.
//
// THE SOFTWARE IS PROVIDED "AS IS", WITHOUT WARRANTY OF ANY KIND, EXPRESS OR
// IMPLIED, INCLUDING BUT NOT LIMITED TO THE WARRANTIES OF MERCHANTABILITY,
// FITNESS FOR A PARTICULAR PURPOSE AND NONINFRINGEMENT. IN NO EVENT SHALL THE
// AUTHORS OR COPYRIGHT HOLDERS BE LIABLE FOR ANY CLAIM, DAMAGES OR OTHER
// LIABILITY, WHETHER IN AN ACTION OF CONTRACT, TORT OR OTHERWISE, ARISING FROM,
// OUT OF OR IN CONNECTION WITH THE SOFTWARE OR THE USE OR OTHER DEALINGS IN
// THE SOFTWARE.
//

#include "../Precompiled.h"

#include "../Core/Context.h"
#include "../Graphics/Geometry.h"
#include "../Graphics/Graphics.h"
#include "../Graphics/IndexBuffer.h"
#include "../Graphics/VertexBuffer.h"
#include "../IO/Log.h"
#include "../Math/Ray.h"

#include "../DebugNew.h"
#include "Geometry.h"


namespace Urho3D
{

extern const char* GEOMETRY_CATEGORY;

Geometry::Geometry(Context* context) :
    Object(context),
    primitiveType_(TRIANGLE_LIST),
    indexStart_(0),
    indexCount_(0),
    vertexStart_(0),
    vertexCount_(0),
    rawVertexSize_(0),
    rawIndexSize_(0),
    lodDistance_(0.0f)
{
    SetNumVertexBuffers(1);
}

Geometry::~Geometry() = default;

void Geometry::RegisterObject(Context* context)
{
    context->RegisterFactory<Geometry>(GEOMETRY_CATEGORY);
}

bool Geometry::SetNumVertexBuffers(unsigned num)
{
    if (num >= MAX_VERTEX_STREAMS)
    {
        URHO3D_LOGERROR("Too many vertex streams");
        return false;
    }

    unsigned oldSize = vertexBuffers_.Size();
    vertexBuffers_.Resize(num);

    return true;
}

bool Geometry::SetVertexBuffer(unsigned index, VertexBuffer* buffer)
{
    if (index >= vertexBuffers_.Size())
    {
        URHO3D_LOGERROR("Stream index out of bounds");
        return false;
    }

    vertexBuffers_[index] = buffer;
    return true;
}

void Geometry::SetIndexBuffer(IndexBuffer* buffer)
{
    indexBuffer_ = buffer;
}

bool Geometry::SetDrawRange(PrimitiveType type, unsigned indexStart, unsigned indexCount, bool getUsedVertexRange)
{
    if (!indexBuffer_ && !rawIndexData_)
    {
        URHO3D_LOGERROR("Null index buffer and no raw index data, can not define indexed draw range");
        return false;
    }
    if (indexBuffer_ && indexStart + indexCount > indexBuffer_->GetIndexCount())
    {
        URHO3D_LOGERROR("Illegal draw range " + String(indexStart) + " to " + String(indexStart + indexCount - 1) + ", index buffer has " +
                 String(indexBuffer_->GetIndexCount()) + " indices");
        return false;
    }

    primitiveType_ = type;
    indexStart_ = indexStart;
    indexCount_ = indexCount;

    // Get min.vertex index and num of vertices from index buffer. If it fails, use full range as fallback
    if (indexCount)
    {
        vertexStart_ = 0;
        vertexCount_ = vertexBuffers_[0] ? vertexBuffers_[0]->GetVertexCount() : 0;

        if (getUsedVertexRange && indexBuffer_)
            indexBuffer_->GetUsedVertexRange(indexStart_, indexCount_, vertexStart_, vertexCount_);
    }
    else
    {
        vertexStart_ = 0;
        vertexCount_ = 0;
    }

    return true;
}

bool Geometry::SetDrawRange(PrimitiveType type, unsigned indexStart, unsigned indexCount, unsigned vertexStart, unsigned vertexCount,
    bool checkIllegal)
{
    if (indexBuffer_)
    {
        // We can allow setting an illegal draw range now if the caller guarantees to resize / fill the buffer later
        if (checkIllegal && indexStart + indexCount > indexBuffer_->GetIndexCount())
        {
            URHO3D_LOGERROR("Illegal draw range " + String(indexStart) + " to " + String(indexStart + indexCount - 1) +
                     ", index buffer has " + String(indexBuffer_->GetIndexCount()) + " indices");
            return false;
        }
    }
    else if (!rawIndexData_)
    {
        indexStart = 0;
        indexCount = 0;
    }

    primitiveType_ = type;
    indexStart_ = indexStart;
    indexCount_ = indexCount;
    vertexStart_ = vertexStart;
    vertexCount_ = vertexCount;

    return true;
}

void Geometry::SetLodDistance(float distance)
{
    if (distance < 0.0f)
        distance = 0.0f;

    lodDistance_ = distance;
}

void Geometry::SetRawVertexData(const SharedArrayPtr<unsigned char>& data, const PODVector<VertexElement>& elements)
{
    rawVertexData_ = data;
    rawVertexSize_ = VertexBuffer::GetVertexSize(elements);
    rawElements_ = elements;
}

void Geometry::SetRawVertexData(const SharedArrayPtr<unsigned char>& data, unsigned elementMask)
{
    rawVertexData_ = data;
    rawVertexSize_ = VertexBuffer::GetVertexSize(elementMask);
    rawElements_ = VertexBuffer::GetElements(elementMask);
}

void Geometry::SetRawIndexData(const SharedArrayPtr<unsigned char>& data, unsigned indexSize)
{
    rawIndexData_ = data;
    rawIndexSize_ = indexSize;
}

void Geometry::Draw(Graphics* graphics)
{
    if (indexBuffer_ && indexCount_ > 0)
    {
        graphics->SetIndexBuffer(indexBuffer_);
        graphics->SetVertexBuffers(vertexBuffers_);
        graphics->Draw(primitiveType_, indexStart_, indexCount_, vertexStart_, vertexCount_);
    }
    else if (vertexCount_ > 0)
    {
        graphics->SetVertexBuffers(vertexBuffers_);
        graphics->Draw(primitiveType_, vertexStart_, vertexCount_);
    }
}

VertexBuffer* Geometry::GetVertexBuffer(unsigned index) const
{
    return index < vertexBuffers_.Size() ? vertexBuffers_[index] : nullptr;
}

unsigned short Geometry::GetBufferHash() const
{
    unsigned short hash = 0;

    for (unsigned i = 0; i < vertexBuffers_.Size(); ++i)
    {
        VertexBuffer* vBuf = vertexBuffers_[i];
        hash += *((unsigned short*)&vBuf);
    }

    IndexBuffer* iBuf = indexBuffer_;
    hash += *((unsigned short*)&iBuf);

    return hash;
}

void Geometry::GetRawData(const unsigned char*& vertexData, unsigned& vertexSize, const unsigned char*& indexData,
    unsigned& indexSize, const PODVector<VertexElement>*& elements) const
{
    if (rawVertexData_)
    {
        vertexData = rawVertexData_;
        vertexSize = rawVertexSize_;
        elements = &rawElements_;
    }
    else if (vertexBuffers_.Size() && vertexBuffers_[0])
    {
        vertexData = vertexBuffers_[0]->GetShadowData();
        vertexSize = vertexBuffers_[0]->GetVertexSize();
        elements = &vertexBuffers_[0]->GetElements();
    }
    else
    {
        vertexData = nullptr;
        vertexSize = 0;
        elements = nullptr;
    }

    if (rawIndexData_)
    {
        indexData = rawIndexData_;
        indexSize = rawIndexSize_;
    }
    else
    {
        if (indexBuffer_)
        {
            indexData = indexBuffer_->GetShadowData();
            if (indexData)
                indexSize = indexBuffer_->GetIndexSize();
            else
                indexSize = 0;
        }
        else
        {
            indexData = nullptr;
            indexSize = 0;
        }
    }
}

void Geometry::GetRawDataShared(SharedArrayPtr<unsigned char>& vertexData, unsigned& vertexSize,
    SharedArrayPtr<unsigned char>& indexData, unsigned& indexSize, const PODVector<VertexElement>*& elements) const
{
    if (rawVertexData_)
    {
        vertexData = rawVertexData_;
        vertexSize = rawVertexSize_;
        elements = &rawElements_;
    }
    else if (vertexBuffers_.Size() && vertexBuffers_[0])
    {
        vertexData = vertexBuffers_[0]->GetShadowDataShared();
        vertexSize = vertexBuffers_[0]->GetVertexSize();
        elements = &vertexBuffers_[0]->GetElements();
    }
    else
    {
        vertexData = nullptr;
        vertexSize = 0;
        elements = nullptr;
    }

    if (rawIndexData_)
    {
        indexData = rawIndexData_;
        indexSize = rawIndexSize_;
    }
    else
    {
        if (indexBuffer_)
        {
            indexData = indexBuffer_->GetShadowDataShared();
            if (indexData)
                indexSize = indexBuffer_->GetIndexSize();
            else
                indexSize = 0;
        }
        else
        {
            indexData = nullptr;
            indexSize = 0;
        }
    }
}

float Geometry::GetHitDistance(const Ray& ray, Vector3* outNormal, Vector2* outUV) const
{
    const unsigned char* vertexData;
    const unsigned char* indexData;
    unsigned vertexSize;
    unsigned indexSize;
    const PODVector<VertexElement>* elements;

    GetRawData(vertexData, vertexSize, indexData, indexSize, elements);

    if (!vertexData || !elements || VertexBuffer::GetElementOffset(*elements, TYPE_VECTOR3, SEM_POSITION) != 0)
        return M_INFINITY;

    unsigned uvOffset = VertexBuffer::GetElementOffset(*elements, TYPE_VECTOR2, SEM_TEXCOORD);

    if (outUV && uvOffset == M_MAX_UNSIGNED)
    {
        // requested UV output, but no texture data in vertex buffer
        URHO3D_LOGWARNING("Illegal GetHitDistance call: UV return requested on vertex buffer without UV coords");
        *outUV = Vector2::ZERO;
        outUV = nullptr;
    }

    return indexData ? ray.HitDistance(vertexData, vertexSize, indexData, indexSize, indexStart_, indexCount_, outNormal, outUV,
        uvOffset) : ray.HitDistance(vertexData, vertexSize, vertexStart_, vertexCount_, outNormal, outUV, uvOffset);
}

bool Geometry::IsInside(const Ray& ray) const
{
    const unsigned char* vertexData;
    const unsigned char* indexData;
    unsigned vertexSize;
    unsigned indexSize;
    const PODVector<VertexElement>* elements;

    GetRawData(vertexData, vertexSize, indexData, indexSize, elements);

    return vertexData ? (indexData ? ray.InsideGeometry(vertexData, vertexSize, indexData, indexSize, indexStart_, indexCount_) :
                         ray.InsideGeometry(vertexData, vertexSize, vertexStart_, vertexCount_)) : false;
}

}
=======
//
// Copyright (c) 2008-2019 the Urho3D project.
//
// Permission is hereby granted, free of charge, to any person obtaining a copy
// of this software and associated documentation files (the "Software"), to deal
// in the Software without restriction, including without limitation the rights
// to use, copy, modify, merge, publish, distribute, sublicense, and/or sell
// copies of the Software, and to permit persons to whom the Software is
// furnished to do so, subject to the following conditions:
//
// The above copyright notice and this permission notice shall be included in
// all copies or substantial portions of the Software.
//
// THE SOFTWARE IS PROVIDED "AS IS", WITHOUT WARRANTY OF ANY KIND, EXPRESS OR
// IMPLIED, INCLUDING BUT NOT LIMITED TO THE WARRANTIES OF MERCHANTABILITY,
// FITNESS FOR A PARTICULAR PURPOSE AND NONINFRINGEMENT. IN NO EVENT SHALL THE
// AUTHORS OR COPYRIGHT HOLDERS BE LIABLE FOR ANY CLAIM, DAMAGES OR OTHER
// LIABILITY, WHETHER IN AN ACTION OF CONTRACT, TORT OR OTHERWISE, ARISING FROM,
// OUT OF OR IN CONNECTION WITH THE SOFTWARE OR THE USE OR OTHER DEALINGS IN
// THE SOFTWARE.
//

#include "../Precompiled.h"

#include "../Graphics/Geometry.h"
#include "../Graphics/Graphics.h"
#include "../Graphics/IndexBuffer.h"
#include "../Graphics/VertexBuffer.h"
#include "../IO/Log.h"
#include "../Math/Ray.h"

#include "../DebugNew.h"

namespace Urho3D
{

Geometry::Geometry(Context* context) :
    Object(context),
    primitiveType_(TRIANGLE_LIST),
    indexStart_(0),
    indexCount_(0),
    vertexStart_(0),
    vertexCount_(0),
    rawVertexSize_(0),
    rawIndexSize_(0),
    lodDistance_(0.0f)
{
    SetNumVertexBuffers(1);
}

Geometry::~Geometry() = default;

bool Geometry::SetNumVertexBuffers(unsigned num)
{
    if (num >= MAX_VERTEX_STREAMS)
    {
        URHO3D_LOGERROR("Too many vertex streams");
        return false;
    }

    unsigned oldSize = vertexBuffers_.Size();
    vertexBuffers_.Resize(num);

    return true;
}

bool Geometry::SetVertexBuffer(unsigned index, VertexBuffer* buffer)
{
    if (index >= vertexBuffers_.Size())
    {
        URHO3D_LOGERROR("Stream index out of bounds");
        return false;
    }

    vertexBuffers_[index] = buffer;
    return true;
}

void Geometry::SetIndexBuffer(IndexBuffer* buffer)
{
    indexBuffer_ = buffer;
}

bool Geometry::SetDrawRange(PrimitiveType type, unsigned indexStart, unsigned indexCount, bool getUsedVertexRange)
{
    if (!indexBuffer_ && !rawIndexData_)
    {
        URHO3D_LOGERROR("Null index buffer and no raw index data, can not define indexed draw range");
        return false;
    }
    if (indexBuffer_ && indexStart + indexCount > indexBuffer_->GetIndexCount())
    {
        URHO3D_LOGERROR("Illegal draw range " + String(indexStart) + " to " + String(indexStart + indexCount - 1) + ", index buffer has " +
                 String(indexBuffer_->GetIndexCount()) + " indices");
        return false;
    }

    primitiveType_ = type;
    indexStart_ = indexStart;
    indexCount_ = indexCount;

    // Get min.vertex index and num of vertices from index buffer. If it fails, use full range as fallback
    if (indexCount)
    {
        vertexStart_ = 0;
        vertexCount_ = vertexBuffers_[0] ? vertexBuffers_[0]->GetVertexCount() : 0;

        if (getUsedVertexRange && indexBuffer_)
            indexBuffer_->GetUsedVertexRange(indexStart_, indexCount_, vertexStart_, vertexCount_);
    }
    else
    {
        vertexStart_ = 0;
        vertexCount_ = 0;
    }

    return true;
}

bool Geometry::SetDrawRange(PrimitiveType type, unsigned indexStart, unsigned indexCount, unsigned vertexStart, unsigned vertexCount,
    bool checkIllegal)
{
    if (indexBuffer_)
    {
        // We can allow setting an illegal draw range now if the caller guarantees to resize / fill the buffer later
        if (checkIllegal && indexStart + indexCount > indexBuffer_->GetIndexCount())
        {
            URHO3D_LOGERROR("Illegal draw range " + String(indexStart) + " to " + String(indexStart + indexCount - 1) +
                     ", index buffer has " + String(indexBuffer_->GetIndexCount()) + " indices");
            return false;
        }
    }
    else if (!rawIndexData_)
    {
        indexStart = 0;
        indexCount = 0;
    }

    primitiveType_ = type;
    indexStart_ = indexStart;
    indexCount_ = indexCount;
    vertexStart_ = vertexStart;
    vertexCount_ = vertexCount;

    return true;
}

void Geometry::SetLodDistance(float distance)
{
    if (distance < 0.0f)
        distance = 0.0f;

    lodDistance_ = distance;
}

void Geometry::SetRawVertexData(const SharedArrayPtr<unsigned char>& data, const PODVector<VertexElement>& elements)
{
    rawVertexData_ = data;
    rawVertexSize_ = VertexBuffer::GetVertexSize(elements);
    rawElements_ = elements;
}

void Geometry::SetRawVertexData(const SharedArrayPtr<unsigned char>& data, unsigned elementMask)
{
    rawVertexData_ = data;
    rawVertexSize_ = VertexBuffer::GetVertexSize(elementMask);
    rawElements_ = VertexBuffer::GetElements(elementMask);
}

void Geometry::SetRawIndexData(const SharedArrayPtr<unsigned char>& data, unsigned indexSize)
{
    rawIndexData_ = data;
    rawIndexSize_ = indexSize;
}

void Geometry::Draw(Graphics* graphics)
{
    if (indexBuffer_ && indexCount_ > 0)
    {
        graphics->SetIndexBuffer(indexBuffer_);
        graphics->SetVertexBuffers(vertexBuffers_);
        graphics->Draw(primitiveType_, indexStart_, indexCount_, vertexStart_, vertexCount_);
    }
    else if (vertexCount_ > 0)
    {
        graphics->SetVertexBuffers(vertexBuffers_);
        graphics->Draw(primitiveType_, vertexStart_, vertexCount_);
    }
}

VertexBuffer* Geometry::GetVertexBuffer(unsigned index) const
{
    return index < vertexBuffers_.Size() ? vertexBuffers_[index] : nullptr;
}

unsigned short Geometry::GetBufferHash() const
{
    unsigned short hash = 0;

    for (unsigned i = 0; i < vertexBuffers_.Size(); ++i)
    {
        VertexBuffer* vBuf = vertexBuffers_[i];
        hash += *((unsigned short*)&vBuf);
    }

    IndexBuffer* iBuf = indexBuffer_;
    hash += *((unsigned short*)&iBuf);

    return hash;
}

void Geometry::GetRawData(const unsigned char*& vertexData, unsigned& vertexSize, const unsigned char*& indexData,
    unsigned& indexSize, const PODVector<VertexElement>*& elements) const
{
    if (rawVertexData_)
    {
        vertexData = rawVertexData_;
        vertexSize = rawVertexSize_;
        elements = &rawElements_;
    }
    else if (vertexBuffers_.Size() && vertexBuffers_[0])
    {
        vertexData = vertexBuffers_[0]->GetShadowData();
        vertexSize = vertexBuffers_[0]->GetVertexSize();
        elements = &vertexBuffers_[0]->GetElements();
    }
    else
    {
        vertexData = nullptr;
        vertexSize = 0;
        elements = nullptr;
    }

    if (rawIndexData_)
    {
        indexData = rawIndexData_;
        indexSize = rawIndexSize_;
    }
    else
    {
        if (indexBuffer_)
        {
            indexData = indexBuffer_->GetShadowData();
            if (indexData)
                indexSize = indexBuffer_->GetIndexSize();
            else
                indexSize = 0;
        }
        else
        {
            indexData = nullptr;
            indexSize = 0;
        }
    }
}

void Geometry::GetRawDataShared(SharedArrayPtr<unsigned char>& vertexData, unsigned& vertexSize,
    SharedArrayPtr<unsigned char>& indexData, unsigned& indexSize, const PODVector<VertexElement>*& elements) const
{
    if (rawVertexData_)
    {
        vertexData = rawVertexData_;
        vertexSize = rawVertexSize_;
        elements = &rawElements_;
    }
    else if (vertexBuffers_.Size() && vertexBuffers_[0])
    {
        vertexData = vertexBuffers_[0]->GetShadowDataShared();
        vertexSize = vertexBuffers_[0]->GetVertexSize();
        elements = &vertexBuffers_[0]->GetElements();
    }
    else
    {
        vertexData = nullptr;
        vertexSize = 0;
        elements = nullptr;
    }

    if (rawIndexData_)
    {
        indexData = rawIndexData_;
        indexSize = rawIndexSize_;
    }
    else
    {
        if (indexBuffer_)
        {
            indexData = indexBuffer_->GetShadowDataShared();
            if (indexData)
                indexSize = indexBuffer_->GetIndexSize();
            else
                indexSize = 0;
        }
        else
        {
            indexData = nullptr;
            indexSize = 0;
        }
    }
}

float Geometry::GetHitDistance(const Ray& ray, Vector3* outNormal, Vector2* outUV) const
{
    const unsigned char* vertexData;
    const unsigned char* indexData;
    unsigned vertexSize;
    unsigned indexSize;
    const PODVector<VertexElement>* elements;

    GetRawData(vertexData, vertexSize, indexData, indexSize, elements);

    if (!vertexData || !elements || VertexBuffer::GetElementOffset(*elements, TYPE_VECTOR3, SEM_POSITION) != 0)
        return M_INFINITY;

    unsigned uvOffset = VertexBuffer::GetElementOffset(*elements, TYPE_VECTOR2, SEM_TEXCOORD);

    if (outUV && uvOffset == M_MAX_UNSIGNED)
    {
        // requested UV output, but no texture data in vertex buffer
        URHO3D_LOGWARNING("Illegal GetHitDistance call: UV return requested on vertex buffer without UV coords");
        *outUV = Vector2::ZERO;
        outUV = nullptr;
    }

    return indexData ? ray.HitDistance(vertexData, vertexSize, indexData, indexSize, indexStart_, indexCount_, outNormal, outUV,
        uvOffset) : ray.HitDistance(vertexData, vertexSize, vertexStart_, vertexCount_, outNormal, outUV, uvOffset);
}

bool Geometry::IsInside(const Ray& ray) const
{
    const unsigned char* vertexData;
    const unsigned char* indexData;
    unsigned vertexSize;
    unsigned indexSize;
    const PODVector<VertexElement>* elements;

    GetRawData(vertexData, vertexSize, indexData, indexSize, elements);

    return vertexData ? (indexData ? ray.InsideGeometry(vertexData, vertexSize, indexData, indexSize, indexStart_, indexCount_) :
                         ray.InsideGeometry(vertexData, vertexSize, vertexStart_, vertexCount_)) : false;
}

}
>>>>>>> a476f0c4
<|MERGE_RESOLUTION|>--- conflicted
+++ resolved
@@ -1,6 +1,5 @@
-<<<<<<< HEAD
-//
-// Copyright (c) 2008-2018 the Urho3D project.
+//
+// Copyright (c) 2008-2019 the Urho3D project.
 //
 // Permission is hereby granted, free of charge, to any person obtaining a copy
 // of this software and associated documentation files (the "Software"), to deal
@@ -351,349 +350,4 @@
                          ray.InsideGeometry(vertexData, vertexSize, vertexStart_, vertexCount_)) : false;
 }
 
-}
-=======
-//
-// Copyright (c) 2008-2019 the Urho3D project.
-//
-// Permission is hereby granted, free of charge, to any person obtaining a copy
-// of this software and associated documentation files (the "Software"), to deal
-// in the Software without restriction, including without limitation the rights
-// to use, copy, modify, merge, publish, distribute, sublicense, and/or sell
-// copies of the Software, and to permit persons to whom the Software is
-// furnished to do so, subject to the following conditions:
-//
-// The above copyright notice and this permission notice shall be included in
-// all copies or substantial portions of the Software.
-//
-// THE SOFTWARE IS PROVIDED "AS IS", WITHOUT WARRANTY OF ANY KIND, EXPRESS OR
-// IMPLIED, INCLUDING BUT NOT LIMITED TO THE WARRANTIES OF MERCHANTABILITY,
-// FITNESS FOR A PARTICULAR PURPOSE AND NONINFRINGEMENT. IN NO EVENT SHALL THE
-// AUTHORS OR COPYRIGHT HOLDERS BE LIABLE FOR ANY CLAIM, DAMAGES OR OTHER
-// LIABILITY, WHETHER IN AN ACTION OF CONTRACT, TORT OR OTHERWISE, ARISING FROM,
-// OUT OF OR IN CONNECTION WITH THE SOFTWARE OR THE USE OR OTHER DEALINGS IN
-// THE SOFTWARE.
-//
-
-#include "../Precompiled.h"
-
-#include "../Graphics/Geometry.h"
-#include "../Graphics/Graphics.h"
-#include "../Graphics/IndexBuffer.h"
-#include "../Graphics/VertexBuffer.h"
-#include "../IO/Log.h"
-#include "../Math/Ray.h"
-
-#include "../DebugNew.h"
-
-namespace Urho3D
-{
-
-Geometry::Geometry(Context* context) :
-    Object(context),
-    primitiveType_(TRIANGLE_LIST),
-    indexStart_(0),
-    indexCount_(0),
-    vertexStart_(0),
-    vertexCount_(0),
-    rawVertexSize_(0),
-    rawIndexSize_(0),
-    lodDistance_(0.0f)
-{
-    SetNumVertexBuffers(1);
-}
-
-Geometry::~Geometry() = default;
-
-bool Geometry::SetNumVertexBuffers(unsigned num)
-{
-    if (num >= MAX_VERTEX_STREAMS)
-    {
-        URHO3D_LOGERROR("Too many vertex streams");
-        return false;
-    }
-
-    unsigned oldSize = vertexBuffers_.Size();
-    vertexBuffers_.Resize(num);
-
-    return true;
-}
-
-bool Geometry::SetVertexBuffer(unsigned index, VertexBuffer* buffer)
-{
-    if (index >= vertexBuffers_.Size())
-    {
-        URHO3D_LOGERROR("Stream index out of bounds");
-        return false;
-    }
-
-    vertexBuffers_[index] = buffer;
-    return true;
-}
-
-void Geometry::SetIndexBuffer(IndexBuffer* buffer)
-{
-    indexBuffer_ = buffer;
-}
-
-bool Geometry::SetDrawRange(PrimitiveType type, unsigned indexStart, unsigned indexCount, bool getUsedVertexRange)
-{
-    if (!indexBuffer_ && !rawIndexData_)
-    {
-        URHO3D_LOGERROR("Null index buffer and no raw index data, can not define indexed draw range");
-        return false;
-    }
-    if (indexBuffer_ && indexStart + indexCount > indexBuffer_->GetIndexCount())
-    {
-        URHO3D_LOGERROR("Illegal draw range " + String(indexStart) + " to " + String(indexStart + indexCount - 1) + ", index buffer has " +
-                 String(indexBuffer_->GetIndexCount()) + " indices");
-        return false;
-    }
-
-    primitiveType_ = type;
-    indexStart_ = indexStart;
-    indexCount_ = indexCount;
-
-    // Get min.vertex index and num of vertices from index buffer. If it fails, use full range as fallback
-    if (indexCount)
-    {
-        vertexStart_ = 0;
-        vertexCount_ = vertexBuffers_[0] ? vertexBuffers_[0]->GetVertexCount() : 0;
-
-        if (getUsedVertexRange && indexBuffer_)
-            indexBuffer_->GetUsedVertexRange(indexStart_, indexCount_, vertexStart_, vertexCount_);
-    }
-    else
-    {
-        vertexStart_ = 0;
-        vertexCount_ = 0;
-    }
-
-    return true;
-}
-
-bool Geometry::SetDrawRange(PrimitiveType type, unsigned indexStart, unsigned indexCount, unsigned vertexStart, unsigned vertexCount,
-    bool checkIllegal)
-{
-    if (indexBuffer_)
-    {
-        // We can allow setting an illegal draw range now if the caller guarantees to resize / fill the buffer later
-        if (checkIllegal && indexStart + indexCount > indexBuffer_->GetIndexCount())
-        {
-            URHO3D_LOGERROR("Illegal draw range " + String(indexStart) + " to " + String(indexStart + indexCount - 1) +
-                     ", index buffer has " + String(indexBuffer_->GetIndexCount()) + " indices");
-            return false;
-        }
-    }
-    else if (!rawIndexData_)
-    {
-        indexStart = 0;
-        indexCount = 0;
-    }
-
-    primitiveType_ = type;
-    indexStart_ = indexStart;
-    indexCount_ = indexCount;
-    vertexStart_ = vertexStart;
-    vertexCount_ = vertexCount;
-
-    return true;
-}
-
-void Geometry::SetLodDistance(float distance)
-{
-    if (distance < 0.0f)
-        distance = 0.0f;
-
-    lodDistance_ = distance;
-}
-
-void Geometry::SetRawVertexData(const SharedArrayPtr<unsigned char>& data, const PODVector<VertexElement>& elements)
-{
-    rawVertexData_ = data;
-    rawVertexSize_ = VertexBuffer::GetVertexSize(elements);
-    rawElements_ = elements;
-}
-
-void Geometry::SetRawVertexData(const SharedArrayPtr<unsigned char>& data, unsigned elementMask)
-{
-    rawVertexData_ = data;
-    rawVertexSize_ = VertexBuffer::GetVertexSize(elementMask);
-    rawElements_ = VertexBuffer::GetElements(elementMask);
-}
-
-void Geometry::SetRawIndexData(const SharedArrayPtr<unsigned char>& data, unsigned indexSize)
-{
-    rawIndexData_ = data;
-    rawIndexSize_ = indexSize;
-}
-
-void Geometry::Draw(Graphics* graphics)
-{
-    if (indexBuffer_ && indexCount_ > 0)
-    {
-        graphics->SetIndexBuffer(indexBuffer_);
-        graphics->SetVertexBuffers(vertexBuffers_);
-        graphics->Draw(primitiveType_, indexStart_, indexCount_, vertexStart_, vertexCount_);
-    }
-    else if (vertexCount_ > 0)
-    {
-        graphics->SetVertexBuffers(vertexBuffers_);
-        graphics->Draw(primitiveType_, vertexStart_, vertexCount_);
-    }
-}
-
-VertexBuffer* Geometry::GetVertexBuffer(unsigned index) const
-{
-    return index < vertexBuffers_.Size() ? vertexBuffers_[index] : nullptr;
-}
-
-unsigned short Geometry::GetBufferHash() const
-{
-    unsigned short hash = 0;
-
-    for (unsigned i = 0; i < vertexBuffers_.Size(); ++i)
-    {
-        VertexBuffer* vBuf = vertexBuffers_[i];
-        hash += *((unsigned short*)&vBuf);
-    }
-
-    IndexBuffer* iBuf = indexBuffer_;
-    hash += *((unsigned short*)&iBuf);
-
-    return hash;
-}
-
-void Geometry::GetRawData(const unsigned char*& vertexData, unsigned& vertexSize, const unsigned char*& indexData,
-    unsigned& indexSize, const PODVector<VertexElement>*& elements) const
-{
-    if (rawVertexData_)
-    {
-        vertexData = rawVertexData_;
-        vertexSize = rawVertexSize_;
-        elements = &rawElements_;
-    }
-    else if (vertexBuffers_.Size() && vertexBuffers_[0])
-    {
-        vertexData = vertexBuffers_[0]->GetShadowData();
-        vertexSize = vertexBuffers_[0]->GetVertexSize();
-        elements = &vertexBuffers_[0]->GetElements();
-    }
-    else
-    {
-        vertexData = nullptr;
-        vertexSize = 0;
-        elements = nullptr;
-    }
-
-    if (rawIndexData_)
-    {
-        indexData = rawIndexData_;
-        indexSize = rawIndexSize_;
-    }
-    else
-    {
-        if (indexBuffer_)
-        {
-            indexData = indexBuffer_->GetShadowData();
-            if (indexData)
-                indexSize = indexBuffer_->GetIndexSize();
-            else
-                indexSize = 0;
-        }
-        else
-        {
-            indexData = nullptr;
-            indexSize = 0;
-        }
-    }
-}
-
-void Geometry::GetRawDataShared(SharedArrayPtr<unsigned char>& vertexData, unsigned& vertexSize,
-    SharedArrayPtr<unsigned char>& indexData, unsigned& indexSize, const PODVector<VertexElement>*& elements) const
-{
-    if (rawVertexData_)
-    {
-        vertexData = rawVertexData_;
-        vertexSize = rawVertexSize_;
-        elements = &rawElements_;
-    }
-    else if (vertexBuffers_.Size() && vertexBuffers_[0])
-    {
-        vertexData = vertexBuffers_[0]->GetShadowDataShared();
-        vertexSize = vertexBuffers_[0]->GetVertexSize();
-        elements = &vertexBuffers_[0]->GetElements();
-    }
-    else
-    {
-        vertexData = nullptr;
-        vertexSize = 0;
-        elements = nullptr;
-    }
-
-    if (rawIndexData_)
-    {
-        indexData = rawIndexData_;
-        indexSize = rawIndexSize_;
-    }
-    else
-    {
-        if (indexBuffer_)
-        {
-            indexData = indexBuffer_->GetShadowDataShared();
-            if (indexData)
-                indexSize = indexBuffer_->GetIndexSize();
-            else
-                indexSize = 0;
-        }
-        else
-        {
-            indexData = nullptr;
-            indexSize = 0;
-        }
-    }
-}
-
-float Geometry::GetHitDistance(const Ray& ray, Vector3* outNormal, Vector2* outUV) const
-{
-    const unsigned char* vertexData;
-    const unsigned char* indexData;
-    unsigned vertexSize;
-    unsigned indexSize;
-    const PODVector<VertexElement>* elements;
-
-    GetRawData(vertexData, vertexSize, indexData, indexSize, elements);
-
-    if (!vertexData || !elements || VertexBuffer::GetElementOffset(*elements, TYPE_VECTOR3, SEM_POSITION) != 0)
-        return M_INFINITY;
-
-    unsigned uvOffset = VertexBuffer::GetElementOffset(*elements, TYPE_VECTOR2, SEM_TEXCOORD);
-
-    if (outUV && uvOffset == M_MAX_UNSIGNED)
-    {
-        // requested UV output, but no texture data in vertex buffer
-        URHO3D_LOGWARNING("Illegal GetHitDistance call: UV return requested on vertex buffer without UV coords");
-        *outUV = Vector2::ZERO;
-        outUV = nullptr;
-    }
-
-    return indexData ? ray.HitDistance(vertexData, vertexSize, indexData, indexSize, indexStart_, indexCount_, outNormal, outUV,
-        uvOffset) : ray.HitDistance(vertexData, vertexSize, vertexStart_, vertexCount_, outNormal, outUV, uvOffset);
-}
-
-bool Geometry::IsInside(const Ray& ray) const
-{
-    const unsigned char* vertexData;
-    const unsigned char* indexData;
-    unsigned vertexSize;
-    unsigned indexSize;
-    const PODVector<VertexElement>* elements;
-
-    GetRawData(vertexData, vertexSize, indexData, indexSize, elements);
-
-    return vertexData ? (indexData ? ray.InsideGeometry(vertexData, vertexSize, indexData, indexSize, indexStart_, indexCount_) :
-                         ray.InsideGeometry(vertexData, vertexSize, vertexStart_, vertexCount_)) : false;
-}
-
-}
->>>>>>> a476f0c4
+}