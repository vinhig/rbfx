--- conflicted
+++ resolved
@@ -1,6 +1,5 @@
-<<<<<<< HEAD
 //
-// Copyright (c) 2008-2018 the Urho3D project.
+// Copyright (c) 2008-2019 the Urho3D project.
 //
 // Permission is hereby granted, free of charge, to any person obtaining a copy
 // of this software and associated documentation files (the "Software"), to deal
@@ -23,6 +22,7 @@
 
 #pragma once
 
+#include "../Container/FlagSet.h"
 #include "../Container/HashBase.h"
 #include "../Math/StringHash.h"
 
@@ -234,6 +234,16 @@
     FILTER_NEAREST_ANISOTROPIC,
     FILTER_DEFAULT,
     MAX_FILTERMODES
+};
+
+static const char* textureFilterModeNames[] = {
+    "NEAREST",
+    "BILINEAR",
+    "TRILINEAR",
+    "ANISOTROPIC",
+    "NEAREST_ANISOTROPIC",
+    "DEFAULT",
+    nullptr,
 };
 
 /// Texture addressing mode.
@@ -450,482 +460,6 @@
 // Scale calculation from bounding box diagonal.
 extern URHO3D_API const Vector3 DOT_SCALE;
 
-static const int QUALITY_LOW = 0;
-static const int QUALITY_MEDIUM = 1;
-static const int QUALITY_HIGH = 2;
-static const int QUALITY_MAX = 15;
-
-static const unsigned CLEAR_COLOR = 0x1;
-static const unsigned CLEAR_DEPTH = 0x2;
-static const unsigned CLEAR_STENCIL = 0x4;
-
-// Legacy vertex element bitmasks.
-static const unsigned MASK_NONE = 0x0;
-static const unsigned MASK_POSITION = 0x1;
-static const unsigned MASK_NORMAL = 0x2;
-static const unsigned MASK_COLOR = 0x4;
-static const unsigned MASK_TEXCOORD1 = 0x8;
-static const unsigned MASK_TEXCOORD2 = 0x10;
-static const unsigned MASK_CUBETEXCOORD1 = 0x20;
-static const unsigned MASK_CUBETEXCOORD2 = 0x40;
-static const unsigned MASK_TANGENT = 0x80;
-static const unsigned MASK_BLENDWEIGHTS = 0x100;
-static const unsigned MASK_BLENDINDICES = 0x200;
-static const unsigned MASK_INSTANCEMATRIX1 = 0x400;
-static const unsigned MASK_INSTANCEMATRIX2 = 0x800;
-static const unsigned MASK_INSTANCEMATRIX3 = 0x1000;
-static const unsigned MASK_OBJECTINDEX = 0x2000;
-
-static const int MAX_RENDERTARGETS = 4;
-static const int MAX_VERTEX_STREAMS = 4;
-static const int MAX_CONSTANT_REGISTERS = 256;
-
-static const int BITS_PER_COMPONENT = 8;
-}
-=======
-//
-// Copyright (c) 2008-2019 the Urho3D project.
-//
-// Permission is hereby granted, free of charge, to any person obtaining a copy
-// of this software and associated documentation files (the "Software"), to deal
-// in the Software without restriction, including without limitation the rights
-// to use, copy, modify, merge, publish, distribute, sublicense, and/or sell
-// copies of the Software, and to permit persons to whom the Software is
-// furnished to do so, subject to the following conditions:
-//
-// The above copyright notice and this permission notice shall be included in
-// all copies or substantial portions of the Software.
-//
-// THE SOFTWARE IS PROVIDED "AS IS", WITHOUT WARRANTY OF ANY KIND, EXPRESS OR
-// IMPLIED, INCLUDING BUT NOT LIMITED TO THE WARRANTIES OF MERCHANTABILITY,
-// FITNESS FOR A PARTICULAR PURPOSE AND NONINFRINGEMENT. IN NO EVENT SHALL THE
-// AUTHORS OR COPYRIGHT HOLDERS BE LIABLE FOR ANY CLAIM, DAMAGES OR OTHER
-// LIABILITY, WHETHER IN AN ACTION OF CONTRACT, TORT OR OTHERWISE, ARISING FROM,
-// OUT OF OR IN CONNECTION WITH THE SOFTWARE OR THE USE OR OTHER DEALINGS IN
-// THE SOFTWARE.
-//
-
-#pragma once
-
-#include "../Container/FlagSet.h"
-#include "../Container/HashBase.h"
-#include "../Math/StringHash.h"
-
-namespace Urho3D
-{
-
-class Vector3;
-
-/// Graphics capability support level. Web platform (Emscripten) also uses OpenGL ES, but is considered a desktop platform capability-wise
-#if defined(IOS) || defined(TVOS) || defined(__ANDROID__) || defined(__arm__) || defined(__aarch64__)
-#define MOBILE_GRAPHICS
-#else
-#define DESKTOP_GRAPHICS
-#endif
-
-/// Primitive type.
-enum PrimitiveType
-{
-    TRIANGLE_LIST = 0,
-    LINE_LIST,
-    POINT_LIST,
-    TRIANGLE_STRIP,
-    LINE_STRIP,
-    TRIANGLE_FAN
-};
-
-/// %Geometry type for vertex shader geometry variations.
-enum GeometryType
-{
-    GEOM_STATIC = 0,
-    GEOM_SKINNED = 1,
-    GEOM_INSTANCED = 2,
-    GEOM_BILLBOARD = 3,
-    GEOM_DIRBILLBOARD = 4,
-    GEOM_TRAIL_FACE_CAMERA = 5,
-    GEOM_TRAIL_BONE = 6,
-    MAX_GEOMETRYTYPES = 7,
-    // This is not a real geometry type for VS, but used to mark objects that do not desire to be instanced
-    GEOM_STATIC_NOINSTANCING = 7,
-};
-
-/// Blending mode.
-enum BlendMode
-{
-    BLEND_REPLACE = 0,
-    BLEND_ADD,
-    BLEND_MULTIPLY,
-    BLEND_ALPHA,
-    BLEND_ADDALPHA,
-    BLEND_PREMULALPHA,
-    BLEND_INVDESTALPHA,
-    BLEND_SUBTRACT,
-    BLEND_SUBTRACTALPHA,
-    MAX_BLENDMODES
-};
-
-/// Depth or stencil compare mode.
-enum CompareMode
-{
-    CMP_ALWAYS = 0,
-    CMP_EQUAL,
-    CMP_NOTEQUAL,
-    CMP_LESS,
-    CMP_LESSEQUAL,
-    CMP_GREATER,
-    CMP_GREATEREQUAL,
-    MAX_COMPAREMODES
-};
-
-/// Culling mode.
-enum CullMode
-{
-    CULL_NONE = 0,
-    CULL_CCW,
-    CULL_CW,
-    MAX_CULLMODES
-};
-
-/// Fill mode.
-enum FillMode
-{
-    FILL_SOLID = 0,
-    FILL_WIREFRAME,
-    FILL_POINT
-};
-
-/// Stencil operation.
-enum StencilOp
-{
-    OP_KEEP = 0,
-    OP_ZERO,
-    OP_REF,
-    OP_INCR,
-    OP_DECR
-};
-
-/// Vertex/index buffer lock state.
-enum LockState
-{
-    LOCK_NONE = 0,
-    LOCK_HARDWARE,
-    LOCK_SHADOW,
-    LOCK_SCRATCH
-};
-
-/// Hardcoded legacy vertex elements.
-enum LegacyVertexElement
-{
-    ELEMENT_POSITION = 0,
-    ELEMENT_NORMAL,
-    ELEMENT_COLOR,
-    ELEMENT_TEXCOORD1,
-    ELEMENT_TEXCOORD2,
-    ELEMENT_CUBETEXCOORD1,
-    ELEMENT_CUBETEXCOORD2,
-    ELEMENT_TANGENT,
-    ELEMENT_BLENDWEIGHTS,
-    ELEMENT_BLENDINDICES,
-    ELEMENT_INSTANCEMATRIX1,
-    ELEMENT_INSTANCEMATRIX2,
-    ELEMENT_INSTANCEMATRIX3,
-    // Custom 32-bit integer object index. Due to API limitations, not supported on D3D9
-    ELEMENT_OBJECTINDEX,
-    MAX_LEGACY_VERTEX_ELEMENTS
-};
-
-/// Arbitrary vertex declaration element datatypes.
-enum VertexElementType
-{
-    TYPE_INT = 0,
-    TYPE_FLOAT,
-    TYPE_VECTOR2,
-    TYPE_VECTOR3,
-    TYPE_VECTOR4,
-    TYPE_UBYTE4,
-    TYPE_UBYTE4_NORM,
-    MAX_VERTEX_ELEMENT_TYPES
-};
-
-/// Arbitrary vertex declaration element semantics.
-enum VertexElementSemantic
-{
-    SEM_POSITION = 0,
-    SEM_NORMAL,
-    SEM_BINORMAL,
-    SEM_TANGENT,
-    SEM_TEXCOORD,
-    SEM_COLOR,
-    SEM_BLENDWEIGHTS,
-    SEM_BLENDINDICES,
-    SEM_OBJECTINDEX,
-    MAX_VERTEX_ELEMENT_SEMANTICS
-};
-
-/// Vertex element description for arbitrary vertex declarations.
-struct URHO3D_API VertexElement
-{
-    /// Default-construct.
-    VertexElement() noexcept :
-        type_(TYPE_VECTOR3),
-        semantic_(SEM_POSITION),
-        index_(0),
-        perInstance_(false),
-        offset_(0)
-    {
-    }
-
-    /// Construct with type, semantic, index and whether is per-instance data.
-    VertexElement(VertexElementType type, VertexElementSemantic semantic, unsigned char index = 0, bool perInstance = false) noexcept :
-        type_(type),
-        semantic_(semantic),
-        index_(index),
-        perInstance_(perInstance),
-        offset_(0)
-    {
-    }
-
-    /// Test for equality with another vertex element. Offset is intentionally not compared, as it's relevant only when an element exists within a vertex buffer.
-    bool operator ==(const VertexElement& rhs) const { return type_ == rhs.type_ && semantic_ == rhs.semantic_ && index_ == rhs.index_ && perInstance_ == rhs.perInstance_; }
-
-    /// Test for inequality with another vertex element.
-    bool operator !=(const VertexElement& rhs) const { return !(*this == rhs); }
-
-    /// Data type of element.
-    VertexElementType type_;
-    /// Semantic of element.
-    VertexElementSemantic semantic_;
-    /// Semantic index of element, for example multi-texcoords.
-    unsigned char index_;
-    /// Per-instance flag.
-    bool perInstance_;
-    /// Offset of element from vertex start. Filled by VertexBuffer once the vertex declaration is built.
-    unsigned offset_;
-};
-
-/// Sizes of vertex element types.
-extern URHO3D_API const unsigned ELEMENT_TYPESIZES[];
-
-/// Vertex element definitions for the legacy elements.
-extern URHO3D_API const VertexElement LEGACY_VERTEXELEMENTS[];
-
-/// Texture filtering mode.
-enum TextureFilterMode
-{
-    FILTER_NEAREST = 0,
-    FILTER_BILINEAR,
-    FILTER_TRILINEAR,
-    FILTER_ANISOTROPIC,
-    FILTER_NEAREST_ANISOTROPIC,
-    FILTER_DEFAULT,
-    MAX_FILTERMODES
-};
-
-static const char* textureFilterModeNames[] = {
-    "NEAREST",
-    "BILINEAR",
-    "TRILINEAR",
-    "ANISOTROPIC",
-    "NEAREST_ANISOTROPIC",
-    "DEFAULT",
-    nullptr,
-};
-
-/// Texture addressing mode.
-enum TextureAddressMode
-{
-    ADDRESS_WRAP = 0,
-    ADDRESS_MIRROR,
-    ADDRESS_CLAMP,
-    ADDRESS_BORDER,
-    MAX_ADDRESSMODES
-};
-
-/// Texture coordinates.
-enum TextureCoordinate
-{
-    COORD_U = 0,
-    COORD_V,
-    COORD_W,
-    MAX_COORDS
-};
-
-/// Texture usage types.
-enum TextureUsage
-{
-    TEXTURE_STATIC = 0,
-    TEXTURE_DYNAMIC,
-    TEXTURE_RENDERTARGET,
-    TEXTURE_DEPTHSTENCIL
-};
-
-/// Cube map faces.
-enum CubeMapFace
-{
-    FACE_POSITIVE_X = 0,
-    FACE_NEGATIVE_X,
-    FACE_POSITIVE_Y,
-    FACE_NEGATIVE_Y,
-    FACE_POSITIVE_Z,
-    FACE_NEGATIVE_Z,
-    MAX_CUBEMAP_FACES
-};
-
-/// Cubemap single image layout modes.
-enum CubeMapLayout
-{
-    CML_HORIZONTAL = 0,
-    CML_HORIZONTALNVIDIA,
-    CML_HORIZONTALCROSS,
-    CML_VERTICALCROSS,
-    CML_BLENDER
-};
-
-/// Update mode for render surface viewports.
-enum RenderSurfaceUpdateMode
-{
-    SURFACE_MANUALUPDATE = 0,
-    SURFACE_UPDATEVISIBLE,
-    SURFACE_UPDATEALWAYS
-};
-
-/// Shader types.
-enum ShaderType
-{
-    VS = 0,
-    PS,
-};
-
-/// Shader parameter groups for determining need to update. On APIs that support constant buffers, these correspond to different constant buffers.
-enum ShaderParameterGroup
-{
-    SP_FRAME = 0,
-    SP_CAMERA,
-    SP_ZONE,
-    SP_LIGHT,
-    SP_MATERIAL,
-    SP_OBJECT,
-    SP_CUSTOM,
-    MAX_SHADER_PARAMETER_GROUPS
-};
-
-/// Texture units.
-enum TextureUnit
-{
-    TU_DIFFUSE = 0,
-    TU_ALBEDOBUFFER = 0,
-    TU_NORMAL = 1,
-    TU_NORMALBUFFER = 1,
-    TU_SPECULAR = 2,
-    TU_EMISSIVE = 3,
-    TU_ENVIRONMENT = 4,
-#ifdef DESKTOP_GRAPHICS
-    TU_VOLUMEMAP = 5,
-    TU_CUSTOM1 = 6,
-    TU_CUSTOM2 = 7,
-    TU_LIGHTRAMP = 8,
-    TU_LIGHTSHAPE = 9,
-    TU_SHADOWMAP = 10,
-    TU_FACESELECT = 11,
-    TU_INDIRECTION = 12,
-    TU_DEPTHBUFFER = 13,
-    TU_LIGHTBUFFER = 14,
-    TU_ZONE = 15,
-    MAX_MATERIAL_TEXTURE_UNITS = 8,
-    MAX_TEXTURE_UNITS = 16
-#else
-    TU_LIGHTRAMP = 5,
-    TU_LIGHTSHAPE = 6,
-    TU_SHADOWMAP = 7,
-    MAX_MATERIAL_TEXTURE_UNITS = 5,
-    MAX_TEXTURE_UNITS = 8
-#endif
-};
-
-/// Billboard camera facing modes.
-enum FaceCameraMode
-{
-    FC_NONE = 0,
-    FC_ROTATE_XYZ,
-    FC_ROTATE_Y,
-    FC_LOOKAT_XYZ,
-    FC_LOOKAT_Y,
-    FC_LOOKAT_MIXED,
-    FC_DIRECTION,
-};
-
-/// Shadow type.
-enum ShadowQuality
-{
-    SHADOWQUALITY_SIMPLE_16BIT = 0,
-    SHADOWQUALITY_SIMPLE_24BIT,
-    SHADOWQUALITY_PCF_16BIT,
-    SHADOWQUALITY_PCF_24BIT,
-    SHADOWQUALITY_VSM,
-    SHADOWQUALITY_BLUR_VSM
-};
-
-// Inbuilt shader parameters.
-extern URHO3D_API const StringHash VSP_AMBIENTSTARTCOLOR;
-extern URHO3D_API const StringHash VSP_AMBIENTENDCOLOR;
-extern URHO3D_API const StringHash VSP_BILLBOARDROT;
-extern URHO3D_API const StringHash VSP_CAMERAPOS;
-extern URHO3D_API const StringHash VSP_CLIPPLANE;
-extern URHO3D_API const StringHash VSP_NEARCLIP;
-extern URHO3D_API const StringHash VSP_FARCLIP;
-extern URHO3D_API const StringHash VSP_DEPTHMODE;
-extern URHO3D_API const StringHash VSP_DELTATIME;
-extern URHO3D_API const StringHash VSP_ELAPSEDTIME;
-extern URHO3D_API const StringHash VSP_FRUSTUMSIZE;
-extern URHO3D_API const StringHash VSP_GBUFFEROFFSETS;
-extern URHO3D_API const StringHash VSP_LIGHTDIR;
-extern URHO3D_API const StringHash VSP_LIGHTPOS;
-extern URHO3D_API const StringHash VSP_NORMALOFFSETSCALE;
-extern URHO3D_API const StringHash VSP_MODEL;
-extern URHO3D_API const StringHash VSP_VIEW;
-extern URHO3D_API const StringHash VSP_VIEWINV;
-extern URHO3D_API const StringHash VSP_VIEWPROJ;
-extern URHO3D_API const StringHash VSP_UOFFSET;
-extern URHO3D_API const StringHash VSP_VOFFSET;
-extern URHO3D_API const StringHash VSP_ZONE;
-extern URHO3D_API const StringHash VSP_LIGHTMATRICES;
-extern URHO3D_API const StringHash VSP_SKINMATRICES;
-extern URHO3D_API const StringHash VSP_VERTEXLIGHTS;
-extern URHO3D_API const StringHash PSP_AMBIENTCOLOR;
-extern URHO3D_API const StringHash PSP_CAMERAPOS;
-extern URHO3D_API const StringHash PSP_DELTATIME;
-extern URHO3D_API const StringHash PSP_DEPTHRECONSTRUCT;
-extern URHO3D_API const StringHash PSP_ELAPSEDTIME;
-extern URHO3D_API const StringHash PSP_FOGCOLOR;
-extern URHO3D_API const StringHash PSP_FOGPARAMS;
-extern URHO3D_API const StringHash PSP_GBUFFERINVSIZE;
-extern URHO3D_API const StringHash PSP_LIGHTCOLOR;
-extern URHO3D_API const StringHash PSP_LIGHTDIR;
-extern URHO3D_API const StringHash PSP_LIGHTPOS;
-extern URHO3D_API const StringHash PSP_NORMALOFFSETSCALE;
-extern URHO3D_API const StringHash PSP_MATDIFFCOLOR;
-extern URHO3D_API const StringHash PSP_MATEMISSIVECOLOR;
-extern URHO3D_API const StringHash PSP_MATENVMAPCOLOR;
-extern URHO3D_API const StringHash PSP_MATSPECCOLOR;
-extern URHO3D_API const StringHash PSP_NEARCLIP;
-extern URHO3D_API const StringHash PSP_FARCLIP;
-extern URHO3D_API const StringHash PSP_SHADOWCUBEADJUST;
-extern URHO3D_API const StringHash PSP_SHADOWDEPTHFADE;
-extern URHO3D_API const StringHash PSP_SHADOWINTENSITY;
-extern URHO3D_API const StringHash PSP_SHADOWMAPINVSIZE;
-extern URHO3D_API const StringHash PSP_SHADOWSPLITS;
-extern URHO3D_API const StringHash PSP_LIGHTMATRICES;
-extern URHO3D_API const StringHash PSP_VSMSHADOWPARAMS;
-extern URHO3D_API const StringHash PSP_ROUGHNESS;
-extern URHO3D_API const StringHash PSP_METALLIC;
-extern URHO3D_API const StringHash PSP_LIGHTRAD;
-extern URHO3D_API const StringHash PSP_LIGHTLENGTH;
-extern URHO3D_API const StringHash PSP_ZONEMIN;
-extern URHO3D_API const StringHash PSP_ZONEMAX;
-
-// Scale calculation from bounding box diagonal.
-extern URHO3D_API const Vector3 DOT_SCALE;
-
 enum MaterialQuality : unsigned
 {
     QUALITY_LOW = 0,
@@ -968,5 +502,4 @@
 static const int MAX_CONSTANT_REGISTERS = 256;
 
 static const int BITS_PER_COMPONENT = 8;
-}
->>>>>>> 82ebd2bd
+}