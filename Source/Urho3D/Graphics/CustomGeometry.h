<<<<<<< HEAD
//
// Copyright (c) 2008-2018 the Urho3D project.
//
// Permission is hereby granted, free of charge, to any person obtaining a copy
// of this software and associated documentation files (the "Software"), to deal
// in the Software without restriction, including without limitation the rights
// to use, copy, modify, merge, publish, distribute, sublicense, and/or sell
// copies of the Software, and to permit persons to whom the Software is
// furnished to do so, subject to the following conditions:
//
// The above copyright notice and this permission notice shall be included in
// all copies or substantial portions of the Software.
//
// THE SOFTWARE IS PROVIDED "AS IS", WITHOUT WARRANTY OF ANY KIND, EXPRESS OR
// IMPLIED, INCLUDING BUT NOT LIMITED TO THE WARRANTIES OF MERCHANTABILITY,
// FITNESS FOR A PARTICULAR PURPOSE AND NONINFRINGEMENT. IN NO EVENT SHALL THE
// AUTHORS OR COPYRIGHT HOLDERS BE LIABLE FOR ANY CLAIM, DAMAGES OR OTHER
// LIABILITY, WHETHER IN AN ACTION OF CONTRACT, TORT OR OTHERWISE, ARISING FROM,
// OUT OF OR IN CONNECTION WITH THE SOFTWARE OR THE USE OR OTHER DEALINGS IN
// THE SOFTWARE.
//

#pragma once

#include "../Graphics/Drawable.h"

namespace Urho3D
{

/// Custom geometry vertex.
struct CustomGeometryVertex
{
    /// Instance equality operator.
    bool operator ==(const CustomGeometryVertex& rhs) const
    {
        return this == &rhs;
    }

    /// Instance inequality operator.
    bool operator !=(const CustomGeometryVertex& rhs) const
    {
        return this != &rhs;
    }

    /// Position.
    Vector3 position_;
    /// Normal.
    Vector3 normal_;
    /// Color.
    unsigned color_;
    /// Texture coordinates.
    Vector2 texCoord_;
    /// Tangent.
    Vector4 tangent_;
};

class VertexBuffer;

/// Custom geometry component.
class URHO3D_API CustomGeometry : public Drawable
{
    URHO3D_OBJECT(CustomGeometry, Drawable);

public:
    /// Construct.
    explicit CustomGeometry(Context* context);
    /// Destruct.
    ~CustomGeometry() override;
    /// Register object factory. Drawable must be registered first.
    static void RegisterObject(Context* context);

    /// Process octree raycast. May be called from a worker thread.
    void ProcessRayQuery(const RayOctreeQuery& query, PODVector<RayQueryResult>& results) override;
    /// Return the geometry for a specific LOD level.
    Geometry* GetLodGeometry(unsigned batchIndex, unsigned level) override;
    /// Return number of occlusion geometry triangles.
    unsigned GetNumOccluderTriangles() override;
    /// Draw to occlusion buffer. Return true if did not run out of triangles.
    bool DrawOcclusion(OcclusionBuffer* buffer) override;

    /// Clear all geometries.
    void Clear();
    /// Set number of geometries.
    void SetNumGeometries(unsigned num);
    /// Set vertex buffer dynamic mode. A dynamic buffer should be faster to update frequently. Effective at the next Commit() call.
    void SetDynamic(bool enable);
    /// Begin defining a geometry. Clears existing vertices in that index.
    void BeginGeometry(unsigned index, PrimitiveType type);
    /// Define a vertex position. This begins a new vertex.
    void DefineVertex(const Vector3& position);
    /// Define a vertex normal.
    void DefineNormal(const Vector3& normal);
    /// Define a vertex color.
    void DefineColor(const Color& color);
    /// Define a vertex UV coordinate.
    void DefineTexCoord(const Vector2& texCoord);
    /// Define a vertex tangent.
    void DefineTangent(const Vector4& tangent);
    /// Set the primitive type, number of vertices and elements in a geometry, after which the vertices can be edited with GetVertex(). An alternative to BeginGeometry() / DefineVertex().
    void DefineGeometry
        (unsigned index, PrimitiveType type, unsigned numVertices, bool hasNormals, bool hasColors, bool hasTexCoords,
            bool hasTangents);
    /// Update vertex buffer and calculate the bounding box. Call after finishing defining geometry.
    void Commit();
    /// Set material on all geometries.
    void SetMaterial(Material* material);
    /// Set material on one geometry. Return true if successful.
    bool SetMaterial(unsigned index, Material* material);

    /// Return number of geometries.
    unsigned GetNumGeometries() const { return geometries_.Size(); }

    /// Return number of vertices in a geometry.
    unsigned GetNumVertices(unsigned index) const;

    /// Return whether vertex buffer dynamic mode is enabled.
    bool IsDynamic() const { return dynamic_; }

    /// Return material by geometry index.
    Material* GetMaterial(unsigned index = 0) const;

    /// Return all vertices. These can be edited; calling Commit() updates the vertex buffer.
    Vector<PODVector<CustomGeometryVertex> >& GetVertices() { return vertices_; }

    /// Return a vertex in a geometry for editing, or null if out of bounds. After the edits are finished, calling Commit() updates  the vertex buffer.
    CustomGeometryVertex* GetVertex(unsigned geometryIndex, unsigned vertexNum);

    /// Set geometry data attribute.
    void SetGeometryDataAttr(const PODVector<unsigned char>& value);
    /// Set materials attribute.
    void SetMaterialsAttr(const ResourceRefList& value);
    /// Return geometry data attribute.
    PODVector<unsigned char> GetGeometryDataAttr() const;
    /// Return materials attribute.
    const ResourceRefList& GetMaterialsAttr() const;

protected:
    /// Recalculate the world-space bounding box.
    void OnWorldBoundingBoxUpdate() override;

private:
    /// Primitive type per geometry.
    PODVector<PrimitiveType> primitiveTypes_;
    /// Source vertices per geometry.
    Vector<PODVector<CustomGeometryVertex> > vertices_;
    /// All geometries.
    Vector<SharedPtr<Geometry> > geometries_;
    /// Vertex buffer.
    SharedPtr<VertexBuffer> vertexBuffer_;
    /// Element mask used so far.
    VertexMaskFlags elementMask_;
    /// Current geometry being updated.
    unsigned geometryIndex_;
    /// Material list attribute.
    mutable ResourceRefList materialsAttr_;
    /// Vertex buffer dynamic flag.
    bool dynamic_;
};

}
=======
//
// Copyright (c) 2008-2019 the Urho3D project.
//
// Permission is hereby granted, free of charge, to any person obtaining a copy
// of this software and associated documentation files (the "Software"), to deal
// in the Software without restriction, including without limitation the rights
// to use, copy, modify, merge, publish, distribute, sublicense, and/or sell
// copies of the Software, and to permit persons to whom the Software is
// furnished to do so, subject to the following conditions:
//
// The above copyright notice and this permission notice shall be included in
// all copies or substantial portions of the Software.
//
// THE SOFTWARE IS PROVIDED "AS IS", WITHOUT WARRANTY OF ANY KIND, EXPRESS OR
// IMPLIED, INCLUDING BUT NOT LIMITED TO THE WARRANTIES OF MERCHANTABILITY,
// FITNESS FOR A PARTICULAR PURPOSE AND NONINFRINGEMENT. IN NO EVENT SHALL THE
// AUTHORS OR COPYRIGHT HOLDERS BE LIABLE FOR ANY CLAIM, DAMAGES OR OTHER
// LIABILITY, WHETHER IN AN ACTION OF CONTRACT, TORT OR OTHERWISE, ARISING FROM,
// OUT OF OR IN CONNECTION WITH THE SOFTWARE OR THE USE OR OTHER DEALINGS IN
// THE SOFTWARE.
//

#pragma once

#include "../Graphics/Drawable.h"

namespace Urho3D
{

/// Custom geometry vertex.
struct CustomGeometryVertex
{
    /// Position.
    Vector3 position_;
    /// Normal.
    Vector3 normal_;
    /// Color.
    unsigned color_;
    /// Texture coordinates.
    Vector2 texCoord_;
    /// Tangent.
    Vector4 tangent_;
};

class VertexBuffer;

/// Custom geometry component.
class URHO3D_API CustomGeometry : public Drawable
{
    URHO3D_OBJECT(CustomGeometry, Drawable);

public:
    /// Construct.
    explicit CustomGeometry(Context* context);
    /// Destruct.
    ~CustomGeometry() override;
    /// Register object factory. Drawable must be registered first.
    static void RegisterObject(Context* context);

    /// Process octree raycast. May be called from a worker thread.
    void ProcessRayQuery(const RayOctreeQuery& query, PODVector<RayQueryResult>& results) override;
    /// Return the geometry for a specific LOD level.
    Geometry* GetLodGeometry(unsigned batchIndex, unsigned level) override;
    /// Return number of occlusion geometry triangles.
    unsigned GetNumOccluderTriangles() override;
    /// Draw to occlusion buffer. Return true if did not run out of triangles.
    bool DrawOcclusion(OcclusionBuffer* buffer) override;

    /// Clear all geometries.
    void Clear();
    /// Set number of geometries.
    void SetNumGeometries(unsigned num);
    /// Set vertex buffer dynamic mode. A dynamic buffer should be faster to update frequently. Effective at the next Commit() call.
    void SetDynamic(bool enable);
    /// Begin defining a geometry. Clears existing vertices in that index.
    void BeginGeometry(unsigned index, PrimitiveType type);
    /// Define a vertex position. This begins a new vertex.
    void DefineVertex(const Vector3& position);
    /// Define a vertex normal.
    void DefineNormal(const Vector3& normal);
    /// Define a vertex color.
    void DefineColor(const Color& color);
    /// Define a vertex UV coordinate.
    void DefineTexCoord(const Vector2& texCoord);
    /// Define a vertex tangent.
    void DefineTangent(const Vector4& tangent);
    /// Set the primitive type, number of vertices and elements in a geometry, after which the vertices can be edited with GetVertex(). An alternative to BeginGeometry() / DefineVertex().
    void DefineGeometry
        (unsigned index, PrimitiveType type, unsigned numVertices, bool hasNormals, bool hasColors, bool hasTexCoords,
            bool hasTangents);
    /// Update vertex buffer and calculate the bounding box. Call after finishing defining geometry.
    void Commit();
    /// Set material on all geometries.
    void SetMaterial(Material* material);
    /// Set material on one geometry. Return true if successful.
    bool SetMaterial(unsigned index, Material* material);

    /// Return number of geometries.
    unsigned GetNumGeometries() const { return geometries_.Size(); }

    /// Return number of vertices in a geometry.
    unsigned GetNumVertices(unsigned index) const;

    /// Return whether vertex buffer dynamic mode is enabled.
    bool IsDynamic() const { return dynamic_; }

    /// Return material by geometry index.
    Material* GetMaterial(unsigned index = 0) const;

    /// Return all vertices. These can be edited; calling Commit() updates the vertex buffer.
    Vector<PODVector<CustomGeometryVertex> >& GetVertices() { return vertices_; }

    /// Return a vertex in a geometry for editing, or null if out of bounds. After the edits are finished, calling Commit() updates  the vertex buffer.
    CustomGeometryVertex* GetVertex(unsigned geometryIndex, unsigned vertexNum);

    /// Set geometry data attribute.
    void SetGeometryDataAttr(const PODVector<unsigned char>& value);
    /// Set materials attribute.
    void SetMaterialsAttr(const ResourceRefList& value);
    /// Return geometry data attribute.
    PODVector<unsigned char> GetGeometryDataAttr() const;
    /// Return materials attribute.
    const ResourceRefList& GetMaterialsAttr() const;

protected:
    /// Recalculate the world-space bounding box.
    void OnWorldBoundingBoxUpdate() override;

private:
    /// Primitive type per geometry.
    PODVector<PrimitiveType> primitiveTypes_;
    /// Source vertices per geometry.
    Vector<PODVector<CustomGeometryVertex> > vertices_;
    /// All geometries.
    Vector<SharedPtr<Geometry> > geometries_;
    /// Vertex buffer.
    SharedPtr<VertexBuffer> vertexBuffer_;
    /// Element mask used so far.
    VertexMaskFlags elementMask_;
    /// Current geometry being updated.
    unsigned geometryIndex_;
    /// Material list attribute.
    mutable ResourceRefList materialsAttr_;
    /// Vertex buffer dynamic flag.
    bool dynamic_;
};

}
>>>>>>> a476f0c4
<|MERGE_RESOLUTION|>--- conflicted
+++ resolved
@@ -1,6 +1,5 @@
-<<<<<<< HEAD
 //
-// Copyright (c) 2008-2018 the Urho3D project.
+// Copyright (c) 2008-2019 the Urho3D project.
 //
 // Permission is hereby granted, free of charge, to any person obtaining a copy
 // of this software and associated documentation files (the "Software"), to deal
@@ -158,154 +157,4 @@
     bool dynamic_;
 };
 
-}
-=======
-//
-// Copyright (c) 2008-2019 the Urho3D project.
-//
-// Permission is hereby granted, free of charge, to any person obtaining a copy
-// of this software and associated documentation files (the "Software"), to deal
-// in the Software without restriction, including without limitation the rights
-// to use, copy, modify, merge, publish, distribute, sublicense, and/or sell
-// copies of the Software, and to permit persons to whom the Software is
-// furnished to do so, subject to the following conditions:
-//
-// The above copyright notice and this permission notice shall be included in
-// all copies or substantial portions of the Software.
-//
-// THE SOFTWARE IS PROVIDED "AS IS", WITHOUT WARRANTY OF ANY KIND, EXPRESS OR
-// IMPLIED, INCLUDING BUT NOT LIMITED TO THE WARRANTIES OF MERCHANTABILITY,
-// FITNESS FOR A PARTICULAR PURPOSE AND NONINFRINGEMENT. IN NO EVENT SHALL THE
-// AUTHORS OR COPYRIGHT HOLDERS BE LIABLE FOR ANY CLAIM, DAMAGES OR OTHER
-// LIABILITY, WHETHER IN AN ACTION OF CONTRACT, TORT OR OTHERWISE, ARISING FROM,
-// OUT OF OR IN CONNECTION WITH THE SOFTWARE OR THE USE OR OTHER DEALINGS IN
-// THE SOFTWARE.
-//
-
-#pragma once
-
-#include "../Graphics/Drawable.h"
-
-namespace Urho3D
-{
-
-/// Custom geometry vertex.
-struct CustomGeometryVertex
-{
-    /// Position.
-    Vector3 position_;
-    /// Normal.
-    Vector3 normal_;
-    /// Color.
-    unsigned color_;
-    /// Texture coordinates.
-    Vector2 texCoord_;
-    /// Tangent.
-    Vector4 tangent_;
-};
-
-class VertexBuffer;
-
-/// Custom geometry component.
-class URHO3D_API CustomGeometry : public Drawable
-{
-    URHO3D_OBJECT(CustomGeometry, Drawable);
-
-public:
-    /// Construct.
-    explicit CustomGeometry(Context* context);
-    /// Destruct.
-    ~CustomGeometry() override;
-    /// Register object factory. Drawable must be registered first.
-    static void RegisterObject(Context* context);
-
-    /// Process octree raycast. May be called from a worker thread.
-    void ProcessRayQuery(const RayOctreeQuery& query, PODVector<RayQueryResult>& results) override;
-    /// Return the geometry for a specific LOD level.
-    Geometry* GetLodGeometry(unsigned batchIndex, unsigned level) override;
-    /// Return number of occlusion geometry triangles.
-    unsigned GetNumOccluderTriangles() override;
-    /// Draw to occlusion buffer. Return true if did not run out of triangles.
-    bool DrawOcclusion(OcclusionBuffer* buffer) override;
-
-    /// Clear all geometries.
-    void Clear();
-    /// Set number of geometries.
-    void SetNumGeometries(unsigned num);
-    /// Set vertex buffer dynamic mode. A dynamic buffer should be faster to update frequently. Effective at the next Commit() call.
-    void SetDynamic(bool enable);
-    /// Begin defining a geometry. Clears existing vertices in that index.
-    void BeginGeometry(unsigned index, PrimitiveType type);
-    /// Define a vertex position. This begins a new vertex.
-    void DefineVertex(const Vector3& position);
-    /// Define a vertex normal.
-    void DefineNormal(const Vector3& normal);
-    /// Define a vertex color.
-    void DefineColor(const Color& color);
-    /// Define a vertex UV coordinate.
-    void DefineTexCoord(const Vector2& texCoord);
-    /// Define a vertex tangent.
-    void DefineTangent(const Vector4& tangent);
-    /// Set the primitive type, number of vertices and elements in a geometry, after which the vertices can be edited with GetVertex(). An alternative to BeginGeometry() / DefineVertex().
-    void DefineGeometry
-        (unsigned index, PrimitiveType type, unsigned numVertices, bool hasNormals, bool hasColors, bool hasTexCoords,
-            bool hasTangents);
-    /// Update vertex buffer and calculate the bounding box. Call after finishing defining geometry.
-    void Commit();
-    /// Set material on all geometries.
-    void SetMaterial(Material* material);
-    /// Set material on one geometry. Return true if successful.
-    bool SetMaterial(unsigned index, Material* material);
-
-    /// Return number of geometries.
-    unsigned GetNumGeometries() const { return geometries_.Size(); }
-
-    /// Return number of vertices in a geometry.
-    unsigned GetNumVertices(unsigned index) const;
-
-    /// Return whether vertex buffer dynamic mode is enabled.
-    bool IsDynamic() const { return dynamic_; }
-
-    /// Return material by geometry index.
-    Material* GetMaterial(unsigned index = 0) const;
-
-    /// Return all vertices. These can be edited; calling Commit() updates the vertex buffer.
-    Vector<PODVector<CustomGeometryVertex> >& GetVertices() { return vertices_; }
-
-    /// Return a vertex in a geometry for editing, or null if out of bounds. After the edits are finished, calling Commit() updates  the vertex buffer.
-    CustomGeometryVertex* GetVertex(unsigned geometryIndex, unsigned vertexNum);
-
-    /// Set geometry data attribute.
-    void SetGeometryDataAttr(const PODVector<unsigned char>& value);
-    /// Set materials attribute.
-    void SetMaterialsAttr(const ResourceRefList& value);
-    /// Return geometry data attribute.
-    PODVector<unsigned char> GetGeometryDataAttr() const;
-    /// Return materials attribute.
-    const ResourceRefList& GetMaterialsAttr() const;
-
-protected:
-    /// Recalculate the world-space bounding box.
-    void OnWorldBoundingBoxUpdate() override;
-
-private:
-    /// Primitive type per geometry.
-    PODVector<PrimitiveType> primitiveTypes_;
-    /// Source vertices per geometry.
-    Vector<PODVector<CustomGeometryVertex> > vertices_;
-    /// All geometries.
-    Vector<SharedPtr<Geometry> > geometries_;
-    /// Vertex buffer.
-    SharedPtr<VertexBuffer> vertexBuffer_;
-    /// Element mask used so far.
-    VertexMaskFlags elementMask_;
-    /// Current geometry being updated.
-    unsigned geometryIndex_;
-    /// Material list attribute.
-    mutable ResourceRefList materialsAttr_;
-    /// Vertex buffer dynamic flag.
-    bool dynamic_;
-};
-
-}
->>>>>>> a476f0c4
+}