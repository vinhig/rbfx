--- conflicted
+++ resolved
@@ -1,73 +1,3 @@
-<<<<<<< HEAD
-//
-// Copyright (c) 2008-2018 the Urho3D project.
-//
-// Permission is hereby granted, free of charge, to any person obtaining a copy
-// of this software and associated documentation files (the "Software"), to deal
-// in the Software without restriction, including without limitation the rights
-// to use, copy, modify, merge, publish, distribute, sublicense, and/or sell
-// copies of the Software, and to permit persons to whom the Software is
-// furnished to do so, subject to the following conditions:
-//
-// The above copyright notice and this permission notice shall be included in
-// all copies or substantial portions of the Software.
-//
-// THE SOFTWARE IS PROVIDED "AS IS", WITHOUT WARRANTY OF ANY KIND, EXPRESS OR
-// IMPLIED, INCLUDING BUT NOT LIMITED TO THE WARRANTIES OF MERCHANTABILITY,
-// FITNESS FOR A PARTICULAR PURPOSE AND NONINFRINGEMENT. IN NO EVENT SHALL THE
-// AUTHORS OR COPYRIGHT HOLDERS BE LIABLE FOR ANY CLAIM, DAMAGES OR OTHER
-// LIABILITY, WHETHER IN AN ACTION OF CONTRACT, TORT OR OTHERWISE, ARISING FROM,
-// OUT OF OR IN CONNECTION WITH THE SOFTWARE OR THE USE OR OTHER DEALINGS IN
-// THE SOFTWARE.
-//
-
-#pragma once
-
-#include "../Core/Object.h"
-
-namespace Urho3D
-{
-
-/// AnimatedModel bone hierarchy created.
-URHO3D_EVENT(E_BONEHIERARCHYCREATED, BoneHierarchyCreated)
-{
-    URHO3D_PARAM(P_NODE, Node);                    // Node pointer
-}
-
-/// AnimatedModel animation trigger.
-URHO3D_EVENT(E_ANIMATIONTRIGGER, AnimationTrigger)
-{
-    URHO3D_PARAM(P_NODE, Node);                    // Node pointer
-    URHO3D_PARAM(P_ANIMATION, Animation);          // Animation pointer
-    URHO3D_PARAM(P_NAME, Name);                    // String
-    URHO3D_PARAM(P_TIME, Time);                    // Float
-    URHO3D_PARAM(P_DATA, Data);                    // User-defined data type
-}
-
-/// AnimatedModel animation finished or looped.
-URHO3D_EVENT(E_ANIMATIONFINISHED, AnimationFinished)
-{
-    URHO3D_PARAM(P_NODE, Node);                    // Node pointer
-    URHO3D_PARAM(P_ANIMATION, Animation);          // Animation pointer
-    URHO3D_PARAM(P_NAME, Name);                    // String
-    URHO3D_PARAM(P_LOOPED, Looped);                // Bool
-}
-
-/// Particle effect finished.
-URHO3D_EVENT(E_PARTICLEEFFECTFINISHED, ParticleEffectFinished)
-{
-    URHO3D_PARAM(P_NODE, Node);                    // Node pointer
-    URHO3D_PARAM(P_EFFECT, Effect);                // ParticleEffect pointer
-}
-
-/// Terrain geometry created.
-URHO3D_EVENT(E_TERRAINCREATED, TerrainCreated)
-{
-    URHO3D_PARAM(P_NODE, Node);                    // Node pointer
-}
-
-}
-=======
 //
 // Copyright (c) 2008-2019 the Urho3D project.
 //
@@ -135,5 +65,4 @@
     URHO3D_PARAM(P_NODE, Node);                    // Node pointer
 }
 
-}
->>>>>>> a476f0c4
+}