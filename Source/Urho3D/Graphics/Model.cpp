<<<<<<< HEAD
//
// Copyright (c) 2008-2018 the Urho3D project.
//
// Permission is hereby granted, free of charge, to any person obtaining a copy
// of this software and associated documentation files (the "Software"), to deal
// in the Software without restriction, including without limitation the rights
// to use, copy, modify, merge, publish, distribute, sublicense, and/or sell
// copies of the Software, and to permit persons to whom the Software is
// furnished to do so, subject to the following conditions:
//
// The above copyright notice and this permission notice shall be included in
// all copies or substantial portions of the Software.
//
// THE SOFTWARE IS PROVIDED "AS IS", WITHOUT WARRANTY OF ANY KIND, EXPRESS OR
// IMPLIED, INCLUDING BUT NOT LIMITED TO THE WARRANTIES OF MERCHANTABILITY,
// FITNESS FOR A PARTICULAR PURPOSE AND NONINFRINGEMENT. IN NO EVENT SHALL THE
// AUTHORS OR COPYRIGHT HOLDERS BE LIABLE FOR ANY CLAIM, DAMAGES OR OTHER
// LIABILITY, WHETHER IN AN ACTION OF CONTRACT, TORT OR OTHERWISE, ARISING FROM,
// OUT OF OR IN CONNECTION WITH THE SOFTWARE OR THE USE OR OTHER DEALINGS IN
// THE SOFTWARE.
//

#include "../Precompiled.h"

#include "../Core/Context.h"
#include "../Core/Profiler.h"
#include "../Graphics/Geometry.h"
#include "../Graphics/IndexBuffer.h"
#include "../Graphics/Model.h"
#include "../Graphics/Graphics.h"
#include "../Graphics/VertexBuffer.h"
#include "../IO/Log.h"
#include "../IO/File.h"
#include "../IO/FileSystem.h"
#include "../Resource/ResourceCache.h"
#include "../Resource/XMLFile.h"

#include "../DebugNew.h"

namespace Urho3D
{

unsigned LookupVertexBuffer(VertexBuffer* buffer, const Vector<SharedPtr<VertexBuffer> >& buffers)
{
    for (unsigned i = 0; i < buffers.Size(); ++i)
    {
        if (buffers[i] == buffer)
            return i;
    }
    return 0;
}

unsigned LookupIndexBuffer(IndexBuffer* buffer, const Vector<SharedPtr<IndexBuffer> >& buffers)
{
    for (unsigned i = 0; i < buffers.Size(); ++i)
    {
        if (buffers[i] == buffer)
            return i;
    }
    return 0;
}

Model::Model(Context* context) :
    ResourceWithMetadata(context)
{
}

Model::~Model() = default;

void Model::RegisterObject(Context* context)
{
    context->RegisterFactory<Model>();
}

bool Model::BeginLoad(Deserializer& source)
{
    // Check ID
    String fileID = source.ReadFileID();
    if (fileID != "UMDL" && fileID != "UMD2")
    {
        URHO3D_LOGERROR(source.GetName() + " is not a valid model file");
        return false;
    }

    bool hasVertexDeclarations = (fileID == "UMD2");

    geometries_.Clear();
    geometryBoneMappings_.Clear();
    geometryCenters_.Clear();
    morphs_.Clear();
    vertexBuffers_.Clear();
    indexBuffers_.Clear();

    unsigned memoryUse = sizeof(Model);
    bool async = GetAsyncLoadState() == ASYNC_LOADING;

    // Read vertex buffers
    unsigned numVertexBuffers = source.ReadUInt();
    vertexBuffers_.Reserve(numVertexBuffers);
    morphRangeStarts_.Resize(numVertexBuffers);
    morphRangeCounts_.Resize(numVertexBuffers);
    loadVBData_.Resize(numVertexBuffers);
    for (unsigned i = 0; i < numVertexBuffers; ++i)
    {
        VertexBufferDesc& desc = loadVBData_[i];

        desc.vertexCount_ = source.ReadUInt();
        if (!hasVertexDeclarations)
        {
            unsigned elementMask = source.ReadUInt();
            desc.vertexElements_ = VertexBuffer::GetElements(elementMask);
        }
        else
        {
            desc.vertexElements_.Clear();
            unsigned numElements = source.ReadUInt();
            for (unsigned j = 0; j < numElements; ++j)
            {
                unsigned elementDesc = source.ReadUInt();
                auto type = (VertexElementType)(elementDesc & 0xffu);
                auto semantic = (VertexElementSemantic)((elementDesc >> 8u) & 0xffu);
                auto index = (unsigned char)((elementDesc >> 16u) & 0xffu);
                desc.vertexElements_.Push(VertexElement(type, semantic, index));
            }
        }

        morphRangeStarts_[i] = source.ReadUInt();
        morphRangeCounts_[i] = source.ReadUInt();

        SharedPtr<VertexBuffer> buffer(context_->CreateObject<VertexBuffer>());
        unsigned vertexSize = VertexBuffer::GetVertexSize(desc.vertexElements_);
        desc.dataSize_ = desc.vertexCount_ * vertexSize;

        // Prepare vertex buffer data to be uploaded during EndLoad()
        if (async)
        {
            desc.data_ = new unsigned char[desc.dataSize_];
            source.Read(desc.data_.Get(), desc.dataSize_);
        }
        else
        {
            // If not async loading, use locking to avoid extra allocation & copy
            desc.data_.Reset(); // Make sure no previous data
            buffer->SetShadowed(true);
            buffer->SetSize(desc.vertexCount_, desc.vertexElements_);
            void* dest = buffer->Lock(0, desc.vertexCount_);
            source.Read(dest, desc.vertexCount_ * vertexSize);
            buffer->Unlock();
        }

        memoryUse += sizeof(VertexBuffer) + desc.vertexCount_ * vertexSize;
        vertexBuffers_.Push(buffer);
    }

    // Read index buffers
    unsigned numIndexBuffers = source.ReadUInt();
    indexBuffers_.Reserve(numIndexBuffers);
    loadIBData_.Resize(numIndexBuffers);
    for (unsigned i = 0; i < numIndexBuffers; ++i)
    {
        unsigned indexCount = source.ReadUInt();
        unsigned indexSize = source.ReadUInt();

        SharedPtr<IndexBuffer> buffer(context_->CreateObject<IndexBuffer>());

        // Prepare index buffer data to be uploaded during EndLoad()
        if (async)
        {
            loadIBData_[i].indexCount_ = indexCount;
            loadIBData_[i].indexSize_ = indexSize;
            loadIBData_[i].dataSize_ = indexCount * indexSize;
            loadIBData_[i].data_ = new unsigned char[loadIBData_[i].dataSize_];
            source.Read(loadIBData_[i].data_.Get(), loadIBData_[i].dataSize_);
        }
        else
        {
            // If not async loading, use locking to avoid extra allocation & copy
            loadIBData_[i].data_.Reset(); // Make sure no previous data
            buffer->SetShadowed(true);
            buffer->SetSize(indexCount, indexSize > sizeof(unsigned short));
            void* dest = buffer->Lock(0, indexCount);
            source.Read(dest, indexCount * indexSize);
            buffer->Unlock();
        }

        memoryUse += sizeof(IndexBuffer) + indexCount * indexSize;
        indexBuffers_.Push(buffer);
    }

    // Read geometries
    unsigned numGeometries = source.ReadUInt();
    geometries_.Reserve(numGeometries);
    geometryBoneMappings_.Reserve(numGeometries);
    geometryCenters_.Reserve(numGeometries);
    loadGeometries_.Resize(numGeometries);
    for (unsigned i = 0; i < numGeometries; ++i)
    {
        // Read bone mappings
        unsigned boneMappingCount = source.ReadUInt();
        PODVector<unsigned> boneMapping(boneMappingCount);
        for (unsigned j = 0; j < boneMappingCount; ++j)
            boneMapping[j] = source.ReadUInt();
        geometryBoneMappings_.Push(boneMapping);

        unsigned numLodLevels = source.ReadUInt();
        Vector<SharedPtr<Geometry> > geometryLodLevels;
        geometryLodLevels.Reserve(numLodLevels);
        loadGeometries_[i].Resize(numLodLevels);

        for (unsigned j = 0; j < numLodLevels; ++j)
        {
            float distance = source.ReadFloat();
            auto type = (PrimitiveType)source.ReadUInt();

            unsigned vbRef = source.ReadUInt();
            unsigned ibRef = source.ReadUInt();
            unsigned indexStart = source.ReadUInt();
            unsigned indexCount = source.ReadUInt();

            if (vbRef >= vertexBuffers_.Size())
            {
                URHO3D_LOGERROR("Vertex buffer index out of bounds");
                loadVBData_.Clear();
                loadIBData_.Clear();
                loadGeometries_.Clear();
                return false;
            }
            if (ibRef >= indexBuffers_.Size())
            {
                URHO3D_LOGERROR("Index buffer index out of bounds");
                loadVBData_.Clear();
                loadIBData_.Clear();
                loadGeometries_.Clear();
                return false;
            }

            SharedPtr<Geometry> geometry(context_->CreateObject<Geometry>());
            geometry->SetLodDistance(distance);

            // Prepare geometry to be defined during EndLoad()
            loadGeometries_[i][j].type_ = type;
            loadGeometries_[i][j].vbRef_ = vbRef;
            loadGeometries_[i][j].ibRef_ = ibRef;
            loadGeometries_[i][j].indexStart_ = indexStart;
            loadGeometries_[i][j].indexCount_ = indexCount;

            geometryLodLevels.Push(geometry);
            memoryUse += sizeof(Geometry);
        }

        geometries_.Push(geometryLodLevels);
    }

    // Read morphs
    unsigned numMorphs = source.ReadUInt();
    morphs_.Reserve(numMorphs);
    for (unsigned i = 0; i < numMorphs; ++i)
    {
        ModelMorph newMorph;

        newMorph.name_ = source.ReadString();
        newMorph.nameHash_ = newMorph.name_;
        newMorph.weight_ = 0.0f;
        unsigned numBuffers = source.ReadUInt();

        for (unsigned j = 0; j < numBuffers; ++j)
        {
            VertexBufferMorph newBuffer;
            unsigned bufferIndex = source.ReadUInt();

            newBuffer.elementMask_ = VertexMaskFlags(source.ReadUInt());
            newBuffer.vertexCount_ = source.ReadUInt();

            // Base size: size of each vertex index
            unsigned vertexSize = sizeof(unsigned);
            // Add size of individual elements
            if (newBuffer.elementMask_ & MASK_POSITION)
                vertexSize += sizeof(Vector3);
            if (newBuffer.elementMask_ & MASK_NORMAL)
                vertexSize += sizeof(Vector3);
            if (newBuffer.elementMask_ & MASK_TANGENT)
                vertexSize += sizeof(Vector3);
            newBuffer.dataSize_ = newBuffer.vertexCount_ * vertexSize;
            newBuffer.morphData_ = new unsigned char[newBuffer.dataSize_];

            source.Read(&newBuffer.morphData_[0], newBuffer.vertexCount_ * vertexSize);

            newMorph.buffers_[bufferIndex] = newBuffer;
            memoryUse += sizeof(VertexBufferMorph) + newBuffer.vertexCount_ * vertexSize;
        }

        morphs_.Push(newMorph);
        memoryUse += sizeof(ModelMorph);
    }

    // Read skeleton
    skeleton_.Load(source);
    memoryUse += skeleton_.GetNumBones() * sizeof(Bone);

    // Read bounding box
    boundingBox_ = source.ReadBoundingBox();

    // Read geometry centers
    for (unsigned i = 0; i < geometries_.Size() && !source.IsEof(); ++i)
        geometryCenters_.Push(source.ReadVector3());
    while (geometryCenters_.Size() < geometries_.Size())
        geometryCenters_.Push(Vector3::ZERO);
    memoryUse += sizeof(Vector3) * geometries_.Size();

    // Read metadata
    auto* cache = GetSubsystem<ResourceCache>();
    String xmlName = ReplaceExtension(GetName(), ".xml");
    SharedPtr<XMLFile> file(cache->GetTempResource<XMLFile>(xmlName, false));
    if (file)
        LoadMetadataFromXML(file->GetRoot());

    SetMemoryUse(memoryUse);
    return true;
}

bool Model::EndLoad()
{
    // Upload vertex buffer data
    for (unsigned i = 0; i < vertexBuffers_.Size(); ++i)
    {
        VertexBuffer* buffer = vertexBuffers_[i];
        VertexBufferDesc& desc = loadVBData_[i];
        if (desc.data_)
        {
            buffer->SetShadowed(true);
            buffer->SetSize(desc.vertexCount_, desc.vertexElements_);
            buffer->SetData(desc.data_.Get());
        }
    }

    // Upload index buffer data
    for (unsigned i = 0; i < indexBuffers_.Size(); ++i)
    {
        IndexBuffer* buffer = indexBuffers_[i];
        IndexBufferDesc& desc = loadIBData_[i];
        if (desc.data_)
        {
            buffer->SetShadowed(true);
            buffer->SetSize(desc.indexCount_, desc.indexSize_ > sizeof(unsigned short));
            buffer->SetData(desc.data_.Get());
        }
    }

    // Set up geometries
    for (unsigned i = 0; i < geometries_.Size(); ++i)
    {
        for (unsigned j = 0; j < geometries_[i].Size(); ++j)
        {
            Geometry* geometry = geometries_[i][j];
            GeometryDesc& desc = loadGeometries_[i][j];
            geometry->SetVertexBuffer(0, vertexBuffers_[desc.vbRef_]);
            geometry->SetIndexBuffer(indexBuffers_[desc.ibRef_]);
            geometry->SetDrawRange(desc.type_, desc.indexStart_, desc.indexCount_);
        }
    }

    loadVBData_.Clear();
    loadIBData_.Clear();
    loadGeometries_.Clear();
    return true;
}

bool Model::Save(Serializer& dest) const
{
    // Write ID
    if (!dest.WriteFileID("UMD2"))
        return false;

    // Write vertex buffers
    dest.WriteUInt(vertexBuffers_.Size());
    for (unsigned i = 0; i < vertexBuffers_.Size(); ++i)
    {
        VertexBuffer* buffer = vertexBuffers_[i];
        dest.WriteUInt(buffer->GetVertexCount());
        const PODVector<VertexElement>& elements = buffer->GetElements();
        dest.WriteUInt(elements.Size());
        for (unsigned j = 0; j < elements.Size(); ++j)
        {
            unsigned elementDesc = ((unsigned)elements[j].type_) |
                (((unsigned)elements[j].semantic_) << 8u) |
                (((unsigned)elements[j].index_) << 16u);
            dest.WriteUInt(elementDesc);
        }
        dest.WriteUInt(morphRangeStarts_[i]);
        dest.WriteUInt(morphRangeCounts_[i]);
        dest.Write(buffer->GetShadowData(), buffer->GetVertexCount() * buffer->GetVertexSize());
    }
    // Write index buffers
    dest.WriteUInt(indexBuffers_.Size());
    for (unsigned i = 0; i < indexBuffers_.Size(); ++i)
    {
        IndexBuffer* buffer = indexBuffers_[i];
        dest.WriteUInt(buffer->GetIndexCount());
        dest.WriteUInt(buffer->GetIndexSize());
        dest.Write(buffer->GetShadowData(), buffer->GetIndexCount() * buffer->GetIndexSize());
    }
    // Write geometries
    dest.WriteUInt(geometries_.Size());
    for (unsigned i = 0; i < geometries_.Size(); ++i)
    {
        // Write bone mappings
        dest.WriteUInt(geometryBoneMappings_[i].Size());
        for (unsigned j = 0; j < geometryBoneMappings_[i].Size(); ++j)
            dest.WriteUInt(geometryBoneMappings_[i][j]);

        // Write the LOD levels
        dest.WriteUInt(geometries_[i].Size());
        for (unsigned j = 0; j < geometries_[i].Size(); ++j)
        {
            Geometry* geometry = geometries_[i][j];
            dest.WriteFloat(geometry->GetLodDistance());
            dest.WriteUInt(geometry->GetPrimitiveType());
            dest.WriteUInt(LookupVertexBuffer(geometry->GetVertexBuffer(0), vertexBuffers_));
            dest.WriteUInt(LookupIndexBuffer(geometry->GetIndexBuffer(), indexBuffers_));
            dest.WriteUInt(geometry->GetIndexStart());
            dest.WriteUInt(geometry->GetIndexCount());
        }
    }

    // Write morphs
    dest.WriteUInt(morphs_.Size());
    for (unsigned i = 0; i < morphs_.Size(); ++i)
    {
        dest.WriteString(morphs_[i].name_);
        dest.WriteUInt(morphs_[i].buffers_.Size());

        // Write morph vertex buffers
        for (HashMap<unsigned, VertexBufferMorph>::ConstIterator j = morphs_[i].buffers_.Begin();
             j != morphs_[i].buffers_.End(); ++j)
        {
            dest.WriteUInt(j->first_);
            dest.WriteUInt(j->second_.elementMask_);
            dest.WriteUInt(j->second_.vertexCount_);

            // Base size: size of each vertex index
            unsigned vertexSize = sizeof(unsigned);
            // Add size of individual elements
            if (j->second_.elementMask_ & MASK_POSITION)
                vertexSize += sizeof(Vector3);
            if (j->second_.elementMask_ & MASK_NORMAL)
                vertexSize += sizeof(Vector3);
            if (j->second_.elementMask_ & MASK_TANGENT)
                vertexSize += sizeof(Vector3);

            dest.Write(j->second_.morphData_.Get(), vertexSize * j->second_.vertexCount_);
        }
    }

    // Write skeleton
    skeleton_.Save(dest);

    // Write bounding box
    dest.WriteBoundingBox(boundingBox_);

    // Write geometry centers
    for (unsigned i = 0; i < geometryCenters_.Size(); ++i)
        dest.WriteVector3(geometryCenters_[i]);

    // Write metadata
    if (HasMetadata())
    {
        auto* destFile = dynamic_cast<File*>(&dest);
        if (destFile)
        {
            String xmlName = ReplaceExtension(destFile->GetName(), ".xml");

            SharedPtr<XMLFile> xml(context_->CreateObject<XMLFile>());
            XMLElement rootElem = xml->CreateRoot("model");
            SaveMetadataToXML(rootElem);

            File xmlFile(context_, xmlName, FILE_WRITE);
            xml->Save(xmlFile);
        }
        else
            URHO3D_LOGWARNING("Can not save model metadata when not saving into a file");
    }

    return true;
}

void Model::SetBoundingBox(const BoundingBox& box)
{
    boundingBox_ = box;
}

bool Model::SetVertexBuffers(const Vector<SharedPtr<VertexBuffer> >& buffers, const PODVector<unsigned>& morphRangeStarts,
    const PODVector<unsigned>& morphRangeCounts)
{
    for (unsigned i = 0; i < buffers.Size(); ++i)
    {
        if (!buffers[i])
        {
            URHO3D_LOGERROR("Null model vertex buffers specified");
            return false;
        }
        if (!buffers[i]->IsShadowed())
        {
            URHO3D_LOGERROR("Model vertex buffers must be shadowed");
            return false;
        }
    }

    vertexBuffers_ = buffers;
    morphRangeStarts_.Resize(buffers.Size());
    morphRangeCounts_.Resize(buffers.Size());

    // If morph ranges are not specified for buffers, assume to be zero
    for (unsigned i = 0; i < buffers.Size(); ++i)
    {
        morphRangeStarts_[i] = i < morphRangeStarts.Size() ? morphRangeStarts[i] : 0;
        morphRangeCounts_[i] = i < morphRangeCounts.Size() ? morphRangeCounts[i] : 0;
    }

    return true;
}

bool Model::SetIndexBuffers(const Vector<SharedPtr<IndexBuffer> >& buffers)
{
    for (unsigned i = 0; i < buffers.Size(); ++i)
    {
        if (!buffers[i])
        {
            URHO3D_LOGERROR("Null model index buffers specified");
            return false;
        }
        if (!buffers[i]->IsShadowed())
        {
            URHO3D_LOGERROR("Model index buffers must be shadowed");
            return false;
        }
    }

    indexBuffers_ = buffers;
    return true;
}

void Model::SetNumGeometries(unsigned num)
{
    geometries_.Resize(num);
    geometryBoneMappings_.Resize(num);
    geometryCenters_.Resize(num);

    // For easier creation of from-scratch geometry, ensure that all geometries start with at least 1 LOD level (0 makes no sense)
    for (unsigned i = 0; i < geometries_.Size(); ++i)
    {
        if (geometries_[i].Empty())
            geometries_[i].Resize(1);
    }
}

bool Model::SetNumGeometryLodLevels(unsigned index, unsigned num)
{
    if (index >= geometries_.Size())
    {
        URHO3D_LOGERROR("Geometry index out of bounds");
        return false;
    }
    if (!num)
    {
        URHO3D_LOGERROR("Zero LOD levels not allowed");
        return false;
    }

    geometries_[index].Resize(num);
    return true;
}

bool Model::SetGeometry(unsigned index, unsigned lodLevel, Geometry* geometry)
{
    if (index >= geometries_.Size())
    {
        URHO3D_LOGERROR("Geometry index out of bounds");
        return false;
    }
    if (lodLevel >= geometries_[index].Size())
    {
        URHO3D_LOGERROR("LOD level index out of bounds");
        return false;
    }

    geometries_[index][lodLevel] = geometry;
    return true;
}

bool Model::SetGeometryCenter(unsigned index, const Vector3& center)
{
    if (index >= geometryCenters_.Size())
    {
        URHO3D_LOGERROR("Geometry index out of bounds");
        return false;
    }

    geometryCenters_[index] = center;
    return true;
}

void Model::SetSkeleton(const Skeleton& skeleton)
{
    skeleton_ = skeleton;
}

void Model::SetGeometryBoneMappings(const Vector<PODVector<unsigned> >& geometryBoneMappings)
{
    geometryBoneMappings_ = geometryBoneMappings;
}

void Model::SetMorphs(const Vector<ModelMorph>& morphs)
{
    morphs_ = morphs;
}

SharedPtr<Model> Model::Clone(const String& cloneName) const
{
    SharedPtr<Model> ret(context_->CreateObject<Model>());

    ret->SetName(cloneName);
    ret->boundingBox_ = boundingBox_;
    ret->skeleton_ = skeleton_;
    ret->geometryBoneMappings_ = geometryBoneMappings_;
    ret->geometryCenters_ = geometryCenters_;
    ret->morphs_ = morphs_;
    ret->morphRangeStarts_ = morphRangeStarts_;
    ret->morphRangeCounts_ = morphRangeCounts_;

    // Deep copy vertex/index buffers
    HashMap<VertexBuffer*, VertexBuffer*> vbMapping;
    for (Vector<SharedPtr<VertexBuffer> >::ConstIterator i = vertexBuffers_.Begin(); i != vertexBuffers_.End(); ++i)
    {
        VertexBuffer* origBuffer = *i;
        SharedPtr<VertexBuffer> cloneBuffer;

        if (origBuffer)
        {
            cloneBuffer = context_->CreateObject<VertexBuffer>();
            cloneBuffer->SetSize(origBuffer->GetVertexCount(), origBuffer->GetElementMask(), origBuffer->IsDynamic());
            cloneBuffer->SetShadowed(origBuffer->IsShadowed());
            if (origBuffer->IsShadowed())
                cloneBuffer->SetData(origBuffer->GetShadowData());
            else
            {
                void* origData = origBuffer->Lock(0, origBuffer->GetVertexCount());
                if (origData)
                    cloneBuffer->SetData(origData);
                else
                    URHO3D_LOGERROR("Failed to lock original vertex buffer for copying");
            }
            vbMapping[origBuffer] = cloneBuffer;
        }

        ret->vertexBuffers_.Push(cloneBuffer);
    }

    HashMap<IndexBuffer*, IndexBuffer*> ibMapping;
    for (Vector<SharedPtr<IndexBuffer> >::ConstIterator i = indexBuffers_.Begin(); i != indexBuffers_.End(); ++i)
    {
        IndexBuffer* origBuffer = *i;
        SharedPtr<IndexBuffer> cloneBuffer;

        if (origBuffer)
        {
            cloneBuffer = context_->CreateObject<IndexBuffer>();
            cloneBuffer->SetSize(origBuffer->GetIndexCount(), origBuffer->GetIndexSize() == sizeof(unsigned),
                origBuffer->IsDynamic());
            cloneBuffer->SetShadowed(origBuffer->IsShadowed());
            if (origBuffer->IsShadowed())
                cloneBuffer->SetData(origBuffer->GetShadowData());
            else
            {
                void* origData = origBuffer->Lock(0, origBuffer->GetIndexCount());
                if (origData)
                    cloneBuffer->SetData(origData);
                else
                    URHO3D_LOGERROR("Failed to lock original index buffer for copying");
            }
            ibMapping[origBuffer] = cloneBuffer;
        }

        ret->indexBuffers_.Push(cloneBuffer);
    }

    // Deep copy all the geometry LOD levels and refer to the copied vertex/index buffers
    ret->geometries_.Resize(geometries_.Size());
    for (unsigned i = 0; i < geometries_.Size(); ++i)
    {
        ret->geometries_[i].Resize(geometries_[i].Size());
        for (unsigned j = 0; j < geometries_[i].Size(); ++j)
        {
            SharedPtr<Geometry> cloneGeometry;
            Geometry* origGeometry = geometries_[i][j];

            if (origGeometry)
            {
                cloneGeometry = context_->CreateObject<Geometry>();
                cloneGeometry->SetIndexBuffer(ibMapping[origGeometry->GetIndexBuffer()]);
                unsigned numVbs = origGeometry->GetNumVertexBuffers();
                for (unsigned k = 0; k < numVbs; ++k)
                {
                    cloneGeometry->SetVertexBuffer(k, vbMapping[origGeometry->GetVertexBuffer(k)]);
                }
                cloneGeometry->SetDrawRange(origGeometry->GetPrimitiveType(), origGeometry->GetIndexStart(),
                    origGeometry->GetIndexCount(), origGeometry->GetVertexStart(), origGeometry->GetVertexCount(), false);
                cloneGeometry->SetLodDistance(origGeometry->GetLodDistance());
            }

            ret->geometries_[i][j] = cloneGeometry;
        }
    }


    // Deep copy the morph data (if any) to allow modifying it
    for (Vector<ModelMorph>::Iterator i = ret->morphs_.Begin(); i != ret->morphs_.End(); ++i)
    {
        ModelMorph& morph = *i;
        for (HashMap<unsigned, VertexBufferMorph>::Iterator j = morph.buffers_.Begin(); j != morph.buffers_.End(); ++j)
        {
            VertexBufferMorph& vbMorph = j->second_;
            if (vbMorph.dataSize_)
            {
                SharedArrayPtr<unsigned char> cloneData(new unsigned char[vbMorph.dataSize_]);
                memcpy(cloneData.Get(), vbMorph.morphData_.Get(), vbMorph.dataSize_);
                vbMorph.morphData_ = cloneData;
            }
        }
    }

    ret->SetMemoryUse(GetMemoryUse());

    return ret;
}

unsigned Model::GetNumGeometryLodLevels(unsigned index) const
{
    return index < geometries_.Size() ? geometries_[index].Size() : 0;
}

Geometry* Model::GetGeometry(unsigned index, unsigned lodLevel) const
{
    if (index >= geometries_.Size() || geometries_[index].Empty())
        return nullptr;

    if (lodLevel >= geometries_[index].Size())
        lodLevel = geometries_[index].Size() - 1;

    return geometries_[index][lodLevel];
}

const ModelMorph* Model::GetMorph(unsigned index) const
{
    return index < morphs_.Size() ? &morphs_[index] : nullptr;
}

const ModelMorph* Model::GetMorph(const String& name) const
{
    return GetMorph(StringHash(name));
}

const ModelMorph* Model::GetMorph(StringHash nameHash) const
{
    for (Vector<ModelMorph>::ConstIterator i = morphs_.Begin(); i != morphs_.End(); ++i)
    {
        if (i->nameHash_ == nameHash)
            return &(*i);
    }

    return nullptr;
}

unsigned Model::GetMorphRangeStart(unsigned bufferIndex) const
{
    return bufferIndex < vertexBuffers_.Size() ? morphRangeStarts_[bufferIndex] : 0;
}

unsigned Model::GetMorphRangeCount(unsigned bufferIndex) const
{
    return bufferIndex < vertexBuffers_.Size() ? morphRangeCounts_[bufferIndex] : 0;
}

}
=======
//
// Copyright (c) 2008-2019 the Urho3D project.
//
// Permission is hereby granted, free of charge, to any person obtaining a copy
// of this software and associated documentation files (the "Software"), to deal
// in the Software without restriction, including without limitation the rights
// to use, copy, modify, merge, publish, distribute, sublicense, and/or sell
// copies of the Software, and to permit persons to whom the Software is
// furnished to do so, subject to the following conditions:
//
// The above copyright notice and this permission notice shall be included in
// all copies or substantial portions of the Software.
//
// THE SOFTWARE IS PROVIDED "AS IS", WITHOUT WARRANTY OF ANY KIND, EXPRESS OR
// IMPLIED, INCLUDING BUT NOT LIMITED TO THE WARRANTIES OF MERCHANTABILITY,
// FITNESS FOR A PARTICULAR PURPOSE AND NONINFRINGEMENT. IN NO EVENT SHALL THE
// AUTHORS OR COPYRIGHT HOLDERS BE LIABLE FOR ANY CLAIM, DAMAGES OR OTHER
// LIABILITY, WHETHER IN AN ACTION OF CONTRACT, TORT OR OTHERWISE, ARISING FROM,
// OUT OF OR IN CONNECTION WITH THE SOFTWARE OR THE USE OR OTHER DEALINGS IN
// THE SOFTWARE.
//

#include "../Precompiled.h"

#include "../Core/Context.h"
#include "../Core/Profiler.h"
#include "../Graphics/Geometry.h"
#include "../Graphics/IndexBuffer.h"
#include "../Graphics/Model.h"
#include "../Graphics/Graphics.h"
#include "../Graphics/VertexBuffer.h"
#include "../IO/Log.h"
#include "../IO/File.h"
#include "../IO/FileSystem.h"
#include "../Resource/ResourceCache.h"
#include "../Resource/XMLFile.h"

#include "../DebugNew.h"

namespace Urho3D
{

unsigned LookupVertexBuffer(VertexBuffer* buffer, const Vector<SharedPtr<VertexBuffer> >& buffers)
{
    for (unsigned i = 0; i < buffers.Size(); ++i)
    {
        if (buffers[i] == buffer)
            return i;
    }
    return 0;
}

unsigned LookupIndexBuffer(IndexBuffer* buffer, const Vector<SharedPtr<IndexBuffer> >& buffers)
{
    for (unsigned i = 0; i < buffers.Size(); ++i)
    {
        if (buffers[i] == buffer)
            return i;
    }
    return 0;
}

Model::Model(Context* context) :
    ResourceWithMetadata(context)
{
}

Model::~Model() = default;

void Model::RegisterObject(Context* context)
{
    context->RegisterFactory<Model>();
}

bool Model::BeginLoad(Deserializer& source)
{
    // Check ID
    String fileID = source.ReadFileID();
    if (fileID != "UMDL" && fileID != "UMD2")
    {
        URHO3D_LOGERROR(source.GetName() + " is not a valid model file");
        return false;
    }

    bool hasVertexDeclarations = (fileID == "UMD2");

    geometries_.Clear();
    geometryBoneMappings_.Clear();
    geometryCenters_.Clear();
    morphs_.Clear();
    vertexBuffers_.Clear();
    indexBuffers_.Clear();

    unsigned memoryUse = sizeof(Model);
    bool async = GetAsyncLoadState() == ASYNC_LOADING;

    // Read vertex buffers
    unsigned numVertexBuffers = source.ReadUInt();
    vertexBuffers_.Reserve(numVertexBuffers);
    morphRangeStarts_.Resize(numVertexBuffers);
    morphRangeCounts_.Resize(numVertexBuffers);
    loadVBData_.Resize(numVertexBuffers);
    for (unsigned i = 0; i < numVertexBuffers; ++i)
    {
        VertexBufferDesc& desc = loadVBData_[i];

        desc.vertexCount_ = source.ReadUInt();
        if (!hasVertexDeclarations)
        {
            unsigned elementMask = source.ReadUInt();
            desc.vertexElements_ = VertexBuffer::GetElements(elementMask);
        }
        else
        {
            desc.vertexElements_.Clear();
            unsigned numElements = source.ReadUInt();
            for (unsigned j = 0; j < numElements; ++j)
            {
                unsigned elementDesc = source.ReadUInt();
                auto type = (VertexElementType)(elementDesc & 0xffu);
                auto semantic = (VertexElementSemantic)((elementDesc >> 8u) & 0xffu);
                auto index = (unsigned char)((elementDesc >> 16u) & 0xffu);
                desc.vertexElements_.Push(VertexElement(type, semantic, index));
            }
        }

        morphRangeStarts_[i] = source.ReadUInt();
        morphRangeCounts_[i] = source.ReadUInt();

        SharedPtr<VertexBuffer> buffer(new VertexBuffer(context_));
        unsigned vertexSize = VertexBuffer::GetVertexSize(desc.vertexElements_);
        desc.dataSize_ = desc.vertexCount_ * vertexSize;

        // Prepare vertex buffer data to be uploaded during EndLoad()
        if (async)
        {
            desc.data_ = new unsigned char[desc.dataSize_];
            source.Read(desc.data_.Get(), desc.dataSize_);
        }
        else
        {
            // If not async loading, use locking to avoid extra allocation & copy
            desc.data_.Reset(); // Make sure no previous data
            buffer->SetShadowed(true);
            buffer->SetSize(desc.vertexCount_, desc.vertexElements_);
            void* dest = buffer->Lock(0, desc.vertexCount_);
            source.Read(dest, desc.vertexCount_ * vertexSize);
            buffer->Unlock();
        }

        memoryUse += sizeof(VertexBuffer) + desc.vertexCount_ * vertexSize;
        vertexBuffers_.Push(buffer);
    }

    // Read index buffers
    unsigned numIndexBuffers = source.ReadUInt();
    indexBuffers_.Reserve(numIndexBuffers);
    loadIBData_.Resize(numIndexBuffers);
    for (unsigned i = 0; i < numIndexBuffers; ++i)
    {
        unsigned indexCount = source.ReadUInt();
        unsigned indexSize = source.ReadUInt();

        SharedPtr<IndexBuffer> buffer(new IndexBuffer(context_));

        // Prepare index buffer data to be uploaded during EndLoad()
        if (async)
        {
            loadIBData_[i].indexCount_ = indexCount;
            loadIBData_[i].indexSize_ = indexSize;
            loadIBData_[i].dataSize_ = indexCount * indexSize;
            loadIBData_[i].data_ = new unsigned char[loadIBData_[i].dataSize_];
            source.Read(loadIBData_[i].data_.Get(), loadIBData_[i].dataSize_);
        }
        else
        {
            // If not async loading, use locking to avoid extra allocation & copy
            loadIBData_[i].data_.Reset(); // Make sure no previous data
            buffer->SetShadowed(true);
            buffer->SetSize(indexCount, indexSize > sizeof(unsigned short));
            void* dest = buffer->Lock(0, indexCount);
            source.Read(dest, indexCount * indexSize);
            buffer->Unlock();
        }

        memoryUse += sizeof(IndexBuffer) + indexCount * indexSize;
        indexBuffers_.Push(buffer);
    }

    // Read geometries
    unsigned numGeometries = source.ReadUInt();
    geometries_.Reserve(numGeometries);
    geometryBoneMappings_.Reserve(numGeometries);
    geometryCenters_.Reserve(numGeometries);
    loadGeometries_.Resize(numGeometries);
    for (unsigned i = 0; i < numGeometries; ++i)
    {
        // Read bone mappings
        unsigned boneMappingCount = source.ReadUInt();
        PODVector<unsigned> boneMapping(boneMappingCount);
        for (unsigned j = 0; j < boneMappingCount; ++j)
            boneMapping[j] = source.ReadUInt();
        geometryBoneMappings_.Push(boneMapping);

        unsigned numLodLevels = source.ReadUInt();
        Vector<SharedPtr<Geometry> > geometryLodLevels;
        geometryLodLevels.Reserve(numLodLevels);
        loadGeometries_[i].Resize(numLodLevels);

        for (unsigned j = 0; j < numLodLevels; ++j)
        {
            float distance = source.ReadFloat();
            auto type = (PrimitiveType)source.ReadUInt();

            unsigned vbRef = source.ReadUInt();
            unsigned ibRef = source.ReadUInt();
            unsigned indexStart = source.ReadUInt();
            unsigned indexCount = source.ReadUInt();

            if (vbRef >= vertexBuffers_.Size())
            {
                URHO3D_LOGERROR("Vertex buffer index out of bounds");
                loadVBData_.Clear();
                loadIBData_.Clear();
                loadGeometries_.Clear();
                return false;
            }
            if (ibRef >= indexBuffers_.Size())
            {
                URHO3D_LOGERROR("Index buffer index out of bounds");
                loadVBData_.Clear();
                loadIBData_.Clear();
                loadGeometries_.Clear();
                return false;
            }

            SharedPtr<Geometry> geometry(new Geometry(context_));
            geometry->SetLodDistance(distance);

            // Prepare geometry to be defined during EndLoad()
            loadGeometries_[i][j].type_ = type;
            loadGeometries_[i][j].vbRef_ = vbRef;
            loadGeometries_[i][j].ibRef_ = ibRef;
            loadGeometries_[i][j].indexStart_ = indexStart;
            loadGeometries_[i][j].indexCount_ = indexCount;

            geometryLodLevels.Push(geometry);
            memoryUse += sizeof(Geometry);
        }

        geometries_.Push(geometryLodLevels);
    }

    // Read morphs
    unsigned numMorphs = source.ReadUInt();
    morphs_.Reserve(numMorphs);
    for (unsigned i = 0; i < numMorphs; ++i)
    {
        ModelMorph newMorph;

        newMorph.name_ = source.ReadString();
        newMorph.nameHash_ = newMorph.name_;
        newMorph.weight_ = 0.0f;
        unsigned numBuffers = source.ReadUInt();

        for (unsigned j = 0; j < numBuffers; ++j)
        {
            VertexBufferMorph newBuffer;
            unsigned bufferIndex = source.ReadUInt();

            newBuffer.elementMask_ = VertexMaskFlags(source.ReadUInt());
            newBuffer.vertexCount_ = source.ReadUInt();

            // Base size: size of each vertex index
            unsigned vertexSize = sizeof(unsigned);
            // Add size of individual elements
            if (newBuffer.elementMask_ & MASK_POSITION)
                vertexSize += sizeof(Vector3);
            if (newBuffer.elementMask_ & MASK_NORMAL)
                vertexSize += sizeof(Vector3);
            if (newBuffer.elementMask_ & MASK_TANGENT)
                vertexSize += sizeof(Vector3);
            newBuffer.dataSize_ = newBuffer.vertexCount_ * vertexSize;
            newBuffer.morphData_ = new unsigned char[newBuffer.dataSize_];

            source.Read(&newBuffer.morphData_[0], newBuffer.vertexCount_ * vertexSize);

            newMorph.buffers_[bufferIndex] = newBuffer;
            memoryUse += sizeof(VertexBufferMorph) + newBuffer.vertexCount_ * vertexSize;
        }

        morphs_.Push(newMorph);
        memoryUse += sizeof(ModelMorph);
    }

    // Read skeleton
    skeleton_.Load(source);
    memoryUse += skeleton_.GetNumBones() * sizeof(Bone);

    // Read bounding box
    boundingBox_ = source.ReadBoundingBox();

    // Read geometry centers
    for (unsigned i = 0; i < geometries_.Size() && !source.IsEof(); ++i)
        geometryCenters_.Push(source.ReadVector3());
    while (geometryCenters_.Size() < geometries_.Size())
        geometryCenters_.Push(Vector3::ZERO);
    memoryUse += sizeof(Vector3) * geometries_.Size();

    // Read metadata
    auto* cache = GetSubsystem<ResourceCache>();
    String xmlName = ReplaceExtension(GetName(), ".xml");
    SharedPtr<XMLFile> file(cache->GetTempResource<XMLFile>(xmlName, false));
    if (file)
        LoadMetadataFromXML(file->GetRoot());

    SetMemoryUse(memoryUse);
    return true;
}

bool Model::EndLoad()
{
    // Upload vertex buffer data
    for (unsigned i = 0; i < vertexBuffers_.Size(); ++i)
    {
        VertexBuffer* buffer = vertexBuffers_[i];
        VertexBufferDesc& desc = loadVBData_[i];
        if (desc.data_)
        {
            buffer->SetShadowed(true);
            buffer->SetSize(desc.vertexCount_, desc.vertexElements_);
            buffer->SetData(desc.data_.Get());
        }
    }

    // Upload index buffer data
    for (unsigned i = 0; i < indexBuffers_.Size(); ++i)
    {
        IndexBuffer* buffer = indexBuffers_[i];
        IndexBufferDesc& desc = loadIBData_[i];
        if (desc.data_)
        {
            buffer->SetShadowed(true);
            buffer->SetSize(desc.indexCount_, desc.indexSize_ > sizeof(unsigned short));
            buffer->SetData(desc.data_.Get());
        }
    }

    // Set up geometries
    for (unsigned i = 0; i < geometries_.Size(); ++i)
    {
        for (unsigned j = 0; j < geometries_[i].Size(); ++j)
        {
            Geometry* geometry = geometries_[i][j];
            GeometryDesc& desc = loadGeometries_[i][j];
            geometry->SetVertexBuffer(0, vertexBuffers_[desc.vbRef_]);
            geometry->SetIndexBuffer(indexBuffers_[desc.ibRef_]);
            geometry->SetDrawRange(desc.type_, desc.indexStart_, desc.indexCount_);
        }
    }

    loadVBData_.Clear();
    loadIBData_.Clear();
    loadGeometries_.Clear();
    return true;
}

bool Model::Save(Serializer& dest) const
{
    // Write ID
    if (!dest.WriteFileID("UMD2"))
        return false;

    // Write vertex buffers
    dest.WriteUInt(vertexBuffers_.Size());
    for (unsigned i = 0; i < vertexBuffers_.Size(); ++i)
    {
        VertexBuffer* buffer = vertexBuffers_[i];
        dest.WriteUInt(buffer->GetVertexCount());
        const PODVector<VertexElement>& elements = buffer->GetElements();
        dest.WriteUInt(elements.Size());
        for (unsigned j = 0; j < elements.Size(); ++j)
        {
            unsigned elementDesc = ((unsigned)elements[j].type_) |
                (((unsigned)elements[j].semantic_) << 8u) |
                (((unsigned)elements[j].index_) << 16u);
            dest.WriteUInt(elementDesc);
        }
        dest.WriteUInt(morphRangeStarts_[i]);
        dest.WriteUInt(morphRangeCounts_[i]);
        dest.Write(buffer->GetShadowData(), buffer->GetVertexCount() * buffer->GetVertexSize());
    }
    // Write index buffers
    dest.WriteUInt(indexBuffers_.Size());
    for (unsigned i = 0; i < indexBuffers_.Size(); ++i)
    {
        IndexBuffer* buffer = indexBuffers_[i];
        dest.WriteUInt(buffer->GetIndexCount());
        dest.WriteUInt(buffer->GetIndexSize());
        dest.Write(buffer->GetShadowData(), buffer->GetIndexCount() * buffer->GetIndexSize());
    }
    // Write geometries
    dest.WriteUInt(geometries_.Size());
    for (unsigned i = 0; i < geometries_.Size(); ++i)
    {
        // Write bone mappings
        dest.WriteUInt(geometryBoneMappings_[i].Size());
        for (unsigned j = 0; j < geometryBoneMappings_[i].Size(); ++j)
            dest.WriteUInt(geometryBoneMappings_[i][j]);

        // Write the LOD levels
        dest.WriteUInt(geometries_[i].Size());
        for (unsigned j = 0; j < geometries_[i].Size(); ++j)
        {
            Geometry* geometry = geometries_[i][j];
            dest.WriteFloat(geometry->GetLodDistance());
            dest.WriteUInt(geometry->GetPrimitiveType());
            dest.WriteUInt(LookupVertexBuffer(geometry->GetVertexBuffer(0), vertexBuffers_));
            dest.WriteUInt(LookupIndexBuffer(geometry->GetIndexBuffer(), indexBuffers_));
            dest.WriteUInt(geometry->GetIndexStart());
            dest.WriteUInt(geometry->GetIndexCount());
        }
    }

    // Write morphs
    dest.WriteUInt(morphs_.Size());
    for (unsigned i = 0; i < morphs_.Size(); ++i)
    {
        dest.WriteString(morphs_[i].name_);
        dest.WriteUInt(morphs_[i].buffers_.Size());

        // Write morph vertex buffers
        for (HashMap<unsigned, VertexBufferMorph>::ConstIterator j = morphs_[i].buffers_.Begin();
             j != morphs_[i].buffers_.End(); ++j)
        {
            dest.WriteUInt(j->first_);
            dest.WriteUInt(j->second_.elementMask_);
            dest.WriteUInt(j->second_.vertexCount_);

            // Base size: size of each vertex index
            unsigned vertexSize = sizeof(unsigned);
            // Add size of individual elements
            if (j->second_.elementMask_ & MASK_POSITION)
                vertexSize += sizeof(Vector3);
            if (j->second_.elementMask_ & MASK_NORMAL)
                vertexSize += sizeof(Vector3);
            if (j->second_.elementMask_ & MASK_TANGENT)
                vertexSize += sizeof(Vector3);

            dest.Write(j->second_.morphData_.Get(), vertexSize * j->second_.vertexCount_);
        }
    }

    // Write skeleton
    skeleton_.Save(dest);

    // Write bounding box
    dest.WriteBoundingBox(boundingBox_);

    // Write geometry centers
    for (unsigned i = 0; i < geometryCenters_.Size(); ++i)
        dest.WriteVector3(geometryCenters_[i]);

    // Write metadata
    if (HasMetadata())
    {
        auto* destFile = dynamic_cast<File*>(&dest);
        if (destFile)
        {
            String xmlName = ReplaceExtension(destFile->GetName(), ".xml");

            SharedPtr<XMLFile> xml(new XMLFile(context_));
            XMLElement rootElem = xml->CreateRoot("model");
            SaveMetadataToXML(rootElem);

            File xmlFile(context_, xmlName, FILE_WRITE);
            xml->Save(xmlFile);
        }
        else
            URHO3D_LOGWARNING("Can not save model metadata when not saving into a file");
    }

    return true;
}

void Model::SetBoundingBox(const BoundingBox& box)
{
    boundingBox_ = box;
}

bool Model::SetVertexBuffers(const Vector<SharedPtr<VertexBuffer> >& buffers, const PODVector<unsigned>& morphRangeStarts,
    const PODVector<unsigned>& morphRangeCounts)
{
    for (unsigned i = 0; i < buffers.Size(); ++i)
    {
        if (!buffers[i])
        {
            URHO3D_LOGERROR("Null model vertex buffers specified");
            return false;
        }
        if (!buffers[i]->IsShadowed())
        {
            URHO3D_LOGERROR("Model vertex buffers must be shadowed");
            return false;
        }
    }

    vertexBuffers_ = buffers;
    morphRangeStarts_.Resize(buffers.Size());
    morphRangeCounts_.Resize(buffers.Size());

    // If morph ranges are not specified for buffers, assume to be zero
    for (unsigned i = 0; i < buffers.Size(); ++i)
    {
        morphRangeStarts_[i] = i < morphRangeStarts.Size() ? morphRangeStarts[i] : 0;
        morphRangeCounts_[i] = i < morphRangeCounts.Size() ? morphRangeCounts[i] : 0;
    }

    return true;
}

bool Model::SetIndexBuffers(const Vector<SharedPtr<IndexBuffer> >& buffers)
{
    for (unsigned i = 0; i < buffers.Size(); ++i)
    {
        if (!buffers[i])
        {
            URHO3D_LOGERROR("Null model index buffers specified");
            return false;
        }
        if (!buffers[i]->IsShadowed())
        {
            URHO3D_LOGERROR("Model index buffers must be shadowed");
            return false;
        }
    }

    indexBuffers_ = buffers;
    return true;
}

void Model::SetNumGeometries(unsigned num)
{
    geometries_.Resize(num);
    geometryBoneMappings_.Resize(num);
    geometryCenters_.Resize(num);

    // For easier creation of from-scratch geometry, ensure that all geometries start with at least 1 LOD level (0 makes no sense)
    for (unsigned i = 0; i < geometries_.Size(); ++i)
    {
        if (geometries_[i].Empty())
            geometries_[i].Resize(1);
    }
}

bool Model::SetNumGeometryLodLevels(unsigned index, unsigned num)
{
    if (index >= geometries_.Size())
    {
        URHO3D_LOGERROR("Geometry index out of bounds");
        return false;
    }
    if (!num)
    {
        URHO3D_LOGERROR("Zero LOD levels not allowed");
        return false;
    }

    geometries_[index].Resize(num);
    return true;
}

bool Model::SetGeometry(unsigned index, unsigned lodLevel, Geometry* geometry)
{
    if (index >= geometries_.Size())
    {
        URHO3D_LOGERROR("Geometry index out of bounds");
        return false;
    }
    if (lodLevel >= geometries_[index].Size())
    {
        URHO3D_LOGERROR("LOD level index out of bounds");
        return false;
    }

    geometries_[index][lodLevel] = geometry;
    return true;
}

bool Model::SetGeometryCenter(unsigned index, const Vector3& center)
{
    if (index >= geometryCenters_.Size())
    {
        URHO3D_LOGERROR("Geometry index out of bounds");
        return false;
    }

    geometryCenters_[index] = center;
    return true;
}

void Model::SetSkeleton(const Skeleton& skeleton)
{
    skeleton_ = skeleton;
}

void Model::SetGeometryBoneMappings(const Vector<PODVector<unsigned> >& geometryBoneMappings)
{
    geometryBoneMappings_ = geometryBoneMappings;
}

void Model::SetMorphs(const Vector<ModelMorph>& morphs)
{
    morphs_ = morphs;
}

SharedPtr<Model> Model::Clone(const String& cloneName) const
{
    SharedPtr<Model> ret(new Model(context_));

    ret->SetName(cloneName);
    ret->boundingBox_ = boundingBox_;
    ret->skeleton_ = skeleton_;
    ret->geometryBoneMappings_ = geometryBoneMappings_;
    ret->geometryCenters_ = geometryCenters_;
    ret->morphs_ = morphs_;
    ret->morphRangeStarts_ = morphRangeStarts_;
    ret->morphRangeCounts_ = morphRangeCounts_;

    // Deep copy vertex/index buffers
    HashMap<VertexBuffer*, VertexBuffer*> vbMapping;
    for (Vector<SharedPtr<VertexBuffer> >::ConstIterator i = vertexBuffers_.Begin(); i != vertexBuffers_.End(); ++i)
    {
        VertexBuffer* origBuffer = *i;
        SharedPtr<VertexBuffer> cloneBuffer;

        if (origBuffer)
        {
            cloneBuffer = new VertexBuffer(context_);
            cloneBuffer->SetSize(origBuffer->GetVertexCount(), origBuffer->GetElementMask(), origBuffer->IsDynamic());
            cloneBuffer->SetShadowed(origBuffer->IsShadowed());
            if (origBuffer->IsShadowed())
                cloneBuffer->SetData(origBuffer->GetShadowData());
            else
            {
                void* origData = origBuffer->Lock(0, origBuffer->GetVertexCount());
                if (origData)
                    cloneBuffer->SetData(origData);
                else
                    URHO3D_LOGERROR("Failed to lock original vertex buffer for copying");
            }
            vbMapping[origBuffer] = cloneBuffer;
        }

        ret->vertexBuffers_.Push(cloneBuffer);
    }

    HashMap<IndexBuffer*, IndexBuffer*> ibMapping;
    for (Vector<SharedPtr<IndexBuffer> >::ConstIterator i = indexBuffers_.Begin(); i != indexBuffers_.End(); ++i)
    {
        IndexBuffer* origBuffer = *i;
        SharedPtr<IndexBuffer> cloneBuffer;

        if (origBuffer)
        {
            cloneBuffer = new IndexBuffer(context_);
            cloneBuffer->SetSize(origBuffer->GetIndexCount(), origBuffer->GetIndexSize() == sizeof(unsigned),
                origBuffer->IsDynamic());
            cloneBuffer->SetShadowed(origBuffer->IsShadowed());
            if (origBuffer->IsShadowed())
                cloneBuffer->SetData(origBuffer->GetShadowData());
            else
            {
                void* origData = origBuffer->Lock(0, origBuffer->GetIndexCount());
                if (origData)
                    cloneBuffer->SetData(origData);
                else
                    URHO3D_LOGERROR("Failed to lock original index buffer for copying");
            }
            ibMapping[origBuffer] = cloneBuffer;
        }

        ret->indexBuffers_.Push(cloneBuffer);
    }

    // Deep copy all the geometry LOD levels and refer to the copied vertex/index buffers
    ret->geometries_.Resize(geometries_.Size());
    for (unsigned i = 0; i < geometries_.Size(); ++i)
    {
        ret->geometries_[i].Resize(geometries_[i].Size());
        for (unsigned j = 0; j < geometries_[i].Size(); ++j)
        {
            SharedPtr<Geometry> cloneGeometry;
            Geometry* origGeometry = geometries_[i][j];

            if (origGeometry)
            {
                cloneGeometry = new Geometry(context_);
                cloneGeometry->SetIndexBuffer(ibMapping[origGeometry->GetIndexBuffer()]);
                unsigned numVbs = origGeometry->GetNumVertexBuffers();
                for (unsigned k = 0; k < numVbs; ++k)
                {
                    cloneGeometry->SetVertexBuffer(k, vbMapping[origGeometry->GetVertexBuffer(k)]);
                }
                cloneGeometry->SetDrawRange(origGeometry->GetPrimitiveType(), origGeometry->GetIndexStart(),
                    origGeometry->GetIndexCount(), origGeometry->GetVertexStart(), origGeometry->GetVertexCount(), false);
                cloneGeometry->SetLodDistance(origGeometry->GetLodDistance());
            }

            ret->geometries_[i][j] = cloneGeometry;
        }
    }


    // Deep copy the morph data (if any) to allow modifying it
    for (Vector<ModelMorph>::Iterator i = ret->morphs_.Begin(); i != ret->morphs_.End(); ++i)
    {
        ModelMorph& morph = *i;
        for (HashMap<unsigned, VertexBufferMorph>::Iterator j = morph.buffers_.Begin(); j != morph.buffers_.End(); ++j)
        {
            VertexBufferMorph& vbMorph = j->second_;
            if (vbMorph.dataSize_)
            {
                SharedArrayPtr<unsigned char> cloneData(new unsigned char[vbMorph.dataSize_]);
                memcpy(cloneData.Get(), vbMorph.morphData_.Get(), vbMorph.dataSize_);
                vbMorph.morphData_ = cloneData;
            }
        }
    }

    ret->SetMemoryUse(GetMemoryUse());

    return ret;
}

unsigned Model::GetNumGeometryLodLevels(unsigned index) const
{
    return index < geometries_.Size() ? geometries_[index].Size() : 0;
}

Geometry* Model::GetGeometry(unsigned index, unsigned lodLevel) const
{
    if (index >= geometries_.Size() || geometries_[index].Empty())
        return nullptr;

    if (lodLevel >= geometries_[index].Size())
        lodLevel = geometries_[index].Size() - 1;

    return geometries_[index][lodLevel];
}

const ModelMorph* Model::GetMorph(unsigned index) const
{
    return index < morphs_.Size() ? &morphs_[index] : nullptr;
}

const ModelMorph* Model::GetMorph(const String& name) const
{
    return GetMorph(StringHash(name));
}

const ModelMorph* Model::GetMorph(StringHash nameHash) const
{
    for (Vector<ModelMorph>::ConstIterator i = morphs_.Begin(); i != morphs_.End(); ++i)
    {
        if (i->nameHash_ == nameHash)
            return &(*i);
    }

    return nullptr;
}

unsigned Model::GetMorphRangeStart(unsigned bufferIndex) const
{
    return bufferIndex < vertexBuffers_.Size() ? morphRangeStarts_[bufferIndex] : 0;
}

unsigned Model::GetMorphRangeCount(unsigned bufferIndex) const
{
    return bufferIndex < vertexBuffers_.Size() ? morphRangeCounts_[bufferIndex] : 0;
}

}
>>>>>>> a476f0c4
<|MERGE_RESOLUTION|>--- conflicted
+++ resolved
@@ -1,788 +1,3 @@
-<<<<<<< HEAD
-//
-// Copyright (c) 2008-2018 the Urho3D project.
-//
-// Permission is hereby granted, free of charge, to any person obtaining a copy
-// of this software and associated documentation files (the "Software"), to deal
-// in the Software without restriction, including without limitation the rights
-// to use, copy, modify, merge, publish, distribute, sublicense, and/or sell
-// copies of the Software, and to permit persons to whom the Software is
-// furnished to do so, subject to the following conditions:
-//
-// The above copyright notice and this permission notice shall be included in
-// all copies or substantial portions of the Software.
-//
-// THE SOFTWARE IS PROVIDED "AS IS", WITHOUT WARRANTY OF ANY KIND, EXPRESS OR
-// IMPLIED, INCLUDING BUT NOT LIMITED TO THE WARRANTIES OF MERCHANTABILITY,
-// FITNESS FOR A PARTICULAR PURPOSE AND NONINFRINGEMENT. IN NO EVENT SHALL THE
-// AUTHORS OR COPYRIGHT HOLDERS BE LIABLE FOR ANY CLAIM, DAMAGES OR OTHER
-// LIABILITY, WHETHER IN AN ACTION OF CONTRACT, TORT OR OTHERWISE, ARISING FROM,
-// OUT OF OR IN CONNECTION WITH THE SOFTWARE OR THE USE OR OTHER DEALINGS IN
-// THE SOFTWARE.
-//
-
-#include "../Precompiled.h"
-
-#include "../Core/Context.h"
-#include "../Core/Profiler.h"
-#include "../Graphics/Geometry.h"
-#include "../Graphics/IndexBuffer.h"
-#include "../Graphics/Model.h"
-#include "../Graphics/Graphics.h"
-#include "../Graphics/VertexBuffer.h"
-#include "../IO/Log.h"
-#include "../IO/File.h"
-#include "../IO/FileSystem.h"
-#include "../Resource/ResourceCache.h"
-#include "../Resource/XMLFile.h"
-
-#include "../DebugNew.h"
-
-namespace Urho3D
-{
-
-unsigned LookupVertexBuffer(VertexBuffer* buffer, const Vector<SharedPtr<VertexBuffer> >& buffers)
-{
-    for (unsigned i = 0; i < buffers.Size(); ++i)
-    {
-        if (buffers[i] == buffer)
-            return i;
-    }
-    return 0;
-}
-
-unsigned LookupIndexBuffer(IndexBuffer* buffer, const Vector<SharedPtr<IndexBuffer> >& buffers)
-{
-    for (unsigned i = 0; i < buffers.Size(); ++i)
-    {
-        if (buffers[i] == buffer)
-            return i;
-    }
-    return 0;
-}
-
-Model::Model(Context* context) :
-    ResourceWithMetadata(context)
-{
-}
-
-Model::~Model() = default;
-
-void Model::RegisterObject(Context* context)
-{
-    context->RegisterFactory<Model>();
-}
-
-bool Model::BeginLoad(Deserializer& source)
-{
-    // Check ID
-    String fileID = source.ReadFileID();
-    if (fileID != "UMDL" && fileID != "UMD2")
-    {
-        URHO3D_LOGERROR(source.GetName() + " is not a valid model file");
-        return false;
-    }
-
-    bool hasVertexDeclarations = (fileID == "UMD2");
-
-    geometries_.Clear();
-    geometryBoneMappings_.Clear();
-    geometryCenters_.Clear();
-    morphs_.Clear();
-    vertexBuffers_.Clear();
-    indexBuffers_.Clear();
-
-    unsigned memoryUse = sizeof(Model);
-    bool async = GetAsyncLoadState() == ASYNC_LOADING;
-
-    // Read vertex buffers
-    unsigned numVertexBuffers = source.ReadUInt();
-    vertexBuffers_.Reserve(numVertexBuffers);
-    morphRangeStarts_.Resize(numVertexBuffers);
-    morphRangeCounts_.Resize(numVertexBuffers);
-    loadVBData_.Resize(numVertexBuffers);
-    for (unsigned i = 0; i < numVertexBuffers; ++i)
-    {
-        VertexBufferDesc& desc = loadVBData_[i];
-
-        desc.vertexCount_ = source.ReadUInt();
-        if (!hasVertexDeclarations)
-        {
-            unsigned elementMask = source.ReadUInt();
-            desc.vertexElements_ = VertexBuffer::GetElements(elementMask);
-        }
-        else
-        {
-            desc.vertexElements_.Clear();
-            unsigned numElements = source.ReadUInt();
-            for (unsigned j = 0; j < numElements; ++j)
-            {
-                unsigned elementDesc = source.ReadUInt();
-                auto type = (VertexElementType)(elementDesc & 0xffu);
-                auto semantic = (VertexElementSemantic)((elementDesc >> 8u) & 0xffu);
-                auto index = (unsigned char)((elementDesc >> 16u) & 0xffu);
-                desc.vertexElements_.Push(VertexElement(type, semantic, index));
-            }
-        }
-
-        morphRangeStarts_[i] = source.ReadUInt();
-        morphRangeCounts_[i] = source.ReadUInt();
-
-        SharedPtr<VertexBuffer> buffer(context_->CreateObject<VertexBuffer>());
-        unsigned vertexSize = VertexBuffer::GetVertexSize(desc.vertexElements_);
-        desc.dataSize_ = desc.vertexCount_ * vertexSize;
-
-        // Prepare vertex buffer data to be uploaded during EndLoad()
-        if (async)
-        {
-            desc.data_ = new unsigned char[desc.dataSize_];
-            source.Read(desc.data_.Get(), desc.dataSize_);
-        }
-        else
-        {
-            // If not async loading, use locking to avoid extra allocation & copy
-            desc.data_.Reset(); // Make sure no previous data
-            buffer->SetShadowed(true);
-            buffer->SetSize(desc.vertexCount_, desc.vertexElements_);
-            void* dest = buffer->Lock(0, desc.vertexCount_);
-            source.Read(dest, desc.vertexCount_ * vertexSize);
-            buffer->Unlock();
-        }
-
-        memoryUse += sizeof(VertexBuffer) + desc.vertexCount_ * vertexSize;
-        vertexBuffers_.Push(buffer);
-    }
-
-    // Read index buffers
-    unsigned numIndexBuffers = source.ReadUInt();
-    indexBuffers_.Reserve(numIndexBuffers);
-    loadIBData_.Resize(numIndexBuffers);
-    for (unsigned i = 0; i < numIndexBuffers; ++i)
-    {
-        unsigned indexCount = source.ReadUInt();
-        unsigned indexSize = source.ReadUInt();
-
-        SharedPtr<IndexBuffer> buffer(context_->CreateObject<IndexBuffer>());
-
-        // Prepare index buffer data to be uploaded during EndLoad()
-        if (async)
-        {
-            loadIBData_[i].indexCount_ = indexCount;
-            loadIBData_[i].indexSize_ = indexSize;
-            loadIBData_[i].dataSize_ = indexCount * indexSize;
-            loadIBData_[i].data_ = new unsigned char[loadIBData_[i].dataSize_];
-            source.Read(loadIBData_[i].data_.Get(), loadIBData_[i].dataSize_);
-        }
-        else
-        {
-            // If not async loading, use locking to avoid extra allocation & copy
-            loadIBData_[i].data_.Reset(); // Make sure no previous data
-            buffer->SetShadowed(true);
-            buffer->SetSize(indexCount, indexSize > sizeof(unsigned short));
-            void* dest = buffer->Lock(0, indexCount);
-            source.Read(dest, indexCount * indexSize);
-            buffer->Unlock();
-        }
-
-        memoryUse += sizeof(IndexBuffer) + indexCount * indexSize;
-        indexBuffers_.Push(buffer);
-    }
-
-    // Read geometries
-    unsigned numGeometries = source.ReadUInt();
-    geometries_.Reserve(numGeometries);
-    geometryBoneMappings_.Reserve(numGeometries);
-    geometryCenters_.Reserve(numGeometries);
-    loadGeometries_.Resize(numGeometries);
-    for (unsigned i = 0; i < numGeometries; ++i)
-    {
-        // Read bone mappings
-        unsigned boneMappingCount = source.ReadUInt();
-        PODVector<unsigned> boneMapping(boneMappingCount);
-        for (unsigned j = 0; j < boneMappingCount; ++j)
-            boneMapping[j] = source.ReadUInt();
-        geometryBoneMappings_.Push(boneMapping);
-
-        unsigned numLodLevels = source.ReadUInt();
-        Vector<SharedPtr<Geometry> > geometryLodLevels;
-        geometryLodLevels.Reserve(numLodLevels);
-        loadGeometries_[i].Resize(numLodLevels);
-
-        for (unsigned j = 0; j < numLodLevels; ++j)
-        {
-            float distance = source.ReadFloat();
-            auto type = (PrimitiveType)source.ReadUInt();
-
-            unsigned vbRef = source.ReadUInt();
-            unsigned ibRef = source.ReadUInt();
-            unsigned indexStart = source.ReadUInt();
-            unsigned indexCount = source.ReadUInt();
-
-            if (vbRef >= vertexBuffers_.Size())
-            {
-                URHO3D_LOGERROR("Vertex buffer index out of bounds");
-                loadVBData_.Clear();
-                loadIBData_.Clear();
-                loadGeometries_.Clear();
-                return false;
-            }
-            if (ibRef >= indexBuffers_.Size())
-            {
-                URHO3D_LOGERROR("Index buffer index out of bounds");
-                loadVBData_.Clear();
-                loadIBData_.Clear();
-                loadGeometries_.Clear();
-                return false;
-            }
-
-            SharedPtr<Geometry> geometry(context_->CreateObject<Geometry>());
-            geometry->SetLodDistance(distance);
-
-            // Prepare geometry to be defined during EndLoad()
-            loadGeometries_[i][j].type_ = type;
-            loadGeometries_[i][j].vbRef_ = vbRef;
-            loadGeometries_[i][j].ibRef_ = ibRef;
-            loadGeometries_[i][j].indexStart_ = indexStart;
-            loadGeometries_[i][j].indexCount_ = indexCount;
-
-            geometryLodLevels.Push(geometry);
-            memoryUse += sizeof(Geometry);
-        }
-
-        geometries_.Push(geometryLodLevels);
-    }
-
-    // Read morphs
-    unsigned numMorphs = source.ReadUInt();
-    morphs_.Reserve(numMorphs);
-    for (unsigned i = 0; i < numMorphs; ++i)
-    {
-        ModelMorph newMorph;
-
-        newMorph.name_ = source.ReadString();
-        newMorph.nameHash_ = newMorph.name_;
-        newMorph.weight_ = 0.0f;
-        unsigned numBuffers = source.ReadUInt();
-
-        for (unsigned j = 0; j < numBuffers; ++j)
-        {
-            VertexBufferMorph newBuffer;
-            unsigned bufferIndex = source.ReadUInt();
-
-            newBuffer.elementMask_ = VertexMaskFlags(source.ReadUInt());
-            newBuffer.vertexCount_ = source.ReadUInt();
-
-            // Base size: size of each vertex index
-            unsigned vertexSize = sizeof(unsigned);
-            // Add size of individual elements
-            if (newBuffer.elementMask_ & MASK_POSITION)
-                vertexSize += sizeof(Vector3);
-            if (newBuffer.elementMask_ & MASK_NORMAL)
-                vertexSize += sizeof(Vector3);
-            if (newBuffer.elementMask_ & MASK_TANGENT)
-                vertexSize += sizeof(Vector3);
-            newBuffer.dataSize_ = newBuffer.vertexCount_ * vertexSize;
-            newBuffer.morphData_ = new unsigned char[newBuffer.dataSize_];
-
-            source.Read(&newBuffer.morphData_[0], newBuffer.vertexCount_ * vertexSize);
-
-            newMorph.buffers_[bufferIndex] = newBuffer;
-            memoryUse += sizeof(VertexBufferMorph) + newBuffer.vertexCount_ * vertexSize;
-        }
-
-        morphs_.Push(newMorph);
-        memoryUse += sizeof(ModelMorph);
-    }
-
-    // Read skeleton
-    skeleton_.Load(source);
-    memoryUse += skeleton_.GetNumBones() * sizeof(Bone);
-
-    // Read bounding box
-    boundingBox_ = source.ReadBoundingBox();
-
-    // Read geometry centers
-    for (unsigned i = 0; i < geometries_.Size() && !source.IsEof(); ++i)
-        geometryCenters_.Push(source.ReadVector3());
-    while (geometryCenters_.Size() < geometries_.Size())
-        geometryCenters_.Push(Vector3::ZERO);
-    memoryUse += sizeof(Vector3) * geometries_.Size();
-
-    // Read metadata
-    auto* cache = GetSubsystem<ResourceCache>();
-    String xmlName = ReplaceExtension(GetName(), ".xml");
-    SharedPtr<XMLFile> file(cache->GetTempResource<XMLFile>(xmlName, false));
-    if (file)
-        LoadMetadataFromXML(file->GetRoot());
-
-    SetMemoryUse(memoryUse);
-    return true;
-}
-
-bool Model::EndLoad()
-{
-    // Upload vertex buffer data
-    for (unsigned i = 0; i < vertexBuffers_.Size(); ++i)
-    {
-        VertexBuffer* buffer = vertexBuffers_[i];
-        VertexBufferDesc& desc = loadVBData_[i];
-        if (desc.data_)
-        {
-            buffer->SetShadowed(true);
-            buffer->SetSize(desc.vertexCount_, desc.vertexElements_);
-            buffer->SetData(desc.data_.Get());
-        }
-    }
-
-    // Upload index buffer data
-    for (unsigned i = 0; i < indexBuffers_.Size(); ++i)
-    {
-        IndexBuffer* buffer = indexBuffers_[i];
-        IndexBufferDesc& desc = loadIBData_[i];
-        if (desc.data_)
-        {
-            buffer->SetShadowed(true);
-            buffer->SetSize(desc.indexCount_, desc.indexSize_ > sizeof(unsigned short));
-            buffer->SetData(desc.data_.Get());
-        }
-    }
-
-    // Set up geometries
-    for (unsigned i = 0; i < geometries_.Size(); ++i)
-    {
-        for (unsigned j = 0; j < geometries_[i].Size(); ++j)
-        {
-            Geometry* geometry = geometries_[i][j];
-            GeometryDesc& desc = loadGeometries_[i][j];
-            geometry->SetVertexBuffer(0, vertexBuffers_[desc.vbRef_]);
-            geometry->SetIndexBuffer(indexBuffers_[desc.ibRef_]);
-            geometry->SetDrawRange(desc.type_, desc.indexStart_, desc.indexCount_);
-        }
-    }
-
-    loadVBData_.Clear();
-    loadIBData_.Clear();
-    loadGeometries_.Clear();
-    return true;
-}
-
-bool Model::Save(Serializer& dest) const
-{
-    // Write ID
-    if (!dest.WriteFileID("UMD2"))
-        return false;
-
-    // Write vertex buffers
-    dest.WriteUInt(vertexBuffers_.Size());
-    for (unsigned i = 0; i < vertexBuffers_.Size(); ++i)
-    {
-        VertexBuffer* buffer = vertexBuffers_[i];
-        dest.WriteUInt(buffer->GetVertexCount());
-        const PODVector<VertexElement>& elements = buffer->GetElements();
-        dest.WriteUInt(elements.Size());
-        for (unsigned j = 0; j < elements.Size(); ++j)
-        {
-            unsigned elementDesc = ((unsigned)elements[j].type_) |
-                (((unsigned)elements[j].semantic_) << 8u) |
-                (((unsigned)elements[j].index_) << 16u);
-            dest.WriteUInt(elementDesc);
-        }
-        dest.WriteUInt(morphRangeStarts_[i]);
-        dest.WriteUInt(morphRangeCounts_[i]);
-        dest.Write(buffer->GetShadowData(), buffer->GetVertexCount() * buffer->GetVertexSize());
-    }
-    // Write index buffers
-    dest.WriteUInt(indexBuffers_.Size());
-    for (unsigned i = 0; i < indexBuffers_.Size(); ++i)
-    {
-        IndexBuffer* buffer = indexBuffers_[i];
-        dest.WriteUInt(buffer->GetIndexCount());
-        dest.WriteUInt(buffer->GetIndexSize());
-        dest.Write(buffer->GetShadowData(), buffer->GetIndexCount() * buffer->GetIndexSize());
-    }
-    // Write geometries
-    dest.WriteUInt(geometries_.Size());
-    for (unsigned i = 0; i < geometries_.Size(); ++i)
-    {
-        // Write bone mappings
-        dest.WriteUInt(geometryBoneMappings_[i].Size());
-        for (unsigned j = 0; j < geometryBoneMappings_[i].Size(); ++j)
-            dest.WriteUInt(geometryBoneMappings_[i][j]);
-
-        // Write the LOD levels
-        dest.WriteUInt(geometries_[i].Size());
-        for (unsigned j = 0; j < geometries_[i].Size(); ++j)
-        {
-            Geometry* geometry = geometries_[i][j];
-            dest.WriteFloat(geometry->GetLodDistance());
-            dest.WriteUInt(geometry->GetPrimitiveType());
-            dest.WriteUInt(LookupVertexBuffer(geometry->GetVertexBuffer(0), vertexBuffers_));
-            dest.WriteUInt(LookupIndexBuffer(geometry->GetIndexBuffer(), indexBuffers_));
-            dest.WriteUInt(geometry->GetIndexStart());
-            dest.WriteUInt(geometry->GetIndexCount());
-        }
-    }
-
-    // Write morphs
-    dest.WriteUInt(morphs_.Size());
-    for (unsigned i = 0; i < morphs_.Size(); ++i)
-    {
-        dest.WriteString(morphs_[i].name_);
-        dest.WriteUInt(morphs_[i].buffers_.Size());
-
-        // Write morph vertex buffers
-        for (HashMap<unsigned, VertexBufferMorph>::ConstIterator j = morphs_[i].buffers_.Begin();
-             j != morphs_[i].buffers_.End(); ++j)
-        {
-            dest.WriteUInt(j->first_);
-            dest.WriteUInt(j->second_.elementMask_);
-            dest.WriteUInt(j->second_.vertexCount_);
-
-            // Base size: size of each vertex index
-            unsigned vertexSize = sizeof(unsigned);
-            // Add size of individual elements
-            if (j->second_.elementMask_ & MASK_POSITION)
-                vertexSize += sizeof(Vector3);
-            if (j->second_.elementMask_ & MASK_NORMAL)
-                vertexSize += sizeof(Vector3);
-            if (j->second_.elementMask_ & MASK_TANGENT)
-                vertexSize += sizeof(Vector3);
-
-            dest.Write(j->second_.morphData_.Get(), vertexSize * j->second_.vertexCount_);
-        }
-    }
-
-    // Write skeleton
-    skeleton_.Save(dest);
-
-    // Write bounding box
-    dest.WriteBoundingBox(boundingBox_);
-
-    // Write geometry centers
-    for (unsigned i = 0; i < geometryCenters_.Size(); ++i)
-        dest.WriteVector3(geometryCenters_[i]);
-
-    // Write metadata
-    if (HasMetadata())
-    {
-        auto* destFile = dynamic_cast<File*>(&dest);
-        if (destFile)
-        {
-            String xmlName = ReplaceExtension(destFile->GetName(), ".xml");
-
-            SharedPtr<XMLFile> xml(context_->CreateObject<XMLFile>());
-            XMLElement rootElem = xml->CreateRoot("model");
-            SaveMetadataToXML(rootElem);
-
-            File xmlFile(context_, xmlName, FILE_WRITE);
-            xml->Save(xmlFile);
-        }
-        else
-            URHO3D_LOGWARNING("Can not save model metadata when not saving into a file");
-    }
-
-    return true;
-}
-
-void Model::SetBoundingBox(const BoundingBox& box)
-{
-    boundingBox_ = box;
-}
-
-bool Model::SetVertexBuffers(const Vector<SharedPtr<VertexBuffer> >& buffers, const PODVector<unsigned>& morphRangeStarts,
-    const PODVector<unsigned>& morphRangeCounts)
-{
-    for (unsigned i = 0; i < buffers.Size(); ++i)
-    {
-        if (!buffers[i])
-        {
-            URHO3D_LOGERROR("Null model vertex buffers specified");
-            return false;
-        }
-        if (!buffers[i]->IsShadowed())
-        {
-            URHO3D_LOGERROR("Model vertex buffers must be shadowed");
-            return false;
-        }
-    }
-
-    vertexBuffers_ = buffers;
-    morphRangeStarts_.Resize(buffers.Size());
-    morphRangeCounts_.Resize(buffers.Size());
-
-    // If morph ranges are not specified for buffers, assume to be zero
-    for (unsigned i = 0; i < buffers.Size(); ++i)
-    {
-        morphRangeStarts_[i] = i < morphRangeStarts.Size() ? morphRangeStarts[i] : 0;
-        morphRangeCounts_[i] = i < morphRangeCounts.Size() ? morphRangeCounts[i] : 0;
-    }
-
-    return true;
-}
-
-bool Model::SetIndexBuffers(const Vector<SharedPtr<IndexBuffer> >& buffers)
-{
-    for (unsigned i = 0; i < buffers.Size(); ++i)
-    {
-        if (!buffers[i])
-        {
-            URHO3D_LOGERROR("Null model index buffers specified");
-            return false;
-        }
-        if (!buffers[i]->IsShadowed())
-        {
-            URHO3D_LOGERROR("Model index buffers must be shadowed");
-            return false;
-        }
-    }
-
-    indexBuffers_ = buffers;
-    return true;
-}
-
-void Model::SetNumGeometries(unsigned num)
-{
-    geometries_.Resize(num);
-    geometryBoneMappings_.Resize(num);
-    geometryCenters_.Resize(num);
-
-    // For easier creation of from-scratch geometry, ensure that all geometries start with at least 1 LOD level (0 makes no sense)
-    for (unsigned i = 0; i < geometries_.Size(); ++i)
-    {
-        if (geometries_[i].Empty())
-            geometries_[i].Resize(1);
-    }
-}
-
-bool Model::SetNumGeometryLodLevels(unsigned index, unsigned num)
-{
-    if (index >= geometries_.Size())
-    {
-        URHO3D_LOGERROR("Geometry index out of bounds");
-        return false;
-    }
-    if (!num)
-    {
-        URHO3D_LOGERROR("Zero LOD levels not allowed");
-        return false;
-    }
-
-    geometries_[index].Resize(num);
-    return true;
-}
-
-bool Model::SetGeometry(unsigned index, unsigned lodLevel, Geometry* geometry)
-{
-    if (index >= geometries_.Size())
-    {
-        URHO3D_LOGERROR("Geometry index out of bounds");
-        return false;
-    }
-    if (lodLevel >= geometries_[index].Size())
-    {
-        URHO3D_LOGERROR("LOD level index out of bounds");
-        return false;
-    }
-
-    geometries_[index][lodLevel] = geometry;
-    return true;
-}
-
-bool Model::SetGeometryCenter(unsigned index, const Vector3& center)
-{
-    if (index >= geometryCenters_.Size())
-    {
-        URHO3D_LOGERROR("Geometry index out of bounds");
-        return false;
-    }
-
-    geometryCenters_[index] = center;
-    return true;
-}
-
-void Model::SetSkeleton(const Skeleton& skeleton)
-{
-    skeleton_ = skeleton;
-}
-
-void Model::SetGeometryBoneMappings(const Vector<PODVector<unsigned> >& geometryBoneMappings)
-{
-    geometryBoneMappings_ = geometryBoneMappings;
-}
-
-void Model::SetMorphs(const Vector<ModelMorph>& morphs)
-{
-    morphs_ = morphs;
-}
-
-SharedPtr<Model> Model::Clone(const String& cloneName) const
-{
-    SharedPtr<Model> ret(context_->CreateObject<Model>());
-
-    ret->SetName(cloneName);
-    ret->boundingBox_ = boundingBox_;
-    ret->skeleton_ = skeleton_;
-    ret->geometryBoneMappings_ = geometryBoneMappings_;
-    ret->geometryCenters_ = geometryCenters_;
-    ret->morphs_ = morphs_;
-    ret->morphRangeStarts_ = morphRangeStarts_;
-    ret->morphRangeCounts_ = morphRangeCounts_;
-
-    // Deep copy vertex/index buffers
-    HashMap<VertexBuffer*, VertexBuffer*> vbMapping;
-    for (Vector<SharedPtr<VertexBuffer> >::ConstIterator i = vertexBuffers_.Begin(); i != vertexBuffers_.End(); ++i)
-    {
-        VertexBuffer* origBuffer = *i;
-        SharedPtr<VertexBuffer> cloneBuffer;
-
-        if (origBuffer)
-        {
-            cloneBuffer = context_->CreateObject<VertexBuffer>();
-            cloneBuffer->SetSize(origBuffer->GetVertexCount(), origBuffer->GetElementMask(), origBuffer->IsDynamic());
-            cloneBuffer->SetShadowed(origBuffer->IsShadowed());
-            if (origBuffer->IsShadowed())
-                cloneBuffer->SetData(origBuffer->GetShadowData());
-            else
-            {
-                void* origData = origBuffer->Lock(0, origBuffer->GetVertexCount());
-                if (origData)
-                    cloneBuffer->SetData(origData);
-                else
-                    URHO3D_LOGERROR("Failed to lock original vertex buffer for copying");
-            }
-            vbMapping[origBuffer] = cloneBuffer;
-        }
-
-        ret->vertexBuffers_.Push(cloneBuffer);
-    }
-
-    HashMap<IndexBuffer*, IndexBuffer*> ibMapping;
-    for (Vector<SharedPtr<IndexBuffer> >::ConstIterator i = indexBuffers_.Begin(); i != indexBuffers_.End(); ++i)
-    {
-        IndexBuffer* origBuffer = *i;
-        SharedPtr<IndexBuffer> cloneBuffer;
-
-        if (origBuffer)
-        {
-            cloneBuffer = context_->CreateObject<IndexBuffer>();
-            cloneBuffer->SetSize(origBuffer->GetIndexCount(), origBuffer->GetIndexSize() == sizeof(unsigned),
-                origBuffer->IsDynamic());
-            cloneBuffer->SetShadowed(origBuffer->IsShadowed());
-            if (origBuffer->IsShadowed())
-                cloneBuffer->SetData(origBuffer->GetShadowData());
-            else
-            {
-                void* origData = origBuffer->Lock(0, origBuffer->GetIndexCount());
-                if (origData)
-                    cloneBuffer->SetData(origData);
-                else
-                    URHO3D_LOGERROR("Failed to lock original index buffer for copying");
-            }
-            ibMapping[origBuffer] = cloneBuffer;
-        }
-
-        ret->indexBuffers_.Push(cloneBuffer);
-    }
-
-    // Deep copy all the geometry LOD levels and refer to the copied vertex/index buffers
-    ret->geometries_.Resize(geometries_.Size());
-    for (unsigned i = 0; i < geometries_.Size(); ++i)
-    {
-        ret->geometries_[i].Resize(geometries_[i].Size());
-        for (unsigned j = 0; j < geometries_[i].Size(); ++j)
-        {
-            SharedPtr<Geometry> cloneGeometry;
-            Geometry* origGeometry = geometries_[i][j];
-
-            if (origGeometry)
-            {
-                cloneGeometry = context_->CreateObject<Geometry>();
-                cloneGeometry->SetIndexBuffer(ibMapping[origGeometry->GetIndexBuffer()]);
-                unsigned numVbs = origGeometry->GetNumVertexBuffers();
-                for (unsigned k = 0; k < numVbs; ++k)
-                {
-                    cloneGeometry->SetVertexBuffer(k, vbMapping[origGeometry->GetVertexBuffer(k)]);
-                }
-                cloneGeometry->SetDrawRange(origGeometry->GetPrimitiveType(), origGeometry->GetIndexStart(),
-                    origGeometry->GetIndexCount(), origGeometry->GetVertexStart(), origGeometry->GetVertexCount(), false);
-                cloneGeometry->SetLodDistance(origGeometry->GetLodDistance());
-            }
-
-            ret->geometries_[i][j] = cloneGeometry;
-        }
-    }
-
-
-    // Deep copy the morph data (if any) to allow modifying it
-    for (Vector<ModelMorph>::Iterator i = ret->morphs_.Begin(); i != ret->morphs_.End(); ++i)
-    {
-        ModelMorph& morph = *i;
-        for (HashMap<unsigned, VertexBufferMorph>::Iterator j = morph.buffers_.Begin(); j != morph.buffers_.End(); ++j)
-        {
-            VertexBufferMorph& vbMorph = j->second_;
-            if (vbMorph.dataSize_)
-            {
-                SharedArrayPtr<unsigned char> cloneData(new unsigned char[vbMorph.dataSize_]);
-                memcpy(cloneData.Get(), vbMorph.morphData_.Get(), vbMorph.dataSize_);
-                vbMorph.morphData_ = cloneData;
-            }
-        }
-    }
-
-    ret->SetMemoryUse(GetMemoryUse());
-
-    return ret;
-}
-
-unsigned Model::GetNumGeometryLodLevels(unsigned index) const
-{
-    return index < geometries_.Size() ? geometries_[index].Size() : 0;
-}
-
-Geometry* Model::GetGeometry(unsigned index, unsigned lodLevel) const
-{
-    if (index >= geometries_.Size() || geometries_[index].Empty())
-        return nullptr;
-
-    if (lodLevel >= geometries_[index].Size())
-        lodLevel = geometries_[index].Size() - 1;
-
-    return geometries_[index][lodLevel];
-}
-
-const ModelMorph* Model::GetMorph(unsigned index) const
-{
-    return index < morphs_.Size() ? &morphs_[index] : nullptr;
-}
-
-const ModelMorph* Model::GetMorph(const String& name) const
-{
-    return GetMorph(StringHash(name));
-}
-
-const ModelMorph* Model::GetMorph(StringHash nameHash) const
-{
-    for (Vector<ModelMorph>::ConstIterator i = morphs_.Begin(); i != morphs_.End(); ++i)
-    {
-        if (i->nameHash_ == nameHash)
-            return &(*i);
-    }
-
-    return nullptr;
-}
-
-unsigned Model::GetMorphRangeStart(unsigned bufferIndex) const
-{
-    return bufferIndex < vertexBuffers_.Size() ? morphRangeStarts_[bufferIndex] : 0;
-}
-
-unsigned Model::GetMorphRangeCount(unsigned bufferIndex) const
-{
-    return bufferIndex < vertexBuffers_.Size() ? morphRangeCounts_[bufferIndex] : 0;
-}
-
-}
-=======
 //
 // Copyright (c) 2008-2019 the Urho3D project.
 //
@@ -912,7 +127,7 @@
         morphRangeStarts_[i] = source.ReadUInt();
         morphRangeCounts_[i] = source.ReadUInt();
 
-        SharedPtr<VertexBuffer> buffer(new VertexBuffer(context_));
+        SharedPtr<VertexBuffer> buffer(context_->CreateObject<VertexBuffer>());
         unsigned vertexSize = VertexBuffer::GetVertexSize(desc.vertexElements_);
         desc.dataSize_ = desc.vertexCount_ * vertexSize;
 
@@ -946,7 +161,7 @@
         unsigned indexCount = source.ReadUInt();
         unsigned indexSize = source.ReadUInt();
 
-        SharedPtr<IndexBuffer> buffer(new IndexBuffer(context_));
+        SharedPtr<IndexBuffer> buffer(context_->CreateObject<IndexBuffer>());
 
         // Prepare index buffer data to be uploaded during EndLoad()
         if (async)
@@ -1019,7 +234,7 @@
                 return false;
             }
 
-            SharedPtr<Geometry> geometry(new Geometry(context_));
+            SharedPtr<Geometry> geometry(context_->CreateObject<Geometry>());
             geometry->SetLodDistance(distance);
 
             // Prepare geometry to be defined during EndLoad()
@@ -1254,7 +469,7 @@
         {
             String xmlName = ReplaceExtension(destFile->GetName(), ".xml");
 
-            SharedPtr<XMLFile> xml(new XMLFile(context_));
+            SharedPtr<XMLFile> xml(context_->CreateObject<XMLFile>());
             XMLElement rootElem = xml->CreateRoot("model");
             SaveMetadataToXML(rootElem);
 
@@ -1401,7 +616,7 @@
 
 SharedPtr<Model> Model::Clone(const String& cloneName) const
 {
-    SharedPtr<Model> ret(new Model(context_));
+    SharedPtr<Model> ret(context_->CreateObject<Model>());
 
     ret->SetName(cloneName);
     ret->boundingBox_ = boundingBox_;
@@ -1421,7 +636,7 @@
 
         if (origBuffer)
         {
-            cloneBuffer = new VertexBuffer(context_);
+            cloneBuffer = context_->CreateObject<VertexBuffer>();
             cloneBuffer->SetSize(origBuffer->GetVertexCount(), origBuffer->GetElementMask(), origBuffer->IsDynamic());
             cloneBuffer->SetShadowed(origBuffer->IsShadowed());
             if (origBuffer->IsShadowed())
@@ -1448,7 +663,7 @@
 
         if (origBuffer)
         {
-            cloneBuffer = new IndexBuffer(context_);
+            cloneBuffer = context_->CreateObject<IndexBuffer>();
             cloneBuffer->SetSize(origBuffer->GetIndexCount(), origBuffer->GetIndexSize() == sizeof(unsigned),
                 origBuffer->IsDynamic());
             cloneBuffer->SetShadowed(origBuffer->IsShadowed());
@@ -1480,7 +695,7 @@
 
             if (origGeometry)
             {
-                cloneGeometry = new Geometry(context_);
+                cloneGeometry = context_->CreateObject<Geometry>();
                 cloneGeometry->SetIndexBuffer(ibMapping[origGeometry->GetIndexBuffer()]);
                 unsigned numVbs = origGeometry->GetNumVertexBuffers();
                 for (unsigned k = 0; k < numVbs; ++k)
@@ -1565,5 +780,4 @@
     return bufferIndex < vertexBuffers_.Size() ? morphRangeCounts_[bufferIndex] : 0;
 }
 
-}
->>>>>>> a476f0c4
+}