//
// Copyright (c) 2008-2015 the Urho3D project.
//
// Permission is hereby granted, free of charge, to any person obtaining a copy
// of this software and associated documentation files (the "Software"), to deal
// in the Software without restriction, including without limitation the rights
// to use, copy, modify, merge, publish, distribute, sublicense, and/or sell
// copies of the Software, and to permit persons to whom the Software is
// furnished to do so, subject to the following conditions:
//
// The above copyright notice and this permission notice shall be included in
// all copies or substantial portions of the Software.
//
// THE SOFTWARE IS PROVIDED "AS IS", WITHOUT WARRANTY OF ANY KIND, EXPRESS OR
// IMPLIED, INCLUDING BUT NOT LIMITED TO THE WARRANTIES OF MERCHANTABILITY,
// FITNESS FOR A PARTICULAR PURPOSE AND NONINFRINGEMENT. IN NO EVENT SHALL THE
// AUTHORS OR COPYRIGHT HOLDERS BE LIABLE FOR ANY CLAIM, DAMAGES OR OTHER
// LIABILITY, WHETHER IN AN ACTION OF CONTRACT, TORT OR OTHERWISE, ARISING FROM,
// OUT OF OR IN CONNECTION WITH THE SOFTWARE OR THE USE OR OTHER DEALINGS IN
// THE SOFTWARE.
//

#include "../../Graphics/AnimatedModel.h"
#include "../../Graphics/Animation.h"
#include "../../Graphics/AnimationController.h"
#include "../../Graphics/BillboardSet.h"
#include "../../Graphics/Camera.h"
#include "../../Core/Context.h"
#include "../../Graphics/CustomGeometry.h"
#include "../../Graphics/DebugRenderer.h"
#include "../../Graphics/DecalSet.h"
#include "../../IO/File.h"
#include "../../Graphics/Graphics.h"
#include "../../Graphics/GraphicsEvents.h"
#include "../../Graphics/GraphicsImpl.h"
#include "../../Graphics/IndexBuffer.h"
#include "../../IO/Log.h"
#include "../../Graphics/Material.h"
#include "../../Core/Mutex.h"
#include "../../Graphics/Octree.h"
#include "../../Graphics/ParticleEffect.h"
#include "../../Graphics/ParticleEmitter.h"
#include "../../Core/ProcessUtils.h"
#include "../../Core/Profiler.h"
#include "../../Graphics/RenderSurface.h"
#include "../../Resource/ResourceCache.h"
#include "../../Graphics/Shader.h"
#include "../../Graphics/ShaderPrecache.h"
#include "../../Graphics/ShaderProgram.h"
#include "../../Graphics/ShaderVariation.h"
#include "../../Graphics/Skybox.h"
#include "../../Graphics/StaticModelGroup.h"
#include "../../Graphics/Technique.h"
#include "../../Graphics/Terrain.h"
#include "../../Graphics/TerrainPatch.h"
#include "../../Graphics/Texture2D.h"
#include "../../Graphics/Texture3D.h"
#include "../../Graphics/TextureCube.h"
#include "../../Graphics/VertexBuffer.h"
#include "../../Graphics/Zone.h"

#include <stdio.h>

#include "../../DebugNew.h"

#ifdef GL_ES_VERSION_2_0
#define GL_DEPTH_COMPONENT24 GL_DEPTH_COMPONENT24_OES
#define GL_FRAMEBUFFER_EXT GL_FRAMEBUFFER
#define GL_RENDERBUFFER_EXT GL_RENDERBUFFER
#define GL_COLOR_ATTACHMENT0_EXT GL_COLOR_ATTACHMENT0
#define GL_DEPTH_ATTACHMENT_EXT GL_DEPTH_ATTACHMENT
#define GL_STENCIL_ATTACHMENT_EXT GL_STENCIL_ATTACHMENT
#define GL_FRAMEBUFFER_COMPLETE_EXT GL_FRAMEBUFFER_COMPLETE
#define glClearDepth glClearDepthf
#define glBindFramebufferEXT glBindFramebuffer
#define glFramebufferTexture2DEXT glFramebufferTexture2D
#define glFramebufferRenderbufferEXT glFramebufferRenderbuffer
#define glGenFramebuffersEXT glGenFramebuffers
#define glDeleteFramebuffersEXT glDeleteFramebuffers
#define glCheckFramebufferStatusEXT glCheckFramebufferStatus
#endif

#ifdef WIN32
// On Intel / NVIDIA setups prefer the NVIDIA GPU
#include <windows.h>
extern "C" {
    __declspec(dllexport) DWORD NvOptimusEnablement = 0x00000001;
}
#endif

namespace Urho3D
{

static const unsigned glCmpFunc[] =
{
    GL_ALWAYS,
    GL_EQUAL,
    GL_NOTEQUAL,
    GL_LESS,
    GL_LEQUAL,
    GL_GREATER,
    GL_GEQUAL
};

static const unsigned glSrcBlend[] =
{
    GL_ONE,
    GL_ONE,
    GL_DST_COLOR,
    GL_SRC_ALPHA,
    GL_SRC_ALPHA,
    GL_ONE,
    GL_ONE_MINUS_DST_ALPHA,
    GL_ONE,
    GL_SRC_ALPHA
};

static const unsigned glDestBlend[] =
{
    GL_ZERO,
    GL_ONE,
    GL_ZERO,
    GL_ONE_MINUS_SRC_ALPHA,
    GL_ONE,
    GL_ONE_MINUS_SRC_ALPHA,
    GL_DST_ALPHA,
    GL_ONE,
    GL_ONE
};

static const unsigned glBlendOp[] =
{
    GL_FUNC_ADD,
    GL_FUNC_ADD,
    GL_FUNC_ADD,
    GL_FUNC_ADD,
    GL_FUNC_ADD,
    GL_FUNC_ADD,
    GL_FUNC_ADD,
    GL_FUNC_REVERSE_SUBTRACT,
    GL_FUNC_REVERSE_SUBTRACT
};

#ifndef GL_ES_VERSION_2_0
static const unsigned glFillMode[] =
{
    GL_FILL,
    GL_LINE,
    GL_POINT
};
#endif

static const unsigned glStencilOps[] =
{
    GL_KEEP,
    GL_ZERO,
    GL_REPLACE,
    GL_INCR_WRAP,
    GL_DECR_WRAP
};

// Remap vertex attributes on OpenGL so that all usually needed attributes including skinning fit to the first 8.
// This avoids a skinning bug on GLES2 devices which only support 8.
static const unsigned glVertexAttrIndex[] =
{
    0, 1, 2, 3, 4, 8, 9, 5, 6, 7, 10, 11, 12
};

static const unsigned MAX_FRAMEBUFFER_AGE = 2000;

#ifdef GL_ES_VERSION_2_0
static unsigned glesDepthStencilFormat = GL_DEPTH_COMPONENT16;
static unsigned glesReadableDepthFormat = GL_DEPTH_COMPONENT;
#endif

bool CheckExtension(String& extensions, const String& name)
{
    if (extensions.Empty())
        extensions = (const char*)glGetString(GL_EXTENSIONS);
    return extensions.Contains(name);
}

static void GetGLPrimitiveType(unsigned elementCount, PrimitiveType type, unsigned& primitiveCount, GLenum& glPrimitiveType)
{
    switch (type)
    {
    case TRIANGLE_LIST:
        primitiveCount = elementCount / 3;
        glPrimitiveType = GL_TRIANGLES;
        break;
        
    case LINE_LIST:
        primitiveCount = elementCount / 2;
        glPrimitiveType = GL_LINES;
        break;

    case POINT_LIST:
        primitiveCount = elementCount;
        glPrimitiveType = GL_POINTS;
        break;
        
    case TRIANGLE_STRIP:
        primitiveCount = elementCount - 2;
        glPrimitiveType = GL_TRIANGLE_STRIP;
        break;
        
    case LINE_STRIP:
        primitiveCount = elementCount - 1;
        glPrimitiveType = GL_LINE_STRIP;
        break;
        
    case TRIANGLE_FAN:
        primitiveCount = elementCount - 2;
        glPrimitiveType = GL_TRIANGLE_FAN;
        break;
    }
}

const Vector2 Graphics::pixelUVOffset(0.0f, 0.0f);

Graphics::Graphics(Context* context_) :
    Object(context_),
    impl_(new GraphicsImpl()),
    windowIcon_(0),
    externalWindow_(0),
    width_(0),
    height_(0),
    position_(SDL_WINDOWPOS_UNDEFINED, SDL_WINDOWPOS_UNDEFINED),
    multiSample_(1),
    fullscreen_(false),
    borderless_(false),
    resizable_(false),
    vsync_(false),
    tripleBuffer_(false),
    sRGB_(false),
    instancingSupport_(false),
    lightPrepassSupport_(false),
    deferredSupport_(false),
    anisotropySupport_(false),
    dxtTextureSupport_(false),
    etcTextureSupport_(false),
    pvrtcTextureSupport_(false),
    sRGBSupport_(false),
    sRGBWriteSupport_(false),
    numPrimitives_(0),
    numBatches_(0),
    maxScratchBufferRequest_(0),
    dummyColorFormat_(0),
    shadowMapFormat_(GL_DEPTH_COMPONENT16),
    hiresShadowMapFormat_(GL_DEPTH_COMPONENT24),
    releasingGPUObjects_(false),
    defaultTextureFilterMode_(FILTER_TRILINEAR),
    shaderPath_("Shaders/GLSL/"),
    shaderExtension_(".glsl"),
    orientations_("LandscapeLeft LandscapeRight"),
    #ifndef GL_ES_VERSION_2_0
    apiName_("GL2")
    #else
    apiName_("GLES2")
    #endif
{
    SetTextureUnitMappings();
    ResetCachedState();
    
    // Initialize SDL now. Graphics should be the first SDL-using subsystem to be created
    SDL_Init(SDL_INIT_VIDEO | SDL_INIT_AUDIO | SDL_INIT_JOYSTICK | SDL_INIT_GAMECONTROLLER | SDL_INIT_NOPARACHUTE);
    
    // Register Graphics library object factories
    RegisterGraphicsLibrary(context_);
}

Graphics::~Graphics()
{
    Close();
    
    delete impl_;
    impl_ = 0;
    
    // Shut down SDL now. Graphics should be the last SDL-using subsystem to be destroyed
    SDL_Quit();
}

void Graphics::SetExternalWindow(void* window)
{
    if (!impl_->window_)
        externalWindow_ = window;
    else
        LOGERROR("Window already opened, can not set external window");
}

void Graphics::SetWindowTitle(const String& windowTitle)
{
    windowTitle_ = windowTitle;
    if (impl_->window_)
        SDL_SetWindowTitle(impl_->window_, windowTitle_.CString());
}

void Graphics::SetWindowIcon(Image* windowIcon)
{
    windowIcon_ = windowIcon;
    if (impl_->window_)
        CreateWindowIcon();
}

void Graphics::SetWindowPosition(const IntVector2& position)
{
    if (impl_->window_)
        SDL_SetWindowPosition(impl_->window_, position.x_, position.y_);
    else
        position_ = position; // Sets as initial position for future window creation
}

void Graphics::SetWindowPosition(int x, int y)
{
    SetWindowPosition(IntVector2(x, y));
}

bool Graphics::SetMode(int width, int height, bool fullscreen, bool borderless, bool resizable, bool vsync, bool tripleBuffer, int multiSample)
{
    PROFILE(SetScreenMode);

    bool maximize = false;
    
    // Fullscreen or Borderless can not be resizable
    if (fullscreen || borderless)
        resizable = false;

    // Borderless cannot be fullscreen, they are mutually exclusive
    if (borderless)
        fullscreen = false;

    multiSample = Clamp(multiSample, 1, 16);
<<<<<<< HEAD

=======
    
>>>>>>> 51c80107
    if (IsInitialized() && width == width_ && height == height_ && fullscreen == fullscreen_ && borderless == borderless_ && resizable == resizable_ &&
        vsync == vsync_ && tripleBuffer == tripleBuffer_ && multiSample == multiSample_)
        return true;
    
    // If only vsync changes, do not destroy/recreate the context
    if (IsInitialized() && width == width_ && height == height_ && fullscreen == fullscreen_ && borderless == borderless_ && resizable == resizable_ &&
        tripleBuffer == tripleBuffer_ && multiSample == multiSample_ && vsync != vsync_)
    {
        SDL_GL_SetSwapInterval(vsync ? 1 : 0);
        vsync_ = vsync;
        return true;
    }
    
    // If zero dimensions in windowed mode, set windowed mode to maximize and set a predefined default restored window size. If zero in fullscreen, use desktop mode
    if (!width || !height)
    {
        if (fullscreen || borderless)
        {
            SDL_DisplayMode mode;
            SDL_GetDesktopDisplayMode(0, &mode);
            width = mode.w;
            height = mode.h;
        }
        else
        {
            maximize = resizable;
            width = 1024;
            height = 768;
        }
    }

    
    // Check fullscreen mode validity (desktop only). Use a closest match if not found
    #if !defined(ANDROID) && !defined(IOS) && !defined(RPI)
    if (fullscreen)
    {
        PODVector<IntVector2> resolutions = GetResolutions();
        if (resolutions.Empty())
            fullscreen = false;
        else
        {
            unsigned best = 0;
            unsigned bestError = M_MAX_UNSIGNED;

            for (unsigned i = 0; i < resolutions.Size(); ++i)
            {
                unsigned error = Abs(resolutions[i].x_ - width) + Abs(resolutions[i].y_ - height);
                if (error < bestError)
                {
                    best = i;
                    bestError = error;
                }
            }
            
            width = resolutions[best].x_;
            height = resolutions[best].y_;
        }
    }
    #endif
    
    String extensions;
    
    // With an external window, only the size can change after initial setup, so do not recreate context
    if (!externalWindow_ || !impl_->context_)
    {
        // Close the existing window and OpenGL context, mark GPU objects as lost
        Release(false, true);

        #ifdef IOS
        // On iOS window needs to be resizable to handle orientation changes properly
        resizable = true;
        #endif

        SDL_GL_SetAttribute(SDL_GL_DOUBLEBUFFER, 1);
        #ifndef GL_ES_VERSION_2_0
        SDL_GL_SetAttribute(SDL_GL_DEPTH_SIZE, 24);
        SDL_GL_SetAttribute(SDL_GL_RED_SIZE, 8);
        SDL_GL_SetAttribute(SDL_GL_GREEN_SIZE, 8);
        SDL_GL_SetAttribute(SDL_GL_BLUE_SIZE, 8);

        if (externalWindow_)
            SDL_GL_SetAttribute(SDL_GL_ALPHA_SIZE, 8);
        else
            SDL_GL_SetAttribute(SDL_GL_ALPHA_SIZE, 0);

        SDL_GL_SetAttribute(SDL_GL_STENCIL_SIZE, 8);
        #endif
        SDL_GL_SetAttribute(SDL_GL_CONTEXT_MAJOR_VERSION, 2);
        SDL_GL_SetAttribute(SDL_GL_CONTEXT_MINOR_VERSION, 0);
        
        if (multiSample > 1)
        {
            SDL_GL_SetAttribute(SDL_GL_MULTISAMPLEBUFFERS, 1);
            SDL_GL_SetAttribute(SDL_GL_MULTISAMPLESAMPLES, multiSample);
        }
        else
        {
            SDL_GL_SetAttribute(SDL_GL_MULTISAMPLEBUFFERS, 0);
            SDL_GL_SetAttribute(SDL_GL_MULTISAMPLESAMPLES, 0);
        }
        
        int x = fullscreen ? 0 : position_.x_;
        int y = fullscreen ? 0 : position_.y_;

        unsigned flags = SDL_WINDOW_OPENGL | SDL_WINDOW_SHOWN;
        if (fullscreen)
            flags |= SDL_WINDOW_FULLSCREEN;
        if (resizable)
            flags |= SDL_WINDOW_RESIZABLE;
        if (borderless)
            flags |= SDL_WINDOW_BORDERLESS;

        SDL_SetHint(SDL_HINT_ORIENTATIONS, orientations_.CString());

        for (;;)
        {
            if (!externalWindow_)
                impl_->window_ = SDL_CreateWindow(windowTitle_.CString(), x, y, width, height, flags);
            else
            {
#if !defined(EMSCRIPTEN)
                if (!impl_->window_)
                    impl_->window_ = SDL_CreateWindowFrom(externalWindow_, SDL_WINDOW_OPENGL);
                fullscreen = false;
#endif
            }
            
            if (impl_->window_)
                break;
            else
            {
                if (multiSample > 1)
                {
                    // If failed with multisampling, retry first without
                    multiSample = 1;
                    SDL_GL_SetAttribute(SDL_GL_MULTISAMPLEBUFFERS, 0);
                    SDL_GL_SetAttribute(SDL_GL_MULTISAMPLESAMPLES, 0);
                }
                else
                {
                    LOGERROR("Could not open window");
                    return false;
                }
            }
        }

        CreateWindowIcon();

        if (maximize)
        {
            Maximize();
            SDL_GetWindowSize(impl_->window_, &width, &height);
        }
        
        // Create/restore context and GPU objects and set initial renderstate
        Restore();
        
        if (!impl_->context_)
        {
            LOGERROR("Could not create OpenGL context");
            return false;
        }
        
        // If OpenGL extensions not yet initialized, initialize now
        #ifndef GL_ES_VERSION_2_0
        GLenum err = glewInit();
        if (GLEW_OK != err)
        {
            LOGERROR("Cannot initialize OpenGL");
            Release(true, true);
            return false;
        }
        
        if (!GLEW_VERSION_2_0)
        {
            LOGERROR("OpenGL 2.0 is required");
            Release(true, true);
            return false;
        }
        
        if (!GLEW_EXT_framebuffer_object || !GLEW_EXT_packed_depth_stencil)
        {
            LOGERROR("EXT_framebuffer_object and EXT_packed_depth_stencil OpenGL extensions are required");
            Release(true, true);
            return false;
        }
        
        instancingSupport_ = GLEW_ARB_instanced_arrays != 0;
        dxtTextureSupport_ = GLEW_EXT_texture_compression_s3tc != 0;
        anisotropySupport_ = GLEW_EXT_texture_filter_anisotropic != 0;
        sRGBSupport_ = GLEW_EXT_texture_sRGB != 0;
        sRGBWriteSupport_ = GLEW_EXT_framebuffer_sRGB != 0;
        
        // Set up instancing divisors if supported
        if (instancingSupport_)
        {
            glVertexAttribDivisorARB(ELEMENT_INSTANCEMATRIX1, 1);
            glVertexAttribDivisorARB(ELEMENT_INSTANCEMATRIX2, 1);
            glVertexAttribDivisorARB(ELEMENT_INSTANCEMATRIX3, 1);
        }
        
        #else
        dxtTextureSupport_ = CheckExtension(extensions, "EXT_texture_compression_dxt1");
        etcTextureSupport_ = CheckExtension(extensions, "OES_compressed_ETC1_RGB8_texture");
        pvrtcTextureSupport_ = CheckExtension(extensions, "IMG_texture_compression_pvrtc");
        #endif
    }
    
    // Set vsync
    SDL_GL_SetSwapInterval(vsync ? 1 : 0);
    
    // Store the system FBO on IOS now
    #ifdef IOS
    glGetIntegerv(GL_FRAMEBUFFER_BINDING, (GLint*)&impl_->systemFbo_);
    #endif
    
    fullscreen_ = fullscreen;
    resizable_ = resizable;
    borderless_ = borderless;
    vsync_ = vsync;
    tripleBuffer_ = tripleBuffer;
    multiSample_ = multiSample;
    
    SDL_GetWindowSize(impl_->window_, &width_, &height_);
    SDL_GetWindowPosition(impl_->window_, &position_.x_, &position_.y_);
    
    // Reset rendertargets and viewport for the new screen mode
    ResetRenderTargets();
    
    // Clear the initial window contents to black
    Clear(CLEAR_COLOR);
    SDL_GL_SwapWindow(impl_->window_);
    
    CheckFeatureSupport(extensions);
    
    #ifdef URHO3D_LOGGING
    String msg;
    msg.AppendWithFormat("Set screen mode %dx%d %s", width_, height_, (fullscreen_ ? "fullscreen" : "windowed"));
    if (borderless_)
        msg.Append(" borderless");
    if (resizable_)
        msg.Append(" resizable");
    if (multiSample > 1)
        msg.AppendWithFormat(" multisample %d", multiSample);
    LOGINFO(msg);
    #endif

    using namespace ScreenMode;
    
    VariantMap& eventData = GetEventDataMap();
    eventData[P_WIDTH] = width_;
    eventData[P_HEIGHT] = height_;
    eventData[P_FULLSCREEN] = fullscreen_;
    eventData[P_RESIZABLE] = resizable_;
    eventData[P_BORDERLESS] = borderless_;
    SendEvent(E_SCREENMODE, eventData);
    
    return true;
}

bool Graphics::SetMode(int width, int height)
{
    return SetMode(width, height, fullscreen_, borderless_, resizable_, vsync_, tripleBuffer_, multiSample_);
}

void Graphics::SetSRGB(bool enable)
{
    enable &= sRGBWriteSupport_;
    
    if (enable != sRGB_)
    {
        sRGB_ = enable;
        impl_->fboDirty_ = true;
    }
}

void Graphics::SetFlushGPU(bool enable)
{
}

void Graphics::SetOrientations(const String& orientations)
{
    orientations_ = orientations.Trimmed();
    SDL_SetHint(SDL_HINT_ORIENTATIONS, orientations_.CString());
}

bool Graphics::ToggleFullscreen()
{
    return SetMode(width_, height_, !fullscreen_, borderless_, resizable_, vsync_, tripleBuffer_, multiSample_);
}

void Graphics::Close()
{
    if (!IsInitialized())
        return;
    
    // Actually close the window
    Release(true, true);
}

bool Graphics::TakeScreenShot(Image& destImage)
{
    PROFILE(TakeScreenShot);
    
    ResetRenderTargets();
    
    destImage.SetSize(width_, height_, 3);
    glReadPixels(0, 0, width_, height_, GL_RGB, GL_UNSIGNED_BYTE, destImage.GetData());
    // On OpenGL we need to flip the image vertically after reading
    destImage.FlipVertical();
    
    return true;
}

bool Graphics::BeginFrame()
{
    if (!IsInitialized() || IsDeviceLost())
        return false;
    
    // If using an external window, check it for size changes, and reset screen mode if necessary
    if (externalWindow_)
    {
        int width, height;
        
        SDL_GetWindowSize(impl_->window_, &width, &height);
        if (width != width_ || height != height_)
            SetMode(width, height);
    }

    // Set default rendertarget and depth buffer
    ResetRenderTargets();
    
    // Cleanup textures from previous frame
    for (unsigned i = 0; i < MAX_TEXTURE_UNITS; ++i)
        SetTexture(i, 0);
    
    // Enable color and depth write
    SetColorWrite(true);
    SetDepthWrite(true);
    
    numPrimitives_ = 0;
    numBatches_ = 0;
    
    SendEvent(E_BEGINRENDERING);
    
    return true;
}

void Graphics::EndFrame()
{
    if (!IsInitialized())
        return;
    
    PROFILE(Present);
    
    SendEvent(E_ENDRENDERING);
    
    SDL_GL_SwapWindow(impl_->window_);
    
    // Clean up FBO's that have not been used for a long time, and too large scratch buffers
    CleanupFramebuffers();
    CleanupScratchBuffers();
}

void Graphics::Clear(unsigned flags, const Color& color, float depth, unsigned stencil)
{
    if (impl_->fboDirty_)
        CommitFramebuffer();
    
    #ifdef GL_ES_VERSION_2_0
    flags &= ~CLEAR_STENCIL;
    #endif
    
    bool oldColorWrite = colorWrite_;
    bool oldDepthWrite = depthWrite_;
    
    if (flags & CLEAR_COLOR && !oldColorWrite)
        SetColorWrite(true);
    if (flags & CLEAR_DEPTH && !oldDepthWrite)
        SetDepthWrite(true);
    if (flags & CLEAR_STENCIL && stencilWriteMask_ != M_MAX_UNSIGNED)
        glStencilMask(M_MAX_UNSIGNED);
    
    unsigned glFlags = 0;
    if (flags & CLEAR_COLOR)
    {
        glFlags |= GL_COLOR_BUFFER_BIT;
        glClearColor(color.r_, color.g_, color.b_, color.a_);
    }
    if (flags & CLEAR_DEPTH)
    {
        glFlags |= GL_DEPTH_BUFFER_BIT;
        glClearDepth(depth);
    }
    if (flags & CLEAR_STENCIL)
    {
        glFlags |= GL_STENCIL_BUFFER_BIT;
        glClearStencil(stencil);
    }
    
    // If viewport is less than full screen, set a scissor to limit the clear
    /// \todo Any user-set scissor test will be lost
    IntVector2 viewSize = GetRenderTargetDimensions();
    if (viewport_.left_ != 0 || viewport_.top_ != 0 || viewport_.right_ != viewSize.x_ || viewport_.bottom_ != viewSize.y_)
        SetScissorTest(true, IntRect(0, 0, viewport_.Width(), viewport_.Height()));
    else
        SetScissorTest(false);
    
    glClear(glFlags);
    
    SetScissorTest(false);
    SetColorWrite(oldColorWrite);
    SetDepthWrite(oldDepthWrite);
    if (flags & CLEAR_STENCIL && stencilWriteMask_ != M_MAX_UNSIGNED)
        glStencilMask(stencilWriteMask_);
}

bool Graphics::ResolveToTexture(Texture2D* destination, const IntRect& viewport)
{
    if (!destination || !destination->GetRenderSurface())
        return false;
    
    PROFILE(ResolveToTexture);
    
    IntRect vpCopy = viewport;
    if (vpCopy.right_ <= vpCopy.left_)
        vpCopy.right_ = vpCopy.left_ + 1;
    if (vpCopy.bottom_ <= vpCopy.top_)
        vpCopy.bottom_ = vpCopy.top_ + 1;
    vpCopy.left_ = Clamp(vpCopy.left_, 0, width_);
    vpCopy.top_ = Clamp(vpCopy.top_, 0, height_);
    vpCopy.right_ = Clamp(vpCopy.right_, 0, width_);
    vpCopy.bottom_ = Clamp(vpCopy.bottom_, 0, height_);
    
    // Make sure the FBO is not in use
    ResetRenderTargets();
    
    // Use Direct3D convention with the vertical coordinates ie. 0 is top
    SetTextureForUpdate(destination);
    glCopyTexSubImage2D(GL_TEXTURE_2D, 0, 0, 0, vpCopy.left_, height_ - vpCopy.bottom_, vpCopy.Width(), vpCopy.Height());
    SetTexture(0, 0);

    return true;
}

void Graphics::Draw(PrimitiveType type, unsigned vertexStart, unsigned vertexCount)
{
    if (!vertexCount)
        return;
    
    if (impl_->fboDirty_)
        CommitFramebuffer();
    
    unsigned primitiveCount;
    GLenum glPrimitiveType;
    
    GetGLPrimitiveType(vertexCount, type, primitiveCount, glPrimitiveType);
    glDrawArrays(glPrimitiveType, vertexStart, vertexCount);
    
    numPrimitives_ += primitiveCount;
    ++numBatches_;
}

void Graphics::Draw(PrimitiveType type, unsigned indexStart, unsigned indexCount, unsigned minVertex, unsigned vertexCount)
{
    if (!indexCount || !indexBuffer_ || !indexBuffer_->GetGPUObject())
        return;
    
    if (impl_->fboDirty_)
        CommitFramebuffer();
    
    unsigned indexSize = indexBuffer_->GetIndexSize();
    unsigned primitiveCount;
    GLenum glPrimitiveType;
    
    GetGLPrimitiveType(indexCount, type, primitiveCount, glPrimitiveType);
    if (indexSize == sizeof(unsigned short))
        glDrawElements(glPrimitiveType, indexCount, GL_UNSIGNED_SHORT, reinterpret_cast<const GLvoid*>(indexStart * indexSize));
    else
        glDrawElements(glPrimitiveType, indexCount, GL_UNSIGNED_INT, reinterpret_cast<const GLvoid*>(indexStart * indexSize));
    
    numPrimitives_ += primitiveCount;
    ++numBatches_;
}

void Graphics::DrawInstanced(PrimitiveType type, unsigned indexStart, unsigned indexCount, unsigned minVertex, unsigned vertexCount, unsigned instanceCount)
{
    #ifndef GL_ES_VERSION_2_0
    if (!indexCount || !indexBuffer_ || !indexBuffer_->GetGPUObject() || !instancingSupport_)
        return;
    
    if (impl_->fboDirty_)
        CommitFramebuffer();
    
    unsigned indexSize = indexBuffer_->GetIndexSize();
    unsigned primitiveCount;
    GLenum glPrimitiveType;
    
    GetGLPrimitiveType(indexCount, type, primitiveCount, glPrimitiveType);
    if (indexSize == sizeof(unsigned short))
    {
        glDrawElementsInstancedARB(glPrimitiveType, indexCount, GL_UNSIGNED_SHORT, reinterpret_cast<const GLvoid*>(indexStart * indexSize),
            instanceCount);
    }
    else
    {
        glDrawElementsInstancedARB(glPrimitiveType, indexCount, GL_UNSIGNED_INT, reinterpret_cast<const GLvoid*>(indexStart * indexSize),
            instanceCount);
    }
    
    numPrimitives_ += instanceCount * primitiveCount;
    ++numBatches_;
    #endif
}

void Graphics::SetVertexBuffer(VertexBuffer* buffer)
{
    // Note: this is not multi-instance safe
    static PODVector<VertexBuffer*> vertexBuffers(1);
    static PODVector<unsigned> elementMasks(1);
    vertexBuffers[0] = buffer;
    elementMasks[0] = MASK_DEFAULT;
    SetVertexBuffers(vertexBuffers, elementMasks);
}

bool Graphics::SetVertexBuffers(const PODVector<VertexBuffer*>& buffers, const PODVector<unsigned>& elementMasks,
    unsigned instanceOffset)
{
    if (buffers.Size() > MAX_VERTEX_STREAMS)
    {
        LOGERROR("Too many vertex buffers");
        return false;
    }
    if (buffers.Size() != elementMasks.Size())
    {
        LOGERROR("Amount of element masks and vertex buffers does not match");
        return false;
    }
    
    bool changed = false;
    unsigned newAttributes = 0;
    
    for (unsigned i = 0; i < MAX_VERTEX_STREAMS; ++i)
    {
        VertexBuffer* buffer = 0;
        unsigned elementMask = 0;
        
        if (i < buffers.Size() && buffers[i])
        {
            buffer = buffers[i];
            if (elementMasks[i] == MASK_DEFAULT)
                elementMask = buffer->GetElementMask();
            else
                elementMask = buffer->GetElementMask() & elementMasks[i];
        }
        
        // If buffer and element mask have stayed the same, skip to the next buffer
        if (buffer == vertexBuffers_[i] && elementMask == elementMasks_[i] && instanceOffset == lastInstanceOffset_ && !changed)
        {
            newAttributes |= elementMask;
            continue;
        }
        
        vertexBuffers_[i] = buffer;
        elementMasks_[i] = elementMask;
        changed = true;
        
        // Beware buffers with missing OpenGL objects, as binding a zero buffer object means accessing CPU memory for vertex data,
        // in which case the pointer will be invalid and cause a crash
        if (!buffer || !buffer->GetGPUObject())
            continue;
        
        glBindBuffer(GL_ARRAY_BUFFER, buffer->GetGPUObject());
        unsigned vertexSize = buffer->GetVertexSize();
        
        for (unsigned j = 0; j < MAX_VERTEX_ELEMENTS; ++j)
        {
            unsigned attrIndex = glVertexAttrIndex[j];
            unsigned elementBit = 1 << j;
            
            if (elementMask & elementBit)
            {
                newAttributes |= elementBit;
                
                // Enable attribute if not enabled yet
                if ((impl_->enabledAttributes_ & elementBit) == 0)
                {
                    glEnableVertexAttribArray(attrIndex);
                    impl_->enabledAttributes_ |= elementBit;
                }
                
                // Set the attribute pointer. Add instance offset for the instance matrix pointers
                unsigned offset = j >= ELEMENT_INSTANCEMATRIX1 ? instanceOffset * vertexSize : 0;
                glVertexAttribPointer(attrIndex, VertexBuffer::elementComponents[j], VertexBuffer::elementType[j],
                    VertexBuffer::elementNormalize[j], vertexSize, reinterpret_cast<const GLvoid*>(buffer->GetElementOffset((VertexElement)j)
                    + offset));
            }
        }
    }
    
    if (!changed)
        return true;
    
    lastInstanceOffset_ = instanceOffset;
    
    // Now check which vertex attributes should be disabled
    unsigned disableAttributes = impl_->enabledAttributes_ & (~newAttributes);
    unsigned disableIndex = 0;
    
    while (disableAttributes)
    {
        if (disableAttributes & 1)
        {
            glDisableVertexAttribArray(glVertexAttrIndex[disableIndex]);
            impl_->enabledAttributes_ &= ~(1 << disableIndex);
        }
        disableAttributes >>= 1;
        ++disableIndex;
    }
    
    return true;
}

bool Graphics::SetVertexBuffers(const Vector<SharedPtr<VertexBuffer> >& buffers, const PODVector<unsigned>&
    elementMasks, unsigned instanceOffset)
{
    if (buffers.Size() > MAX_VERTEX_STREAMS)
    {
        LOGERROR("Too many vertex buffers");
        return false;
    }
    if (buffers.Size() != elementMasks.Size())
    {
        LOGERROR("Amount of element masks and vertex buffers does not match");
        return false;
    }
    
    bool changed = false;
    unsigned newAttributes = 0;
    
    for (unsigned i = 0; i < MAX_VERTEX_STREAMS; ++i)
    {
        VertexBuffer* buffer = 0;
        unsigned elementMask = 0;
        
        if (i < buffers.Size() && buffers[i])
        {
            buffer = buffers[i];
            if (elementMasks[i] == MASK_DEFAULT)
                elementMask = buffer->GetElementMask();
            else
                elementMask = buffer->GetElementMask() & elementMasks[i];
        }
        
        // If buffer and element mask have stayed the same, skip to the next buffer
        if (buffer == vertexBuffers_[i] && elementMask == elementMasks_[i] && instanceOffset == lastInstanceOffset_ && !changed)
        {
            newAttributes |= elementMask;
            continue;
        }
        
        vertexBuffers_[i] = buffer;
        elementMasks_[i] = elementMask;
        changed = true;
        
        // Beware buffers with missing OpenGL objects, as binding a zero buffer object means accessing CPU memory for vertex data,
        // in which case the pointer will be invalid and cause a crash
        if (!buffer || !buffer->GetGPUObject())
            continue;
        
        glBindBuffer(GL_ARRAY_BUFFER, buffer->GetGPUObject());
        unsigned vertexSize = buffer->GetVertexSize();
        
        for (unsigned j = 0; j < MAX_VERTEX_ELEMENTS; ++j)
        {
            unsigned attrIndex = glVertexAttrIndex[j];
            unsigned elementBit = 1 << j;
            
            if (elementMask & elementBit)
            {
                newAttributes |= elementBit;
                
                // Enable attribute if not enabled yet
                if ((impl_->enabledAttributes_ & elementBit) == 0)
                {
                    glEnableVertexAttribArray(attrIndex);
                    impl_->enabledAttributes_ |= elementBit;
                }
                
                // Set the attribute pointer. Add instance offset for the instance matrix pointers
                unsigned offset = j >= ELEMENT_INSTANCEMATRIX1 ? instanceOffset * vertexSize : 0;
                glVertexAttribPointer(attrIndex, VertexBuffer::elementComponents[j], VertexBuffer::elementType[j],
                    VertexBuffer::elementNormalize[j], vertexSize, reinterpret_cast<const GLvoid*>(buffer->GetElementOffset((VertexElement)j)
                    + offset));
            }
        }
    }
    
    if (!changed)
        return true;
    
    lastInstanceOffset_ = instanceOffset;
    
    // Now check which vertex attributes should be disabled
    unsigned disableAttributes = impl_->enabledAttributes_ & (~newAttributes);
    unsigned disableIndex = 0;
    
    while (disableAttributes)
    {
        if (disableAttributes & 1)
        {
            glDisableVertexAttribArray(glVertexAttrIndex[disableIndex]);
            impl_->enabledAttributes_ &= ~(1 << disableIndex);
        }
        disableAttributes >>= 1;
        ++disableIndex;
    }
    
    return true;
}

void Graphics::SetIndexBuffer(IndexBuffer* buffer)
{
    if (indexBuffer_ == buffer)
        return;
    
    if (buffer)
        glBindBuffer(GL_ELEMENT_ARRAY_BUFFER, buffer->GetGPUObject());
    else
        glBindBuffer(GL_ELEMENT_ARRAY_BUFFER, 0);
    
    indexBuffer_ = buffer;
}

void Graphics::SetShaders(ShaderVariation* vs, ShaderVariation* ps)
{
    if (vs == vertexShader_ && ps == pixelShader_)
        return;
    
    ClearParameterSources();

    // Compile the shaders now if not yet compiled. If already attempted, do not retry
    if (vs && !vs->GetGPUObject())
    {
        if (vs->GetCompilerOutput().Empty())
        {
            PROFILE(CompileVertexShader);
            
            bool success = vs->Create();
            if (success)
                LOGDEBUG("Compiled vertex shader " + vs->GetFullName());
            else
            {
                LOGERROR("Failed to compile vertex shader " + vs->GetFullName() + ":\n" + vs->GetCompilerOutput());
                vs = 0;
            }
        }
        else
            vs = 0;
    }
    
    if (ps && !ps->GetGPUObject())
    {
        if (ps->GetCompilerOutput().Empty())
        {
            PROFILE(CompilePixelShader);
            
            bool success = ps->Create();
            if (success)
                LOGDEBUG("Compiled pixel shader " + ps->GetFullName());
            else
            {
                LOGERROR("Failed to compile pixel shader " + ps->GetFullName() + ":\n" + ps->GetCompilerOutput());
                ps = 0;
            }
        }
        else
            ps = 0;
    }
    
    if (!vs || !ps)
    {
        glUseProgram(0);
        vertexShader_ = 0;
        pixelShader_ = 0;
        shaderProgram_ = 0;
    }
    else
    {
        vertexShader_ = vs;
        pixelShader_ = ps;
        
        Pair<ShaderVariation*, ShaderVariation*> combination(vs, ps);
        ShaderProgramMap::Iterator i = shaderPrograms_.Find(combination);
        
        if (i != shaderPrograms_.End())
        {
            // Use the existing linked program
            if (i->second_->GetGPUObject())
            {
                glUseProgram(i->second_->GetGPUObject());
                shaderProgram_ = i->second_;
            }
            else
            {
                glUseProgram(0);
                shaderProgram_ = 0;
            }
        }
        else
        {
            // Link a new combination
            PROFILE(LinkShaders);
            
            SharedPtr<ShaderProgram> newProgram(new ShaderProgram(this, vs, ps));
            if (newProgram->Link())
            {
                LOGDEBUG("Linked vertex shader " + vs->GetFullName() + " and pixel shader " + ps->GetFullName());
                // Note: Link() calls glUseProgram() to set the texture sampler uniforms,
                // so it is not necessary to call it again
                shaderProgram_ = newProgram;
            }
            else
            {
                LOGERROR("Failed to link vertex shader " + vs->GetFullName() + " and pixel shader " + ps->GetFullName() + ":\n" +
                    newProgram->GetLinkerOutput());
                glUseProgram(0);
                shaderProgram_ = 0;
            }
            
            shaderPrograms_[combination] = newProgram;
        }
    }
    

    // Store shader combination if shader dumping in progress
    if (shaderPrecache_)
        shaderPrecache_->StoreShaders(vertexShader_, pixelShader_);
}

void Graphics::SetShaderParameter(StringHash param, const float* data, unsigned count)
{
    if (shaderProgram_)
    {
        const ShaderParameter* info = shaderProgram_->GetParameter(param);
        if (info)
        {
            switch (info->type_)
            {
            case GL_FLOAT:
                glUniform1fv(info->location_, count, data);
                break;

            case GL_FLOAT_VEC2:
                glUniform2fv(info->location_, count / 2, data);
                break;

            case GL_FLOAT_VEC3:
                glUniform3fv(info->location_, count / 3, data);
                break;

            case GL_FLOAT_VEC4:
                glUniform4fv(info->location_, count / 4, data);
                break;

            case GL_FLOAT_MAT3:
                glUniformMatrix3fv(info->location_, count / 9, GL_FALSE, data);
                break;

            case GL_FLOAT_MAT4:
                glUniformMatrix4fv(info->location_, count / 16, GL_FALSE, data);
                break;
            }
        }
    }
}

void Graphics::SetShaderParameter(StringHash param, float value)
{
    if (shaderProgram_)
    {
        const ShaderParameter* info = shaderProgram_->GetParameter(param);
        if (info)
            glUniform1fv(info->location_, 1, &value);
    }
}

void Graphics::SetShaderParameter(StringHash param, const Color& color)
{
    SetShaderParameter(param, color.Data(), 4);
}

void Graphics::SetShaderParameter(StringHash param, const Vector2& vector)
{
    if (shaderProgram_)
    {
        const ShaderParameter* info = shaderProgram_->GetParameter(param);
        if (info)
        {
            // Check the uniform type to avoid mismatch
            switch (info->type_)
            {
            case GL_FLOAT:
                glUniform1fv(info->location_, 1, vector.Data());
                break;

            case GL_FLOAT_VEC2:
                glUniform2fv(info->location_, 1, vector.Data());
                break;
            }
        }
    }
}

void Graphics::SetShaderParameter(StringHash param, const Matrix3& matrix)
{
    if (shaderProgram_)
    {
        const ShaderParameter* info = shaderProgram_->GetParameter(param);
        if (info)
            glUniformMatrix3fv(info->location_, 1, GL_FALSE, matrix.Data());
    }
}

void Graphics::SetShaderParameter(StringHash param, const Vector3& vector)
{
    if (shaderProgram_)
    {
        const ShaderParameter* info = shaderProgram_->GetParameter(param);
        if (info)
        {
            // Check the uniform type to avoid mismatch
            switch (info->type_)
            {
            case GL_FLOAT:
                glUniform1fv(info->location_, 1, vector.Data());
                break;

            case GL_FLOAT_VEC2:
                glUniform2fv(info->location_, 1, vector.Data());
                break;

            case GL_FLOAT_VEC3:
                glUniform3fv(info->location_, 1, vector.Data());
                break;
            }
        }
    }
}

void Graphics::SetShaderParameter(StringHash param, const Matrix4& matrix)
{
    if (shaderProgram_)
    {
        const ShaderParameter* info = shaderProgram_->GetParameter(param);
        if (info)
            glUniformMatrix4fv(info->location_, 1, GL_FALSE, matrix.Data());
    }
}

void Graphics::SetShaderParameter(StringHash param, const Vector4& vector)
{
    if (shaderProgram_)
    {
        const ShaderParameter* info = shaderProgram_->GetParameter(param);
        if (info)
        {
            // Check the uniform type to avoid mismatch
            switch (info->type_)
            {
            case GL_FLOAT:
                glUniform1fv(info->location_, 1, vector.Data());
                break;

            case GL_FLOAT_VEC2:
                glUniform2fv(info->location_, 1, vector.Data());
                break;

            case GL_FLOAT_VEC3:
                glUniform3fv(info->location_, 1, vector.Data());
                break;

            case GL_FLOAT_VEC4:
                glUniform4fv(info->location_, 1, vector.Data());
                break;
            }
        }
    }
}

void Graphics::SetShaderParameter(StringHash param, const Matrix3x4& matrix)
{
    if (shaderProgram_)
    {
        const ShaderParameter* info = shaderProgram_->GetParameter(param);
        if (info)
        {
            // Expand to a full Matrix4
            static Matrix4 fullMatrix;
            fullMatrix.m00_ = matrix.m00_;
            fullMatrix.m01_ = matrix.m01_;
            fullMatrix.m02_ = matrix.m02_;
            fullMatrix.m03_ = matrix.m03_;
            fullMatrix.m10_ = matrix.m10_;
            fullMatrix.m11_ = matrix.m11_;
            fullMatrix.m12_ = matrix.m12_;
            fullMatrix.m13_ = matrix.m13_;
            fullMatrix.m20_ = matrix.m20_;
            fullMatrix.m21_ = matrix.m21_;
            fullMatrix.m22_ = matrix.m22_;
            fullMatrix.m23_ = matrix.m23_;

            glUniformMatrix4fv(info->location_, 1, GL_FALSE, fullMatrix.Data());
        }
    }
}

void Graphics::SetShaderParameter(StringHash param, const Variant& value)
{
    switch (value.GetType())
    {
    case VAR_BOOL:
        SetShaderParameter(param, value.GetBool());
        break;

    case VAR_FLOAT:
        SetShaderParameter(param, value.GetFloat());
        break;

    case VAR_VECTOR2:
        SetShaderParameter(param, value.GetVector2());
        break;

    case VAR_VECTOR3:
        SetShaderParameter(param, value.GetVector3());
        break;

    case VAR_VECTOR4:
        SetShaderParameter(param, value.GetVector4());
        break;

    case VAR_COLOR:
        SetShaderParameter(param, value.GetColor());
        break;

    case VAR_MATRIX3:
        SetShaderParameter(param, value.GetMatrix3());
        break;
        
    case VAR_MATRIX3X4:
        SetShaderParameter(param, value.GetMatrix3x4());
        break;
        
    case VAR_MATRIX4:
        SetShaderParameter(param, value.GetMatrix4());
        break;

    default:
        // Unsupported parameter type, do nothing
        break;
    }
}

bool Graphics::NeedParameterUpdate(ShaderParameterGroup group, const void* source)
{
    if ((unsigned)(size_t)shaderParameterSources_[group] == M_MAX_UNSIGNED || shaderParameterSources_[group] != source)
    {
        shaderParameterSources_[group] = source;
        return true;
    }
    else
        return false;
}

bool Graphics::HasShaderParameter(StringHash param)
{
    return shaderProgram_ && shaderProgram_->HasParameter(param);
}

bool Graphics::HasTextureUnit(TextureUnit unit)
{
    return shaderProgram_ && shaderProgram_->HasTextureUnit(unit);
}

void Graphics::ClearParameterSource(ShaderParameterGroup group)
{
    shaderParameterSources_[group] = (const void*)M_MAX_UNSIGNED;
}

void Graphics::ClearParameterSources()
{
    for (unsigned i = 0; i < MAX_SHADER_PARAMETER_GROUPS; ++i)
        shaderParameterSources_[i] = (const void*)M_MAX_UNSIGNED;
}

void Graphics::ClearTransformSources()
{
    shaderParameterSources_[SP_CAMERA] = (const void*)M_MAX_UNSIGNED;
    shaderParameterSources_[SP_OBJECTTRANSFORM] = (const void*)M_MAX_UNSIGNED;
}

void Graphics::CleanupShaderPrograms()
{
    // Ignore individual call from ShaderVariation instance when Graphics subsystem is in process of
    // releasing all GPU objects or recreating GPU objects due device lost, because the Graphics subsystem
    // will eventually erase all the shader programs afterward as part of the release process.
    if (releasingGPUObjects_)
        return;
    
    for (ShaderProgramMap::Iterator i = shaderPrograms_.Begin(); i != shaderPrograms_.End();)
    {
        ShaderVariation* vs = i->second_->GetVertexShader();
        ShaderVariation* ps = i->second_->GetPixelShader();
        
        if (!vs || !ps || !vs->GetGPUObject() || !ps->GetGPUObject())
            i = shaderPrograms_.Erase(i);
        else
            ++i;
    }
}

void Graphics::SetTexture(unsigned index, Texture* texture)
{
    if (index >= MAX_TEXTURE_UNITS)
        return;
    
    // Check if texture is currently bound as a rendertarget. In that case, use its backup texture, or blank if not defined
    if (texture)
    {
        if (renderTargets_[0] && renderTargets_[0]->GetParentTexture() == texture)
            texture = texture->GetBackupTexture();
    }
    
    if (textures_[index] != texture)
    {
        if (impl_->activeTexture_ != index)
        {
            glActiveTexture(GL_TEXTURE0 + index);
            impl_->activeTexture_ = index;
        }
        
        if (texture)
        {
            unsigned glType = texture->GetTarget();
            if (glType != textureTypes_[index])
            {
                if (textureTypes_[index])
                {
                    if (textures_[index])
                        glBindTexture(textureTypes_[index], 0);
                    glDisable(textureTypes_[index]);
                }

                glEnable(glType);
                textureTypes_[index] = glType;
            }
            
            glBindTexture(glType, texture->GetGPUObject());
            
            if (texture->GetParametersDirty())
                texture->UpdateParameters();
        }
        else
        {
            if (textureTypes_[index])
                glBindTexture(textureTypes_[index], 0);
        }
        
        textures_[index] = texture;
    }
    else
    {
        if (texture && texture->GetParametersDirty())
        {
            if (impl_->activeTexture_ != index)
            {
                glActiveTexture(GL_TEXTURE0 + index);
                impl_->activeTexture_ = index;
            }
            
            glBindTexture(texture->GetTarget(), texture->GetGPUObject());
            texture->UpdateParameters();
        }
    }
}

void Graphics::SetTextureForUpdate(Texture* texture)
{
    if (impl_->activeTexture_ != 0)
    {
        glActiveTexture(GL_TEXTURE0);
        impl_->activeTexture_ = 0;
    }
    
    glBindTexture(texture->GetTarget(), texture->GetGPUObject());
    textures_[0] = texture;
}

void Graphics::SetDefaultTextureFilterMode(TextureFilterMode mode)
{
    if (mode != defaultTextureFilterMode_)
    {
        defaultTextureFilterMode_ = mode;
        SetTextureParametersDirty();
    }
}

void Graphics::SetTextureAnisotropy(unsigned level)
{
    if (level != textureAnisotropy_)
    {
        textureAnisotropy_ = level;
        SetTextureParametersDirty();
    }
}

void Graphics::SetTextureParametersDirty()
{
    MutexLock lock(gpuObjectMutex_);
    
    for (Vector<GPUObject*>::Iterator i = gpuObjects_.Begin(); i != gpuObjects_.End(); ++i)
    {
        Texture* texture = dynamic_cast<Texture*>(*i);
        if (texture)
            texture->SetParametersDirty();
    }
}

void Graphics::ResetRenderTargets()
{
    for (unsigned i = 0; i < MAX_RENDERTARGETS; ++i)
        SetRenderTarget(i, (RenderSurface*)0);
    SetDepthStencil((RenderSurface*)0);
    SetViewport(IntRect(0, 0, width_, height_));
}

void Graphics::ResetRenderTarget(unsigned index)
{
    SetRenderTarget(index, (RenderSurface*)0);
}

void Graphics::ResetDepthStencil()
{
    SetDepthStencil((RenderSurface*)0);
}

void Graphics::SetRenderTarget(unsigned index, RenderSurface* renderTarget)
{
    if (index >= MAX_RENDERTARGETS)
        return;
    
    if (renderTarget != renderTargets_[index])
    {
        renderTargets_[index] = renderTarget;
        
        // If the rendertarget is also bound as a texture, replace with backup texture or null
        if (renderTarget)
        {
            Texture* parentTexture = renderTarget->GetParentTexture();
            
            for (unsigned i = 0; i < MAX_TEXTURE_UNITS; ++i)
            {
                if (textures_[i] == parentTexture)
                    SetTexture(i, textures_[i]->GetBackupTexture());
            }
        }
        
        impl_->fboDirty_ = true;
    }
}

void Graphics::SetRenderTarget(unsigned index, Texture2D* texture)
{
    RenderSurface* renderTarget = 0;
    if (texture)
        renderTarget = texture->GetRenderSurface();
    
    SetRenderTarget(index, renderTarget);
}

void Graphics::SetDepthStencil(RenderSurface* depthStencil)
{
    // If we are using a rendertarget texture, it is required in OpenGL to also have an own depth-stencil
    // Create a new depth-stencil texture as necessary to be able to provide similar behaviour as Direct3D9
    if (renderTargets_[0] && !depthStencil)
    {
        int width = renderTargets_[0]->GetWidth();
        int height = renderTargets_[0]->GetHeight();
        
        // Direct3D9 default depth-stencil can not be used when rendertarget is larger than the window.
        // Check size similarly
        if (width <= width_ && height <= height_)
        {
            int searchKey = (width << 16) | height;
            HashMap<int, SharedPtr<Texture2D> >::Iterator i = depthTextures_.Find(searchKey);
            if (i != depthTextures_.End())
                depthStencil = i->second_->GetRenderSurface();
            else
            {
                SharedPtr<Texture2D> newDepthTexture(new Texture2D(context_));
                newDepthTexture->SetSize(width, height, GetDepthStencilFormat(), TEXTURE_DEPTHSTENCIL);
                depthTextures_[searchKey] = newDepthTexture;
                depthStencil = newDepthTexture->GetRenderSurface();
            }
        }
    }
    
    if (depthStencil != depthStencil_)
    {
        depthStencil_ = depthStencil;
        impl_->fboDirty_ = true;
    }
}

void Graphics::SetDepthStencil(Texture2D* texture)
{
    RenderSurface* depthStencil = 0;
    if (texture)
        depthStencil = texture->GetRenderSurface();
    
    SetDepthStencil(depthStencil);
}

void Graphics::SetViewport(const IntRect& rect)
{
    if (impl_->fboDirty_)
        CommitFramebuffer();
    
    IntVector2 rtSize = GetRenderTargetDimensions();
    
    IntRect rectCopy = rect;
    
    if (rectCopy.right_ <= rectCopy.left_)
        rectCopy.right_ = rectCopy.left_ + 1;
    if (rectCopy.bottom_ <= rectCopy.top_)
        rectCopy.bottom_ = rectCopy.top_ + 1;
    rectCopy.left_ = Clamp(rectCopy.left_, 0, rtSize.x_);
    rectCopy.top_ = Clamp(rectCopy.top_, 0, rtSize.y_);
    rectCopy.right_ = Clamp(rectCopy.right_, 0, rtSize.x_);
    rectCopy.bottom_ = Clamp(rectCopy.bottom_, 0, rtSize.y_);
    
    // Use Direct3D convention with the vertical coordinates ie. 0 is top
    glViewport(rectCopy.left_, rtSize.y_ - rectCopy.bottom_, rectCopy.Width(), rectCopy.Height());
    viewport_ = rectCopy;
    
    // Disable scissor test, needs to be re-enabled by the user
    SetScissorTest(false);
}

void Graphics::SetBlendMode(BlendMode mode)
{
    if (mode != blendMode_)
    {
        if (mode == BLEND_REPLACE)
            glDisable(GL_BLEND);
        else
        {
            glEnable(GL_BLEND);
            glBlendFunc(glSrcBlend[mode], glDestBlend[mode]);
            glBlendEquation(glBlendOp[mode]);
        }
        
        blendMode_ = mode;
    }
}

void Graphics::SetColorWrite(bool enable)
{
    if (enable != colorWrite_)
    {
        if (enable)
            glColorMask(GL_TRUE, GL_TRUE, GL_TRUE, GL_TRUE);
        else
            glColorMask(GL_FALSE, GL_FALSE, GL_FALSE, GL_FALSE);
        
        colorWrite_ = enable;
    }
}

void Graphics::SetCullMode(CullMode mode)
{
    if (mode != cullMode_)
    {
        if (mode == CULL_NONE)
            glDisable(GL_CULL_FACE);
        else
        {
            // Use Direct3D convention, ie. clockwise vertices define a front face
            glEnable(GL_CULL_FACE);
            glCullFace(mode == CULL_CCW ? GL_FRONT : GL_BACK);
        }
        
        cullMode_ = mode;
    }
}

void Graphics::SetDepthBias(float constantBias, float slopeScaledBias)
{
    if (constantBias != constantDepthBias_ || slopeScaledBias != slopeScaledDepthBias_)
    {
        #ifndef GL_ES_VERSION_2_0
        if (slopeScaledBias != 0.0f)
        {
            // OpenGL constant bias is unreliable and dependant on depth buffer bitdepth, apply in the projection matrix instead
            float adjustedSlopeScaledBias = slopeScaledBias + 1.0f;
            glEnable(GL_POLYGON_OFFSET_FILL);
            glPolygonOffset(adjustedSlopeScaledBias, 0.0f);
        }
        else
            glDisable(GL_POLYGON_OFFSET_FILL);
        #endif
        
        constantDepthBias_ = constantBias;
        slopeScaledDepthBias_ = slopeScaledBias;
        shaderParameterSources_[SP_CAMERA] = (const void*)M_MAX_UNSIGNED;
    }
}

void Graphics::SetDepthTest(CompareMode mode)
{
    if (mode != depthTestMode_)
    {
        glDepthFunc(glCmpFunc[mode]);
        depthTestMode_ = mode;
    }
}

void Graphics::SetDepthWrite(bool enable)
{
    if (enable != depthWrite_)
    {
        glDepthMask(enable ? GL_TRUE : GL_FALSE);
        depthWrite_ = enable;
    }
}

void Graphics::SetDrawAntialiased(bool enable)
{
    if (enable != drawAntialiased_)
    {
        #ifndef GL_ES_VERSION_2_0
        if (enable)
            glEnable(GL_MULTISAMPLE);
        else
            glDisable(GL_MULTISAMPLE);
        #endif
        drawAntialiased_ = enable;
    }
}

void Graphics::SetFillMode(FillMode mode)
{
    #ifndef GL_ES_VERSION_2_0
    if (mode != fillMode_)
    {
        glPolygonMode(GL_FRONT_AND_BACK, glFillMode[mode]);
        fillMode_ = mode;
    }
    #endif
}

void Graphics::SetScissorTest(bool enable, const Rect& rect, bool borderInclusive)
{
    // During some light rendering loops, a full rect is toggled on/off repeatedly.
    // Disable scissor in that case to reduce state changes
    if (rect.min_.x_ <= 0.0f && rect.min_.y_ <= 0.0f && rect.max_.x_ >= 1.0f && rect.max_.y_ >= 1.0f)
        enable = false;
    
    if (enable)
    {
        IntVector2 rtSize(GetRenderTargetDimensions());
        IntVector2 viewSize(viewport_.Size());
        IntVector2 viewPos(viewport_.left_, viewport_.top_);
        IntRect intRect;
        int expand = borderInclusive ? 1 : 0;
        
        intRect.left_ = Clamp((int)((rect.min_.x_ + 1.0f) * 0.5f * viewSize.x_) + viewPos.x_, 0, rtSize.x_ - 1);
        intRect.top_ = Clamp((int)((-rect.max_.y_ + 1.0f) * 0.5f * viewSize.y_) + viewPos.y_, 0, rtSize.y_ - 1);
        intRect.right_ = Clamp((int)((rect.max_.x_ + 1.0f) * 0.5f * viewSize.x_) + viewPos.x_ + expand, 0, rtSize.x_);
        intRect.bottom_ = Clamp((int)((-rect.min_.y_ + 1.0f) * 0.5f * viewSize.y_) + viewPos.y_ + expand, 0, rtSize.y_);
        
        if (intRect.right_ == intRect.left_)
            intRect.right_++;
        if (intRect.bottom_ == intRect.top_)
            intRect.bottom_++;
        
        if (intRect.right_ < intRect.left_ || intRect.bottom_ < intRect.top_)
            enable = false;
        
        if (enable && scissorRect_ != intRect)
        {
            // Use Direct3D convention with the vertical coordinates ie. 0 is top
            glScissor(intRect.left_, rtSize.y_ - intRect.bottom_, intRect.Width(), intRect.Height());
            scissorRect_ = intRect;
        }
    }
    else
        scissorRect_ = IntRect::ZERO;
    
    if (enable != scissorTest_)
    {
        if (enable)
            glEnable(GL_SCISSOR_TEST);
        else
            glDisable(GL_SCISSOR_TEST);
        scissorTest_ = enable;
    }
}

void Graphics::SetScissorTest(bool enable, const IntRect& rect)
{
    IntVector2 rtSize(GetRenderTargetDimensions());
    IntVector2 viewPos(viewport_.left_, viewport_.top_);
    
    if (enable)
    {
        IntRect intRect;
        intRect.left_ = Clamp(rect.left_ + viewPos.x_, 0, rtSize.x_ - 1);
        intRect.top_ = Clamp(rect.top_ + viewPos.y_, 0, rtSize.y_ - 1);
        intRect.right_ = Clamp(rect.right_ + viewPos.x_, 0, rtSize.x_);
        intRect.bottom_ = Clamp(rect.bottom_ + viewPos.y_, 0, rtSize.y_);
        
        if (intRect.right_ == intRect.left_)
            intRect.right_++;
        if (intRect.bottom_ == intRect.top_)
            intRect.bottom_++;
        
        if (intRect.right_ < intRect.left_ || intRect.bottom_ < intRect.top_)
            enable = false;
        
        if (enable && scissorRect_ != intRect)
        {
            // Use Direct3D convention with the vertical coordinates ie. 0 is top
            glScissor(intRect.left_, rtSize.y_ - intRect.bottom_, intRect.Width(), intRect.Height());
            scissorRect_ = intRect;
        }
    }
    else
        scissorRect_ = IntRect::ZERO;
    
    if (enable != scissorTest_)
    {
        if (enable)
            glEnable(GL_SCISSOR_TEST);
        else
            glDisable(GL_SCISSOR_TEST);
        scissorTest_ = enable;
    }
}

void Graphics::SetClipPlane(bool enable, const Plane& clipPlane, const Matrix3x4& view, const Matrix4& projection)
{
    #ifndef GL_ES_VERSION_2_0
    if (enable != useClipPlane_)
    {
        if (enable)
            glEnable(GL_CLIP_PLANE0);
        else
            glDisable(GL_CLIP_PLANE0);
        useClipPlane_ = enable;
    }
    
    if (enable)
    {
        Matrix4 viewProj = projection * view;
        Vector4 planeVec =  clipPlane.Transformed(viewProj).ToVector4();
        
        GLdouble planeData[4];
        planeData[0] = planeVec.x_;
        planeData[1] = planeVec.y_;
        planeData[2] = planeVec.z_;
        planeData[3] = planeVec.w_;
        
        glClipPlane(GL_CLIP_PLANE0, &planeData[0]);
    }
    #endif
}

void Graphics::SetStencilTest(bool enable, CompareMode mode, StencilOp pass, StencilOp fail, StencilOp zFail, unsigned stencilRef, unsigned compareMask, unsigned writeMask)
{
    #ifndef GL_ES_VERSION_2_0
    if (enable != stencilTest_)
    {
        if (enable)
            glEnable(GL_STENCIL_TEST);
        else
            glDisable(GL_STENCIL_TEST);
        stencilTest_ = enable;
    }
    
    if (enable)
    {
        if (mode != stencilTestMode_ || stencilRef != stencilRef_ || compareMask != stencilCompareMask_)
        {
            glStencilFunc(glCmpFunc[mode], stencilRef, compareMask);
            stencilTestMode_ = mode;
            stencilRef_ = stencilRef;
            stencilCompareMask_ = compareMask;
        }
        if (writeMask != stencilWriteMask_)
        {
            glStencilMask(writeMask);
            stencilWriteMask_ = writeMask;
        }
        if (pass != stencilPass_ || fail != stencilFail_ || zFail != stencilZFail_)
        {
            glStencilOp(glStencilOps[fail], glStencilOps[zFail], glStencilOps[pass]);
            stencilPass_ = pass;
            stencilFail_ = fail;
            stencilZFail_ = zFail;
        }
    }
    #endif
}

void Graphics::BeginDumpShaders(const String& fileName)
{
    shaderPrecache_ = new ShaderPrecache(context_, fileName);
}

void Graphics::EndDumpShaders()
{
    shaderPrecache_.Reset();
}

void Graphics::PrecacheShaders(Deserializer& source)
{
    PROFILE(PrecacheShaders);
    
    ShaderPrecache::LoadShaders(this, source);
}

bool Graphics::IsInitialized() const
{
    return impl_->window_ != 0;
}

bool Graphics::IsDeviceLost() const
{
    // On iOS treat window minimization as device loss, as it is forbidden to access OpenGL when minimized
    #ifdef IOS
    if (impl_->window_ && (SDL_GetWindowFlags(impl_->window_) & SDL_WINDOW_MINIMIZED) != 0)
        return true;
    #endif

    return impl_->context_ == 0;
}

IntVector2 Graphics::GetWindowPosition() const
{
    if (impl_->window_)
        return position_;
    return IntVector2::ZERO;
}

PODVector<IntVector2> Graphics::GetResolutions() const
{
    PODVector<IntVector2> ret;
    unsigned numModes = SDL_GetNumDisplayModes(0);
    
    for (unsigned i = 0; i < numModes; ++i)
    {
        SDL_DisplayMode mode;
        SDL_GetDisplayMode(0, i, &mode);
        int width = mode.w;
        int height  = mode.h;
        
        // Store mode if unique
        bool unique = true;
        for (unsigned j = 0; j < ret.Size(); ++j)
        {
            if (ret[j].x_ == width && ret[j].y_ == height)
            {
                unique = false;
                break;
            }
        }
        
        if (unique)
            ret.Push(IntVector2(width, height));
    }
    
    return ret;
}

PODVector<int> Graphics::GetMultiSampleLevels() const
{
    PODVector<int> ret;
    // No multisampling always supported
    ret.Push(1);
    /// \todo Implement properly, if possible
    
    return ret;
}

IntVector2 Graphics::GetDesktopResolution() const
{
#if !defined(ANDROID) && !defined(IOS)
    SDL_DisplayMode mode;
    SDL_GetDesktopDisplayMode(0, &mode);
    return IntVector2(mode.w, mode.h);
#else
    // SDL_GetDesktopDisplayMode() may not work correctly on mobile platforms. Rather return the window size
    return IntVector2(width_, height_);
#endif
}

unsigned Graphics::GetFormat(CompressedFormat format) const
{
    switch (format)
    {
    case CF_RGBA:
        return GL_RGBA;
        
    case CF_DXT1:
        return dxtTextureSupport_ ? GL_COMPRESSED_RGBA_S3TC_DXT1_EXT : 0;

    #ifndef GL_ES_VERSION_2_0
    case CF_DXT3:
        return dxtTextureSupport_ ? GL_COMPRESSED_RGBA_S3TC_DXT3_EXT : 0;
        
    case CF_DXT5:
        return dxtTextureSupport_ ? GL_COMPRESSED_RGBA_S3TC_DXT5_EXT : 0;
    #else
    case CF_ETC1:
        return etcTextureSupport_ ? GL_ETC1_RGB8_OES : 0;
        
    case CF_PVRTC_RGB_2BPP:
        return pvrtcTextureSupport_ ? COMPRESSED_RGB_PVRTC_2BPPV1_IMG : 0;
        
    case CF_PVRTC_RGB_4BPP:
        return pvrtcTextureSupport_ ? COMPRESSED_RGB_PVRTC_4BPPV1_IMG : 0;
        
    case CF_PVRTC_RGBA_2BPP:
        return pvrtcTextureSupport_ ? COMPRESSED_RGBA_PVRTC_2BPPV1_IMG : 0;
        
    case CF_PVRTC_RGBA_4BPP:
        return pvrtcTextureSupport_ ? COMPRESSED_RGBA_PVRTC_4BPPV1_IMG : 0;
    #endif
    
    default:
        return 0;
    }
}

ShaderVariation* Graphics::GetShader(ShaderType type, const String& name, const String& defines) const
{
    return GetShader(type, name.CString(), defines.CString());
}

ShaderVariation* Graphics::GetShader(ShaderType type, const char* name, const char* defines) const
{
    if (lastShaderName_ != name || !lastShader_)
    {
        ResourceCache* cache = GetSubsystem<ResourceCache>();
        
        String fullShaderName = shaderPath_ + name + shaderExtension_;
        // Try to reduce repeated error log prints because of missing shaders
        if (lastShaderName_ == name && !cache->Exists(fullShaderName))
            return 0;
        
        lastShader_ = cache->GetResource<Shader>(fullShaderName);
        lastShaderName_ = name;
    }
    
    return lastShader_ ? lastShader_->GetVariation(type, defines) : (ShaderVariation*)0;
}

VertexBuffer* Graphics::GetVertexBuffer(unsigned index) const
{
    return index < MAX_VERTEX_STREAMS ? vertexBuffers_[index] : 0;
}

TextureUnit Graphics::GetTextureUnit(const String& name)
{
    HashMap<String, TextureUnit>::Iterator i = textureUnits_.Find(name);
    if (i != textureUnits_.End())
        return i->second_;
    else
        return MAX_TEXTURE_UNITS;
}

const String& Graphics::GetTextureUnitName(TextureUnit unit)
{
    for (HashMap<String, TextureUnit>::Iterator i = textureUnits_.Begin(); i != textureUnits_.End(); ++i)
    {
        if (i->second_ == unit)
            return i->first_;
    }
    return String::EMPTY;
}

Texture* Graphics::GetTexture(unsigned index) const
{
    return index < MAX_TEXTURE_UNITS ? textures_[index] : 0;
}

RenderSurface* Graphics::GetRenderTarget(unsigned index) const
{
    return index < MAX_RENDERTARGETS ? renderTargets_[index] : 0;
}

IntVector2 Graphics::GetRenderTargetDimensions() const
{
    int width, height;
    
    if (renderTargets_[0])
    {
        width = renderTargets_[0]->GetWidth();
        height = renderTargets_[0]->GetHeight();
    }
    else if (depthStencil_)
    {
        width = depthStencil_->GetWidth();
        height = depthStencil_->GetHeight();
    }
    else
    {
        width = width_;
        height = height_;
    }
    
    return IntVector2(width, height);
}

void Graphics::WindowResized()
{
    if (!impl_->window_)
        return;

    int newWidth, newHeight;
    
    SDL_GetWindowSize(impl_->window_, &newWidth, &newHeight);
    if (newWidth == width_ && newHeight == height_)
        return;

    width_ = newWidth;
    height_ = newHeight;
    
    // Reset rendertargets and viewport for the new screen size
    ResetRenderTargets();
    
    LOGDEBUGF("Window was resized to %dx%d", width_, height_);
    
    using namespace ScreenMode;
    
    VariantMap& eventData = GetEventDataMap();
    eventData[P_WIDTH] = width_;
    eventData[P_HEIGHT] = height_;
    eventData[P_FULLSCREEN] = fullscreen_;
    eventData[P_RESIZABLE] = resizable_;
    eventData[P_BORDERLESS] = borderless_;
    SendEvent(E_SCREENMODE, eventData);
}

void Graphics::WindowMoved()
{
    if (!impl_->window_)
        return;

    int newX, newY;

    SDL_GetWindowPosition(impl_->window_, &newX, &newY);
    if (newX == position_.x_ && newY == position_.y_)
        return;

    position_.x_ = newX;
    position_.y_ = newY;

    LOGDEBUGF("Window was moved to %d,%d", position_.x_, position_.y_);

    using namespace WindowPos;

    VariantMap& eventData = GetEventDataMap();
    eventData[P_X] = position_.x_;
    eventData[P_Y] = position_.y_;
    SendEvent(E_WINDOWPOS, eventData);
}

void Graphics::AddGPUObject(GPUObject* object)
{
    MutexLock lock(gpuObjectMutex_);
    
    gpuObjects_.Push(object);
}

void Graphics::RemoveGPUObject(GPUObject* object)
{
    MutexLock lock(gpuObjectMutex_);
    
    gpuObjects_.Remove(object);
}

void* Graphics::ReserveScratchBuffer(unsigned size)
{
    if (!size)
        return 0;
    
    if (size > maxScratchBufferRequest_)
        maxScratchBufferRequest_ = size;
    
    // First check for a free buffer that is large enough
    for (Vector<ScratchBuffer>::Iterator i = scratchBuffers_.Begin(); i != scratchBuffers_.End(); ++i)
    {
        if (!i->reserved_ && i->size_ >= size)
        {
            i->reserved_ = true;
            return i->data_.Get();
        }
    }
    
    // Then check if a free buffer can be resized
    for (Vector<ScratchBuffer>::Iterator i = scratchBuffers_.Begin(); i != scratchBuffers_.End(); ++i)
    {
        if (!i->reserved_)
        {
            i->data_ = new unsigned char[size];
            i->size_ = size;
            i->reserved_ = true;
            return i->data_.Get();
        }
    }
    
    // Finally allocate a new buffer
    ScratchBuffer newBuffer;
    newBuffer.data_ = new unsigned char[size];
    newBuffer.size_ = size;
    newBuffer.reserved_ = true;
    scratchBuffers_.Push(newBuffer);
    return newBuffer.data_.Get();
}

void Graphics::FreeScratchBuffer(void* buffer)
{
    if (!buffer)
        return;
    
    for (Vector<ScratchBuffer>::Iterator i = scratchBuffers_.Begin(); i != scratchBuffers_.End(); ++i)
    {
        if (i->reserved_ && i->data_.Get() == buffer)
        {
            i->reserved_ = false;
            return;
        }
    }
    
    LOGWARNING("Reserved scratch buffer " + ToStringHex((unsigned)(size_t)buffer) + " not found");
}

void Graphics::CleanupScratchBuffers()
{
    for (Vector<ScratchBuffer>::Iterator i = scratchBuffers_.Begin(); i != scratchBuffers_.End(); ++i)
    {
        if (!i->reserved_ && i->size_ > maxScratchBufferRequest_ * 2)
        {
            i->data_ = maxScratchBufferRequest_ > 0 ? new unsigned char[maxScratchBufferRequest_] : 0;
            i->size_ = maxScratchBufferRequest_;
        }
    }
    
    maxScratchBufferRequest_ = 0;
}

void Graphics::Release(bool clearGPUObjects, bool closeWindow)
{
    if (!impl_->window_)
        return;
    
    releasingGPUObjects_ = true;
    
    {
        MutexLock lock(gpuObjectMutex_);
        
        if (clearGPUObjects)
        {
            // Shutting down: release all GPU objects that still exist
            for (Vector<GPUObject*>::Iterator i = gpuObjects_.Begin(); i != gpuObjects_.End(); ++i)
                (*i)->Release();
            gpuObjects_.Clear();
        }
        else
        {
            // We are not shutting down, but recreating the context: mark GPU objects lost
            for (Vector<GPUObject*>::Iterator i = gpuObjects_.Begin(); i != gpuObjects_.End(); ++i)
                (*i)->OnDeviceLost();

            SendEvent(E_DEVICELOST);
        }
    }
    
    releasingGPUObjects_ = false;
    
    CleanupFramebuffers(true);
    depthTextures_.Clear();
    shaderPrograms_.Clear();
    
    // End fullscreen mode first to counteract transition and getting stuck problems on OS X
    #if defined(__APPLE__) && !defined(IOS)
    if (closeWindow && fullscreen_ && !externalWindow_)
        SDL_SetWindowFullscreen(impl_->window_, SDL_FALSE);
    #endif

    if (impl_->context_)
    {
        // Do not log this message if we are exiting
        if (!clearGPUObjects)
            LOGINFO("OpenGL context lost");
        
        SDL_GL_DeleteContext(impl_->context_);
        impl_->context_ = 0;
    }
    
    if (closeWindow)
    {
        SDL_ShowCursor(SDL_TRUE);
        
        // Do not destroy external window except when shutting down
        if (!externalWindow_ || clearGPUObjects)
        {
            SDL_DestroyWindow(impl_->window_);
            impl_->window_ = 0;
        }
    }
}

void Graphics::Restore()
{
    if (!impl_->window_)
        return;
    
    #ifdef ANDROID
    // On Android the context may be lost behind the scenes as the application is minimized
    if (impl_->context_ && !SDL_GL_GetCurrentContext())
    {
        impl_->context_ = 0;
        // Mark GPU objects lost without a current context. In this case they just mark their internal state lost
        // but do not perform OpenGL commands to delete the GL objects
        Release(false, false);
    }
    #endif
    
    // Ensure first that the context exists
    if (!impl_->context_)
    {
        impl_->context_ = SDL_GL_CreateContext(impl_->window_);
        #ifdef IOS
        glGetIntegerv(GL_FRAMEBUFFER_BINDING, (GLint*)&impl_->systemFbo_);
        #endif
        
        ResetCachedState();
    }
    if (!impl_->context_)
        return;
    
    // Set up texture data read/write alignment. It is important that this is done before uploading any texture data
    glPixelStorei(GL_PACK_ALIGNMENT, 1);
    glPixelStorei(GL_UNPACK_ALIGNMENT, 1);
    
    {
        MutexLock lock(gpuObjectMutex_);
        
        for (Vector<GPUObject*>::Iterator i = gpuObjects_.Begin(); i != gpuObjects_.End(); ++i)
            (*i)->OnDeviceReset();
    }

    SendEvent(E_DEVICERESET);
}

void Graphics::Maximize()
{
    if (!impl_->window_)
        return;

    SDL_MaximizeWindow(impl_->window_);
}

void Graphics::Minimize()
{
    if (!impl_->window_)
        return;

    SDL_MinimizeWindow(impl_->window_);
}

void Graphics::CleanupRenderSurface(RenderSurface* surface)
{
    if (!surface)
        return;
    
    // Flush pending FBO changes first if any
    CommitFramebuffer();
    
    unsigned currentFbo = impl_->boundFbo_;
    
    // Go through all FBOs and clean up the surface from them
    for (HashMap<unsigned long long, FrameBufferObject>::Iterator i = impl_->frameBuffers_.Begin();
        i != impl_->frameBuffers_.End(); ++i)
    {
        for (unsigned j = 0; j < MAX_RENDERTARGETS; ++j)
        {
            if (i->second_.colorAttachments_[j] == surface)
            {
                if (currentFbo != i->second_.fbo_)
                {
                    glBindFramebufferEXT(GL_FRAMEBUFFER_EXT, i->second_.fbo_);
                    currentFbo = i->second_.fbo_;
                }
                glFramebufferTexture2DEXT(GL_FRAMEBUFFER_EXT, GL_COLOR_ATTACHMENT0_EXT + j, GL_TEXTURE_2D, 0, 0);
                i->second_.colorAttachments_[j] = 0;
                // Mark drawbuffer bits to need recalculation
                i->second_.drawBuffers_ = M_MAX_UNSIGNED;
            }
        }
        if (i->second_.depthAttachment_ == surface)
        {
            if (currentFbo != i->second_.fbo_)
            {
                glBindFramebufferEXT(GL_FRAMEBUFFER_EXT, i->second_.fbo_);
                currentFbo = i->second_.fbo_;
            }
            glFramebufferTexture2DEXT(GL_FRAMEBUFFER_EXT, GL_DEPTH_ATTACHMENT_EXT, GL_TEXTURE_2D, 0, 0);
            glFramebufferTexture2DEXT(GL_FRAMEBUFFER_EXT, GL_STENCIL_ATTACHMENT_EXT, GL_TEXTURE_2D, 0, 0);
            i->second_.depthAttachment_ = 0;
        }
    }
    
    // Restore previously bound FBO now if needed
    if (currentFbo != impl_->boundFbo_)
        glBindFramebufferEXT(GL_FRAMEBUFFER_EXT, impl_->boundFbo_);
}

void Graphics::MarkFBODirty()
{
    impl_->fboDirty_ = true;
}

unsigned Graphics::GetAlphaFormat()
{
    return GL_ALPHA;
}

unsigned Graphics::GetLuminanceFormat()
{
    return GL_LUMINANCE;
}

unsigned Graphics::GetLuminanceAlphaFormat()
{
    return GL_LUMINANCE_ALPHA;
}

unsigned Graphics::GetRGBFormat()
{
    return GL_RGB;
}

unsigned Graphics::GetRGBAFormat()
{
    return GL_RGBA;
}

unsigned Graphics::GetRGBA16Format()
{
    #ifndef GL_ES_VERSION_2_0
    return GL_RGBA16;
    #else
    return GL_RGBA;
    #endif
}

unsigned Graphics::GetRGBAFloat16Format()
{
    #ifndef GL_ES_VERSION_2_0
    return GL_RGBA16F_ARB;
    #else
    return GL_RGBA;
    #endif
}

unsigned Graphics::GetRGBAFloat32Format()
{
    #ifndef GL_ES_VERSION_2_0
    return GL_RGBA32F_ARB;
    #else
    return GL_RGBA;
    #endif
}

unsigned Graphics::GetRG16Format()
{
    #ifndef GL_ES_VERSION_2_0
    return GL_RG16;
    #else
    return GL_RGBA;
    #endif
}

unsigned Graphics::GetRGFloat16Format()
{
    #ifndef GL_ES_VERSION_2_0
    return GL_RG16F;
    #else
    return GL_RGBA;
    #endif
}

unsigned Graphics::GetRGFloat32Format()
{
    #ifndef GL_ES_VERSION_2_0
    return GL_RG32F;
    #else
    return GL_RGBA;
    #endif
}

unsigned Graphics::GetFloat16Format()
{
    #ifndef GL_ES_VERSION_2_0
    return GL_LUMINANCE16F_ARB;
    #else
    return GL_LUMINANCE;
    #endif
}

unsigned Graphics::GetFloat32Format()
{
    #ifndef GL_ES_VERSION_2_0
    return GL_LUMINANCE32F_ARB;
    #else
    return GL_LUMINANCE;
    #endif
}

unsigned Graphics::GetLinearDepthFormat()
{
    // OpenGL FBO specs state that color attachments must have the same format; therefore must encode linear depth to RGBA
    // manually if not using a readable hardware depth texture
    return GL_RGBA;
}

unsigned Graphics::GetDepthStencilFormat()
{
    #ifndef GL_ES_VERSION_2_0
    return GL_DEPTH24_STENCIL8_EXT;
    #else
    return glesDepthStencilFormat;
    #endif
}

unsigned Graphics::GetReadableDepthFormat()
{
    #ifndef GL_ES_VERSION_2_0
    return GL_DEPTH_COMPONENT24;
    #else
    return glesReadableDepthFormat;
    #endif
}

unsigned Graphics::GetFormat(const String& formatName)
{
    String nameLower = formatName.ToLower().Trimmed();
    
    if (nameLower == "a")
        return GetAlphaFormat();
    if (nameLower == "l")
        return GetLuminanceFormat();
    if (nameLower == "la")
        return GetLuminanceAlphaFormat();
    if (nameLower == "rgb")
        return GetRGBFormat();
    if (nameLower == "rgba")
        return GetRGBAFormat();
    if (nameLower == "rgba16")
        return GetRGBA16Format();
    if (nameLower == "rgba16f")
        return GetRGBAFloat16Format();
    if (nameLower == "rgba32f")
        return GetRGBAFloat32Format();
    if (nameLower == "rg16")
        return GetRG16Format();
    if (nameLower == "rg16f")
        return GetRGFloat16Format();
    if (nameLower == "rg32f")
        return GetRGFloat32Format();
    if (nameLower == "r16f")
        return GetFloat16Format();
    if (nameLower == "r32f" || nameLower == "float")
        return GetFloat32Format();
    if (nameLower == "lineardepth" || nameLower == "depth")
        return GetLinearDepthFormat();
    if (nameLower == "d24s8")
        return GetDepthStencilFormat();
    if (nameLower == "readabledepth" || nameLower == "hwdepth")
        return GetReadableDepthFormat();
    
    return GetRGBFormat();
}

void Graphics::CreateWindowIcon()
{
    if (windowIcon_)
    {
        SDL_Surface* surface = windowIcon_->GetSDLSurface();
        if (surface)
        {
            SDL_SetWindowIcon(impl_->window_, surface);
            SDL_FreeSurface(surface);
        }
    }
}

void Graphics::CheckFeatureSupport(String& extensions)
{
    // Check supported features: light pre-pass, deferred rendering and hardware depth texture
    lightPrepassSupport_ = false;
    deferredSupport_ = false;
    
    int numSupportedRTs = 1;
    
    #ifndef GL_ES_VERSION_2_0
    glGetIntegerv(GL_MAX_COLOR_ATTACHMENTS_EXT, &numSupportedRTs);
    
    // If hardware depth is not supported, must support 2 rendertargets for light pre-pass, and 4 for deferred
    if (numSupportedRTs >= 2)
        lightPrepassSupport_ = true;
    if (numSupportedRTs >= 4)
        deferredSupport_ = true;
    
    #if defined(__APPLE__) && !defined(IOS)
    // On OS X check for an Intel driver and use shadow map RGBA dummy color textures, because mixing
    // depth-only FBO rendering and backbuffer rendering will bug, resulting in a black screen in full
    // screen mode, and incomplete shadow maps in windowed mode
    String renderer((const char*)glGetString(GL_RENDERER));
    if (renderer.Contains("Intel", false))
        dummyColorFormat_ = GetRGBAFormat();
    #endif
    
    #else
    // Check for best supported depth renderbuffer format for GLES2
    if (CheckExtension(extensions, "GL_OES_depth24"))
        glesDepthStencilFormat = GL_DEPTH_COMPONENT24_OES;
    if (CheckExtension(extensions, "GL_OES_packed_depth_stencil"))
        glesDepthStencilFormat = GL_DEPTH24_STENCIL8_OES;
    #ifdef EMSCRIPTEN
    if (!CheckExtension(extensions, "WEBGL_depth_texture"))
    #else
    if (!CheckExtension(extensions, "GL_OES_depth_texture"))
    #endif
    {
        shadowMapFormat_ = 0;
        hiresShadowMapFormat_ = 0;
        glesReadableDepthFormat = 0;
    }
    else
    {
        #ifdef IOS
        // iOS hack: depth renderbuffer seems to fail, so use depth textures for everything
        // if supported
        glesDepthStencilFormat = GL_DEPTH_COMPONENT;
        #endif
        shadowMapFormat_ = GL_DEPTH_COMPONENT;
        hiresShadowMapFormat_ = 0;
        // WebGL shadow map rendering seems to be extremely slow without an attached dummy color texture
        #ifdef EMSCRIPTEN
        dummyColorFormat_ = GetRGBAFormat();
        #endif
    }
    #endif
}

void Graphics::CommitFramebuffer()
{
    if (!impl_->fboDirty_)
        return;
    
    impl_->fboDirty_ = false;
    
    // First check if no framebuffer is needed. In that case simply return to backbuffer rendering
    bool noFbo = !depthStencil_;
    if (noFbo)
    {
        for (unsigned i = 0; i < MAX_RENDERTARGETS; ++i)
        {
            if (renderTargets_[i])
            {
                noFbo = false;
                break;
            }
        }
    }
    
    if (noFbo)
    {
        if (impl_->boundFbo_ != impl_->systemFbo_)
        {
            glBindFramebufferEXT(GL_FRAMEBUFFER_EXT, impl_->systemFbo_);
            impl_->boundFbo_ = impl_->systemFbo_;
        }
        
        #ifndef GL_ES_VERSION_2_0
        // Disable/enable sRGB write
        if (sRGBWriteSupport_)
        {
            bool sRGBWrite = sRGB_;
            if (sRGBWrite != impl_->sRGBWrite_)
            {
                if (sRGBWrite)
                    glEnable(GL_FRAMEBUFFER_SRGB_EXT);
                else
                    glDisable(GL_FRAMEBUFFER_SRGB_EXT);
                impl_->sRGBWrite_ = sRGBWrite;
            }
        }
        #endif
        
        return;
    }
    
    // Search for a new framebuffer based on format & size, or create new
    IntVector2 rtSize = Graphics::GetRenderTargetDimensions();
    unsigned format = 0;
    if (renderTargets_[0])
        format = renderTargets_[0]->GetParentTexture()->GetFormat();
    else if (depthStencil_)
        format = depthStencil_->GetParentTexture()->GetFormat();
    
    unsigned long long fboKey = (rtSize.x_ << 16 | rtSize.y_) | (((unsigned long long)format) << 32);
    
    HashMap<unsigned long long, FrameBufferObject>::Iterator i = impl_->frameBuffers_.Find(fboKey);
    if (i == impl_->frameBuffers_.End())
    {
        FrameBufferObject newFbo;
        glGenFramebuffersEXT(1, &newFbo.fbo_);
        i = impl_->frameBuffers_.Insert(MakePair(fboKey, newFbo));
    }
    
    i->second_.useTimer_.Reset();
    
    if (impl_->boundFbo_ != i->second_.fbo_)
    {
        glBindFramebufferEXT(GL_FRAMEBUFFER_EXT, i->second_.fbo_);
        impl_->boundFbo_ = i->second_.fbo_;
    }
    
    #ifndef GL_ES_VERSION_2_0
    // Setup readbuffers & drawbuffers if needed
    if (i->second_.readBuffers_ != GL_NONE)
    {
        glReadBuffer(GL_NONE);
        i->second_.readBuffers_ = GL_NONE;
    }
    
    // Calculate the bit combination of non-zero color rendertargets to first check if the combination changed
    unsigned newDrawBuffers = 0;
    for (unsigned i = 0; i < MAX_RENDERTARGETS; ++i)
    {
        if (renderTargets_[i])
            newDrawBuffers |= 1 << i;
    }
    
    if (newDrawBuffers != i->second_.drawBuffers_)
    {
        // Check for no color rendertargets (depth rendering only)
        if (!newDrawBuffers)
            glDrawBuffer(GL_NONE);
        else
        {
            int drawBufferIds[MAX_RENDERTARGETS];
            unsigned drawBufferCount = 0;
            
            for (unsigned i = 0; i < MAX_RENDERTARGETS; ++i)
            {
                if (renderTargets_[i])
                    drawBufferIds[drawBufferCount++] = GL_COLOR_ATTACHMENT0_EXT + i;
            }
            glDrawBuffers(drawBufferCount, (const GLenum*)drawBufferIds);
        }
        
        i->second_.drawBuffers_ = newDrawBuffers;
    }
    #endif
    
    for (unsigned j = 0; j < MAX_RENDERTARGETS; ++j)
    {
        if (renderTargets_[j])
        {
            Texture* texture = renderTargets_[j]->GetParentTexture();
            
            // If texture's parameters are dirty, update before attaching
            if (texture->GetParametersDirty())
            {
                SetTextureForUpdate(texture);
                texture->UpdateParameters();
                SetTexture(0, 0);
            }
            
            if (i->second_.colorAttachments_[j] != renderTargets_[j])
            {
                glFramebufferTexture2DEXT(GL_FRAMEBUFFER_EXT, GL_COLOR_ATTACHMENT0_EXT + j, renderTargets_[j]->GetTarget(),
                    texture->GetGPUObject(), 0);
                i->second_.colorAttachments_[j] = renderTargets_[j];
            }
        }
        else
        {
            if (i->second_.colorAttachments_[j])
            {
                glFramebufferTexture2DEXT(GL_FRAMEBUFFER_EXT, GL_COLOR_ATTACHMENT0_EXT + j, GL_TEXTURE_2D, 0, 0);
                i->second_.colorAttachments_[j] = 0;
            }
        }
    }
    
    if (depthStencil_)
    {
        // Bind either a renderbuffer or a depth texture, depending on what is available
        Texture* texture = depthStencil_->GetParentTexture();
        #ifndef GL_ES_VERSION_2_0
        bool hasStencil = texture->GetFormat() == GL_DEPTH24_STENCIL8_EXT;
        #else
        bool hasStencil = texture->GetFormat() == GL_DEPTH24_STENCIL8_OES;
        #endif
        unsigned renderBufferID = depthStencil_->GetRenderBuffer();
        if (!renderBufferID)
        {
            // If texture's parameters are dirty, update before attaching
            if (texture->GetParametersDirty())
            {
                SetTextureForUpdate(texture);
                texture->UpdateParameters();
                SetTexture(0, 0);
            }

            if (i->second_.depthAttachment_ != depthStencil_)
            {
                glFramebufferTexture2DEXT(GL_FRAMEBUFFER_EXT, GL_DEPTH_ATTACHMENT_EXT, GL_TEXTURE_2D, texture->GetGPUObject(), 0);
                if (hasStencil)
                {
                    glFramebufferTexture2DEXT(GL_FRAMEBUFFER_EXT, GL_STENCIL_ATTACHMENT_EXT, GL_TEXTURE_2D,
                        texture->GetGPUObject(), 0);
                }
                else
                    glFramebufferTexture2DEXT(GL_FRAMEBUFFER_EXT, GL_STENCIL_ATTACHMENT_EXT, GL_TEXTURE_2D, 0, 0);
                
                i->second_.depthAttachment_ = depthStencil_;
            }
        }
        else
        {
            if (i->second_.depthAttachment_ != depthStencil_)
            {
                glFramebufferRenderbufferEXT(GL_FRAMEBUFFER_EXT, GL_DEPTH_ATTACHMENT_EXT, GL_RENDERBUFFER_EXT, renderBufferID);
                if (hasStencil)
                {
                    glFramebufferRenderbufferEXT(GL_FRAMEBUFFER_EXT, GL_STENCIL_ATTACHMENT_EXT, GL_RENDERBUFFER_EXT,
                        renderBufferID);
                }
                else
                    glFramebufferTexture2DEXT(GL_FRAMEBUFFER_EXT, GL_STENCIL_ATTACHMENT_EXT, GL_TEXTURE_2D, 0, 0);
                
                i->second_.depthAttachment_ = depthStencil_;
            }
        }
    }
    else
    {
        if (i->second_.depthAttachment_)
        {
            glFramebufferTexture2DEXT(GL_FRAMEBUFFER_EXT, GL_DEPTH_ATTACHMENT_EXT, GL_TEXTURE_2D, 0, 0);
            glFramebufferTexture2DEXT(GL_FRAMEBUFFER_EXT, GL_STENCIL_ATTACHMENT_EXT, GL_TEXTURE_2D, 0, 0);
            i->second_.depthAttachment_ = 0;
        }
    }
    
    #ifndef GL_ES_VERSION_2_0
    // Disable/enable sRGB write
    if (sRGBWriteSupport_)
    {
        bool sRGBWrite = renderTargets_[0] ? renderTargets_[0]->GetParentTexture()->GetSRGB() : sRGB_;
        if (sRGBWrite != impl_->sRGBWrite_)
        {
            if (sRGBWrite)
                glEnable(GL_FRAMEBUFFER_SRGB_EXT);
            else
                glDisable(GL_FRAMEBUFFER_SRGB_EXT);
            impl_->sRGBWrite_ = sRGBWrite;
        }
    }
    #endif
}

bool Graphics::CheckFramebuffer()
{
    return glCheckFramebufferStatusEXT(GL_FRAMEBUFFER_EXT) == GL_FRAMEBUFFER_COMPLETE_EXT;
}

void Graphics::CleanupFramebuffers(bool force)
{
    if (!IsDeviceLost())
    {
        for (HashMap<unsigned long long, FrameBufferObject>::Iterator i = impl_->frameBuffers_.Begin();
            i != impl_->frameBuffers_.End();)
        {
            if (i->second_.fbo_ != impl_->boundFbo_ && (force || i->second_.useTimer_.GetMSec(false) >
                MAX_FRAMEBUFFER_AGE))
            {
                glDeleteFramebuffersEXT(1, &i->second_.fbo_);
                i = impl_->frameBuffers_.Erase(i);
            }
            else
                ++i;
        }
    }
    else
    {
        impl_->boundFbo_ = 0;
        impl_->frameBuffers_.Clear();
    }
}

void Graphics::ResetCachedState()
{
    for (unsigned i = 0; i < MAX_VERTEX_STREAMS; ++i)
    {
        vertexBuffers_[i] = 0;
        elementMasks_[i] = 0;
    }
    
    for (unsigned i = 0; i < MAX_TEXTURE_UNITS; ++i)
    {
        textures_[i] = 0;
        textureTypes_[i] = 0;
    }
    
    for (unsigned i = 0; i < MAX_RENDERTARGETS; ++i)
        renderTargets_[i] = 0;
    
    depthStencil_ = 0;
    viewport_ = IntRect(0, 0, 0, 0);
    indexBuffer_ = 0;
    vertexShader_ = 0;
    pixelShader_ = 0;
    shaderProgram_ = 0;
    blendMode_ = BLEND_REPLACE;
    textureAnisotropy_ = 1;
    colorWrite_ = true;
    cullMode_ = CULL_NONE;
    constantDepthBias_ = 0.0f;
    slopeScaledDepthBias_ = 0.0f;
    depthTestMode_ = CMP_ALWAYS;
    depthWrite_ = false;
    fillMode_ = FILL_SOLID;
    scissorTest_ = false;
    scissorRect_ = IntRect::ZERO;
    stencilTest_ = false;
    stencilTestMode_ = CMP_ALWAYS;
    stencilPass_ = OP_KEEP;
    stencilFail_ = OP_KEEP;
    stencilZFail_ = OP_KEEP;
    stencilRef_ = 0;
    stencilCompareMask_ = M_MAX_UNSIGNED;
    stencilWriteMask_ = M_MAX_UNSIGNED;
    useClipPlane_ = false;
    drawAntialiased_ = true;
    lastInstanceOffset_ = 0;
    impl_->activeTexture_ = 0;
    impl_->enabledAttributes_ = 0;
    impl_->boundFbo_ = impl_->systemFbo_;
    impl_->sRGBWrite_ = false;
    
    // Set initial state to match Direct3D
    if (impl_->context_)
    {
        glEnable(GL_DEPTH_TEST);
        SetCullMode(CULL_CCW);
        SetDepthTest(CMP_LESSEQUAL);
        SetDepthWrite(true);
    }
}

void Graphics::SetTextureUnitMappings()
{
    textureUnits_["DiffMap"] = TU_DIFFUSE;
    textureUnits_["DiffCubeMap"] = TU_DIFFUSE;
    textureUnits_["AlbedoBuffer"] = TU_ALBEDOBUFFER;
    textureUnits_["NormalMap"] = TU_NORMAL;
    textureUnits_["NormalBuffer"] = TU_NORMALBUFFER;
    textureUnits_["SpecMap"] = TU_SPECULAR;
    textureUnits_["EmissiveMap"] = TU_EMISSIVE;
    textureUnits_["EnvMap"] = TU_ENVIRONMENT;
    textureUnits_["EnvCubeMap"] = TU_ENVIRONMENT;
    textureUnits_["LightRampMap"] = TU_LIGHTRAMP;
    textureUnits_["LightSpotMap"] = TU_LIGHTSHAPE;
    textureUnits_["LightCubeMap"]  = TU_LIGHTSHAPE;
    textureUnits_["ShadowMap"] = TU_SHADOWMAP;
    #ifdef DESKTOP_GRAPHICS
    textureUnits_["VolumeMap"] = TU_VOLUMEMAP;
    textureUnits_["FaceSelectCubeMap"] = TU_FACESELECT;
    textureUnits_["IndirectionCubeMap"] = TU_INDIRECTION;
    textureUnits_["DepthBuffer"] = TU_DEPTHBUFFER;
    textureUnits_["LightBuffer"] = TU_LIGHTBUFFER;
    textureUnits_["ZoneCubeMap"] = TU_ZONE;
    textureUnits_["ZoneVolumeMap"] = TU_ZONE;
    #endif
}

void RegisterGraphicsLibrary(Context* context)
{
    Animation::RegisterObject(context);
    Material::RegisterObject(context);
    Model::RegisterObject(context);
    Shader::RegisterObject(context);
    Technique::RegisterObject(context);
    Texture2D::RegisterObject(context);
    Texture3D::RegisterObject(context);
    TextureCube::RegisterObject(context);
    Camera::RegisterObject(context);
    Drawable::RegisterObject(context);
    Light::RegisterObject(context);
    StaticModel::RegisterObject(context);
    StaticModelGroup::RegisterObject(context);
    Skybox::RegisterObject(context);
    AnimatedModel::RegisterObject(context);
    AnimationController::RegisterObject(context);
    BillboardSet::RegisterObject(context);
    ParticleEffect::RegisterObject(context);
    ParticleEmitter::RegisterObject(context);
    CustomGeometry::RegisterObject(context);
    DecalSet::RegisterObject(context);
    Terrain::RegisterObject(context);
    TerrainPatch::RegisterObject(context);
    DebugRenderer::RegisterObject(context);
    Octree::RegisterObject(context);
    Zone::RegisterObject(context);
}

}
<|MERGE_RESOLUTION|>--- conflicted
+++ resolved
@@ -1,3074 +1,3070 @@
-//
-// Copyright (c) 2008-2015 the Urho3D project.
-//
-// Permission is hereby granted, free of charge, to any person obtaining a copy
-// of this software and associated documentation files (the "Software"), to deal
-// in the Software without restriction, including without limitation the rights
-// to use, copy, modify, merge, publish, distribute, sublicense, and/or sell
-// copies of the Software, and to permit persons to whom the Software is
-// furnished to do so, subject to the following conditions:
-//
-// The above copyright notice and this permission notice shall be included in
-// all copies or substantial portions of the Software.
-//
-// THE SOFTWARE IS PROVIDED "AS IS", WITHOUT WARRANTY OF ANY KIND, EXPRESS OR
-// IMPLIED, INCLUDING BUT NOT LIMITED TO THE WARRANTIES OF MERCHANTABILITY,
-// FITNESS FOR A PARTICULAR PURPOSE AND NONINFRINGEMENT. IN NO EVENT SHALL THE
-// AUTHORS OR COPYRIGHT HOLDERS BE LIABLE FOR ANY CLAIM, DAMAGES OR OTHER
-// LIABILITY, WHETHER IN AN ACTION OF CONTRACT, TORT OR OTHERWISE, ARISING FROM,
-// OUT OF OR IN CONNECTION WITH THE SOFTWARE OR THE USE OR OTHER DEALINGS IN
-// THE SOFTWARE.
-//
-
-#include "../../Graphics/AnimatedModel.h"
-#include "../../Graphics/Animation.h"
-#include "../../Graphics/AnimationController.h"
-#include "../../Graphics/BillboardSet.h"
-#include "../../Graphics/Camera.h"
-#include "../../Core/Context.h"
-#include "../../Graphics/CustomGeometry.h"
-#include "../../Graphics/DebugRenderer.h"
-#include "../../Graphics/DecalSet.h"
-#include "../../IO/File.h"
-#include "../../Graphics/Graphics.h"
-#include "../../Graphics/GraphicsEvents.h"
-#include "../../Graphics/GraphicsImpl.h"
-#include "../../Graphics/IndexBuffer.h"
-#include "../../IO/Log.h"
-#include "../../Graphics/Material.h"
-#include "../../Core/Mutex.h"
-#include "../../Graphics/Octree.h"
-#include "../../Graphics/ParticleEffect.h"
-#include "../../Graphics/ParticleEmitter.h"
-#include "../../Core/ProcessUtils.h"
-#include "../../Core/Profiler.h"
-#include "../../Graphics/RenderSurface.h"
-#include "../../Resource/ResourceCache.h"
-#include "../../Graphics/Shader.h"
-#include "../../Graphics/ShaderPrecache.h"
-#include "../../Graphics/ShaderProgram.h"
-#include "../../Graphics/ShaderVariation.h"
-#include "../../Graphics/Skybox.h"
-#include "../../Graphics/StaticModelGroup.h"
-#include "../../Graphics/Technique.h"
-#include "../../Graphics/Terrain.h"
-#include "../../Graphics/TerrainPatch.h"
-#include "../../Graphics/Texture2D.h"
-#include "../../Graphics/Texture3D.h"
-#include "../../Graphics/TextureCube.h"
-#include "../../Graphics/VertexBuffer.h"
-#include "../../Graphics/Zone.h"
-
-#include <stdio.h>
-
-#include "../../DebugNew.h"
-
-#ifdef GL_ES_VERSION_2_0
-#define GL_DEPTH_COMPONENT24 GL_DEPTH_COMPONENT24_OES
-#define GL_FRAMEBUFFER_EXT GL_FRAMEBUFFER
-#define GL_RENDERBUFFER_EXT GL_RENDERBUFFER
-#define GL_COLOR_ATTACHMENT0_EXT GL_COLOR_ATTACHMENT0
-#define GL_DEPTH_ATTACHMENT_EXT GL_DEPTH_ATTACHMENT
-#define GL_STENCIL_ATTACHMENT_EXT GL_STENCIL_ATTACHMENT
-#define GL_FRAMEBUFFER_COMPLETE_EXT GL_FRAMEBUFFER_COMPLETE
-#define glClearDepth glClearDepthf
-#define glBindFramebufferEXT glBindFramebuffer
-#define glFramebufferTexture2DEXT glFramebufferTexture2D
-#define glFramebufferRenderbufferEXT glFramebufferRenderbuffer
-#define glGenFramebuffersEXT glGenFramebuffers
-#define glDeleteFramebuffersEXT glDeleteFramebuffers
-#define glCheckFramebufferStatusEXT glCheckFramebufferStatus
-#endif
-
-#ifdef WIN32
-// On Intel / NVIDIA setups prefer the NVIDIA GPU
-#include <windows.h>
-extern "C" {
-    __declspec(dllexport) DWORD NvOptimusEnablement = 0x00000001;
-}
-#endif
-
-namespace Urho3D
-{
-
-static const unsigned glCmpFunc[] =
-{
-    GL_ALWAYS,
-    GL_EQUAL,
-    GL_NOTEQUAL,
-    GL_LESS,
-    GL_LEQUAL,
-    GL_GREATER,
-    GL_GEQUAL
-};
-
-static const unsigned glSrcBlend[] =
-{
-    GL_ONE,
-    GL_ONE,
-    GL_DST_COLOR,
-    GL_SRC_ALPHA,
-    GL_SRC_ALPHA,
-    GL_ONE,
-    GL_ONE_MINUS_DST_ALPHA,
-    GL_ONE,
-    GL_SRC_ALPHA
-};
-
-static const unsigned glDestBlend[] =
-{
-    GL_ZERO,
-    GL_ONE,
-    GL_ZERO,
-    GL_ONE_MINUS_SRC_ALPHA,
-    GL_ONE,
-    GL_ONE_MINUS_SRC_ALPHA,
-    GL_DST_ALPHA,
-    GL_ONE,
-    GL_ONE
-};
-
-static const unsigned glBlendOp[] =
-{
-    GL_FUNC_ADD,
-    GL_FUNC_ADD,
-    GL_FUNC_ADD,
-    GL_FUNC_ADD,
-    GL_FUNC_ADD,
-    GL_FUNC_ADD,
-    GL_FUNC_ADD,
-    GL_FUNC_REVERSE_SUBTRACT,
-    GL_FUNC_REVERSE_SUBTRACT
-};
-
-#ifndef GL_ES_VERSION_2_0
-static const unsigned glFillMode[] =
-{
-    GL_FILL,
-    GL_LINE,
-    GL_POINT
-};
-#endif
-
-static const unsigned glStencilOps[] =
-{
-    GL_KEEP,
-    GL_ZERO,
-    GL_REPLACE,
-    GL_INCR_WRAP,
-    GL_DECR_WRAP
-};
-
-// Remap vertex attributes on OpenGL so that all usually needed attributes including skinning fit to the first 8.
-// This avoids a skinning bug on GLES2 devices which only support 8.
-static const unsigned glVertexAttrIndex[] =
-{
-    0, 1, 2, 3, 4, 8, 9, 5, 6, 7, 10, 11, 12
-};
-
-static const unsigned MAX_FRAMEBUFFER_AGE = 2000;
-
-#ifdef GL_ES_VERSION_2_0
-static unsigned glesDepthStencilFormat = GL_DEPTH_COMPONENT16;
-static unsigned glesReadableDepthFormat = GL_DEPTH_COMPONENT;
-#endif
-
-bool CheckExtension(String& extensions, const String& name)
-{
-    if (extensions.Empty())
-        extensions = (const char*)glGetString(GL_EXTENSIONS);
-    return extensions.Contains(name);
-}
-
-static void GetGLPrimitiveType(unsigned elementCount, PrimitiveType type, unsigned& primitiveCount, GLenum& glPrimitiveType)
-{
-    switch (type)
-    {
-    case TRIANGLE_LIST:
-        primitiveCount = elementCount / 3;
-        glPrimitiveType = GL_TRIANGLES;
-        break;
-        
-    case LINE_LIST:
-        primitiveCount = elementCount / 2;
-        glPrimitiveType = GL_LINES;
-        break;
-
-    case POINT_LIST:
-        primitiveCount = elementCount;
-        glPrimitiveType = GL_POINTS;
-        break;
-        
-    case TRIANGLE_STRIP:
-        primitiveCount = elementCount - 2;
-        glPrimitiveType = GL_TRIANGLE_STRIP;
-        break;
-        
-    case LINE_STRIP:
-        primitiveCount = elementCount - 1;
-        glPrimitiveType = GL_LINE_STRIP;
-        break;
-        
-    case TRIANGLE_FAN:
-        primitiveCount = elementCount - 2;
-        glPrimitiveType = GL_TRIANGLE_FAN;
-        break;
-    }
-}
-
-const Vector2 Graphics::pixelUVOffset(0.0f, 0.0f);
-
-Graphics::Graphics(Context* context_) :
-    Object(context_),
-    impl_(new GraphicsImpl()),
-    windowIcon_(0),
-    externalWindow_(0),
-    width_(0),
-    height_(0),
-    position_(SDL_WINDOWPOS_UNDEFINED, SDL_WINDOWPOS_UNDEFINED),
-    multiSample_(1),
-    fullscreen_(false),
-    borderless_(false),
-    resizable_(false),
-    vsync_(false),
-    tripleBuffer_(false),
-    sRGB_(false),
-    instancingSupport_(false),
-    lightPrepassSupport_(false),
-    deferredSupport_(false),
-    anisotropySupport_(false),
-    dxtTextureSupport_(false),
-    etcTextureSupport_(false),
-    pvrtcTextureSupport_(false),
-    sRGBSupport_(false),
-    sRGBWriteSupport_(false),
-    numPrimitives_(0),
-    numBatches_(0),
-    maxScratchBufferRequest_(0),
-    dummyColorFormat_(0),
-    shadowMapFormat_(GL_DEPTH_COMPONENT16),
-    hiresShadowMapFormat_(GL_DEPTH_COMPONENT24),
-    releasingGPUObjects_(false),
-    defaultTextureFilterMode_(FILTER_TRILINEAR),
-    shaderPath_("Shaders/GLSL/"),
-    shaderExtension_(".glsl"),
-    orientations_("LandscapeLeft LandscapeRight"),
-    #ifndef GL_ES_VERSION_2_0
-    apiName_("GL2")
-    #else
-    apiName_("GLES2")
-    #endif
-{
-    SetTextureUnitMappings();
-    ResetCachedState();
-    
-    // Initialize SDL now. Graphics should be the first SDL-using subsystem to be created
-    SDL_Init(SDL_INIT_VIDEO | SDL_INIT_AUDIO | SDL_INIT_JOYSTICK | SDL_INIT_GAMECONTROLLER | SDL_INIT_NOPARACHUTE);
-    
-    // Register Graphics library object factories
-    RegisterGraphicsLibrary(context_);
-}
-
-Graphics::~Graphics()
-{
-    Close();
-    
-    delete impl_;
-    impl_ = 0;
-    
-    // Shut down SDL now. Graphics should be the last SDL-using subsystem to be destroyed
-    SDL_Quit();
-}
-
-void Graphics::SetExternalWindow(void* window)
-{
-    if (!impl_->window_)
-        externalWindow_ = window;
-    else
-        LOGERROR("Window already opened, can not set external window");
-}
-
-void Graphics::SetWindowTitle(const String& windowTitle)
-{
-    windowTitle_ = windowTitle;
-    if (impl_->window_)
-        SDL_SetWindowTitle(impl_->window_, windowTitle_.CString());
-}
-
-void Graphics::SetWindowIcon(Image* windowIcon)
-{
-    windowIcon_ = windowIcon;
-    if (impl_->window_)
-        CreateWindowIcon();
-}
-
-void Graphics::SetWindowPosition(const IntVector2& position)
-{
-    if (impl_->window_)
-        SDL_SetWindowPosition(impl_->window_, position.x_, position.y_);
-    else
-        position_ = position; // Sets as initial position for future window creation
-}
-
-void Graphics::SetWindowPosition(int x, int y)
-{
-    SetWindowPosition(IntVector2(x, y));
-}
-
-bool Graphics::SetMode(int width, int height, bool fullscreen, bool borderless, bool resizable, bool vsync, bool tripleBuffer, int multiSample)
-{
-    PROFILE(SetScreenMode);
-
-    bool maximize = false;
-    
-    // Fullscreen or Borderless can not be resizable
-    if (fullscreen || borderless)
-        resizable = false;
-
-    // Borderless cannot be fullscreen, they are mutually exclusive
-    if (borderless)
-        fullscreen = false;
-
-    multiSample = Clamp(multiSample, 1, 16);
-<<<<<<< HEAD
-
-=======
-    
->>>>>>> 51c80107
-    if (IsInitialized() && width == width_ && height == height_ && fullscreen == fullscreen_ && borderless == borderless_ && resizable == resizable_ &&
-        vsync == vsync_ && tripleBuffer == tripleBuffer_ && multiSample == multiSample_)
-        return true;
-    
-    // If only vsync changes, do not destroy/recreate the context
-    if (IsInitialized() && width == width_ && height == height_ && fullscreen == fullscreen_ && borderless == borderless_ && resizable == resizable_ &&
-        tripleBuffer == tripleBuffer_ && multiSample == multiSample_ && vsync != vsync_)
-    {
-        SDL_GL_SetSwapInterval(vsync ? 1 : 0);
-        vsync_ = vsync;
-        return true;
-    }
-    
-    // If zero dimensions in windowed mode, set windowed mode to maximize and set a predefined default restored window size. If zero in fullscreen, use desktop mode
-    if (!width || !height)
-    {
-        if (fullscreen || borderless)
-        {
-            SDL_DisplayMode mode;
-            SDL_GetDesktopDisplayMode(0, &mode);
-            width = mode.w;
-            height = mode.h;
-        }
-        else
-        {
-            maximize = resizable;
-            width = 1024;
-            height = 768;
-        }
-    }
-
-    
-    // Check fullscreen mode validity (desktop only). Use a closest match if not found
-    #if !defined(ANDROID) && !defined(IOS) && !defined(RPI)
-    if (fullscreen)
-    {
-        PODVector<IntVector2> resolutions = GetResolutions();
-        if (resolutions.Empty())
-            fullscreen = false;
-        else
-        {
-            unsigned best = 0;
-            unsigned bestError = M_MAX_UNSIGNED;
-
-            for (unsigned i = 0; i < resolutions.Size(); ++i)
-            {
-                unsigned error = Abs(resolutions[i].x_ - width) + Abs(resolutions[i].y_ - height);
-                if (error < bestError)
-                {
-                    best = i;
-                    bestError = error;
-                }
-            }
-            
-            width = resolutions[best].x_;
-            height = resolutions[best].y_;
-        }
-    }
-    #endif
-    
-    String extensions;
-    
-    // With an external window, only the size can change after initial setup, so do not recreate context
-    if (!externalWindow_ || !impl_->context_)
-    {
-        // Close the existing window and OpenGL context, mark GPU objects as lost
-        Release(false, true);
-
-        #ifdef IOS
-        // On iOS window needs to be resizable to handle orientation changes properly
-        resizable = true;
-        #endif
-
-        SDL_GL_SetAttribute(SDL_GL_DOUBLEBUFFER, 1);
-        #ifndef GL_ES_VERSION_2_0
-        SDL_GL_SetAttribute(SDL_GL_DEPTH_SIZE, 24);
-        SDL_GL_SetAttribute(SDL_GL_RED_SIZE, 8);
-        SDL_GL_SetAttribute(SDL_GL_GREEN_SIZE, 8);
-        SDL_GL_SetAttribute(SDL_GL_BLUE_SIZE, 8);
-
-        if (externalWindow_)
-            SDL_GL_SetAttribute(SDL_GL_ALPHA_SIZE, 8);
-        else
-            SDL_GL_SetAttribute(SDL_GL_ALPHA_SIZE, 0);
-
-        SDL_GL_SetAttribute(SDL_GL_STENCIL_SIZE, 8);
-        #endif
-        SDL_GL_SetAttribute(SDL_GL_CONTEXT_MAJOR_VERSION, 2);
-        SDL_GL_SetAttribute(SDL_GL_CONTEXT_MINOR_VERSION, 0);
-        
-        if (multiSample > 1)
-        {
-            SDL_GL_SetAttribute(SDL_GL_MULTISAMPLEBUFFERS, 1);
-            SDL_GL_SetAttribute(SDL_GL_MULTISAMPLESAMPLES, multiSample);
-        }
-        else
-        {
-            SDL_GL_SetAttribute(SDL_GL_MULTISAMPLEBUFFERS, 0);
-            SDL_GL_SetAttribute(SDL_GL_MULTISAMPLESAMPLES, 0);
-        }
-        
-        int x = fullscreen ? 0 : position_.x_;
-        int y = fullscreen ? 0 : position_.y_;
-
-        unsigned flags = SDL_WINDOW_OPENGL | SDL_WINDOW_SHOWN;
-        if (fullscreen)
-            flags |= SDL_WINDOW_FULLSCREEN;
-        if (resizable)
-            flags |= SDL_WINDOW_RESIZABLE;
-        if (borderless)
-            flags |= SDL_WINDOW_BORDERLESS;
-
-        SDL_SetHint(SDL_HINT_ORIENTATIONS, orientations_.CString());
-
-        for (;;)
-        {
-            if (!externalWindow_)
-                impl_->window_ = SDL_CreateWindow(windowTitle_.CString(), x, y, width, height, flags);
-            else
-            {
-#if !defined(EMSCRIPTEN)
-                if (!impl_->window_)
-                    impl_->window_ = SDL_CreateWindowFrom(externalWindow_, SDL_WINDOW_OPENGL);
-                fullscreen = false;
-#endif
-            }
-            
-            if (impl_->window_)
-                break;
-            else
-            {
-                if (multiSample > 1)
-                {
-                    // If failed with multisampling, retry first without
-                    multiSample = 1;
-                    SDL_GL_SetAttribute(SDL_GL_MULTISAMPLEBUFFERS, 0);
-                    SDL_GL_SetAttribute(SDL_GL_MULTISAMPLESAMPLES, 0);
-                }
-                else
-                {
-                    LOGERROR("Could not open window");
-                    return false;
-                }
-            }
-        }
-
-        CreateWindowIcon();
-
-        if (maximize)
-        {
-            Maximize();
-            SDL_GetWindowSize(impl_->window_, &width, &height);
-        }
-        
-        // Create/restore context and GPU objects and set initial renderstate
-        Restore();
-        
-        if (!impl_->context_)
-        {
-            LOGERROR("Could not create OpenGL context");
-            return false;
-        }
-        
-        // If OpenGL extensions not yet initialized, initialize now
-        #ifndef GL_ES_VERSION_2_0
-        GLenum err = glewInit();
-        if (GLEW_OK != err)
-        {
-            LOGERROR("Cannot initialize OpenGL");
-            Release(true, true);
-            return false;
-        }
-        
-        if (!GLEW_VERSION_2_0)
-        {
-            LOGERROR("OpenGL 2.0 is required");
-            Release(true, true);
-            return false;
-        }
-        
-        if (!GLEW_EXT_framebuffer_object || !GLEW_EXT_packed_depth_stencil)
-        {
-            LOGERROR("EXT_framebuffer_object and EXT_packed_depth_stencil OpenGL extensions are required");
-            Release(true, true);
-            return false;
-        }
-        
-        instancingSupport_ = GLEW_ARB_instanced_arrays != 0;
-        dxtTextureSupport_ = GLEW_EXT_texture_compression_s3tc != 0;
-        anisotropySupport_ = GLEW_EXT_texture_filter_anisotropic != 0;
-        sRGBSupport_ = GLEW_EXT_texture_sRGB != 0;
-        sRGBWriteSupport_ = GLEW_EXT_framebuffer_sRGB != 0;
-        
-        // Set up instancing divisors if supported
-        if (instancingSupport_)
-        {
-            glVertexAttribDivisorARB(ELEMENT_INSTANCEMATRIX1, 1);
-            glVertexAttribDivisorARB(ELEMENT_INSTANCEMATRIX2, 1);
-            glVertexAttribDivisorARB(ELEMENT_INSTANCEMATRIX3, 1);
-        }
-        
-        #else
-        dxtTextureSupport_ = CheckExtension(extensions, "EXT_texture_compression_dxt1");
-        etcTextureSupport_ = CheckExtension(extensions, "OES_compressed_ETC1_RGB8_texture");
-        pvrtcTextureSupport_ = CheckExtension(extensions, "IMG_texture_compression_pvrtc");
-        #endif
-    }
-    
-    // Set vsync
-    SDL_GL_SetSwapInterval(vsync ? 1 : 0);
-    
-    // Store the system FBO on IOS now
-    #ifdef IOS
-    glGetIntegerv(GL_FRAMEBUFFER_BINDING, (GLint*)&impl_->systemFbo_);
-    #endif
-    
-    fullscreen_ = fullscreen;
-    resizable_ = resizable;
-    borderless_ = borderless;
-    vsync_ = vsync;
-    tripleBuffer_ = tripleBuffer;
-    multiSample_ = multiSample;
-    
-    SDL_GetWindowSize(impl_->window_, &width_, &height_);
-    SDL_GetWindowPosition(impl_->window_, &position_.x_, &position_.y_);
-    
-    // Reset rendertargets and viewport for the new screen mode
-    ResetRenderTargets();
-    
-    // Clear the initial window contents to black
-    Clear(CLEAR_COLOR);
-    SDL_GL_SwapWindow(impl_->window_);
-    
-    CheckFeatureSupport(extensions);
-    
-    #ifdef URHO3D_LOGGING
-    String msg;
-    msg.AppendWithFormat("Set screen mode %dx%d %s", width_, height_, (fullscreen_ ? "fullscreen" : "windowed"));
-    if (borderless_)
-        msg.Append(" borderless");
-    if (resizable_)
-        msg.Append(" resizable");
-    if (multiSample > 1)
-        msg.AppendWithFormat(" multisample %d", multiSample);
-    LOGINFO(msg);
-    #endif
-
-    using namespace ScreenMode;
-    
-    VariantMap& eventData = GetEventDataMap();
-    eventData[P_WIDTH] = width_;
-    eventData[P_HEIGHT] = height_;
-    eventData[P_FULLSCREEN] = fullscreen_;
-    eventData[P_RESIZABLE] = resizable_;
-    eventData[P_BORDERLESS] = borderless_;
-    SendEvent(E_SCREENMODE, eventData);
-    
-    return true;
-}
-
-bool Graphics::SetMode(int width, int height)
-{
-    return SetMode(width, height, fullscreen_, borderless_, resizable_, vsync_, tripleBuffer_, multiSample_);
-}
-
-void Graphics::SetSRGB(bool enable)
-{
-    enable &= sRGBWriteSupport_;
-    
-    if (enable != sRGB_)
-    {
-        sRGB_ = enable;
-        impl_->fboDirty_ = true;
-    }
-}
-
-void Graphics::SetFlushGPU(bool enable)
-{
-}
-
-void Graphics::SetOrientations(const String& orientations)
-{
-    orientations_ = orientations.Trimmed();
-    SDL_SetHint(SDL_HINT_ORIENTATIONS, orientations_.CString());
-}
-
-bool Graphics::ToggleFullscreen()
-{
-    return SetMode(width_, height_, !fullscreen_, borderless_, resizable_, vsync_, tripleBuffer_, multiSample_);
-}
-
-void Graphics::Close()
-{
-    if (!IsInitialized())
-        return;
-    
-    // Actually close the window
-    Release(true, true);
-}
-
-bool Graphics::TakeScreenShot(Image& destImage)
-{
-    PROFILE(TakeScreenShot);
-    
-    ResetRenderTargets();
-    
-    destImage.SetSize(width_, height_, 3);
-    glReadPixels(0, 0, width_, height_, GL_RGB, GL_UNSIGNED_BYTE, destImage.GetData());
-    // On OpenGL we need to flip the image vertically after reading
-    destImage.FlipVertical();
-    
-    return true;
-}
-
-bool Graphics::BeginFrame()
-{
-    if (!IsInitialized() || IsDeviceLost())
-        return false;
-    
-    // If using an external window, check it for size changes, and reset screen mode if necessary
-    if (externalWindow_)
-    {
-        int width, height;
-        
-        SDL_GetWindowSize(impl_->window_, &width, &height);
-        if (width != width_ || height != height_)
-            SetMode(width, height);
-    }
-
-    // Set default rendertarget and depth buffer
-    ResetRenderTargets();
-    
-    // Cleanup textures from previous frame
-    for (unsigned i = 0; i < MAX_TEXTURE_UNITS; ++i)
-        SetTexture(i, 0);
-    
-    // Enable color and depth write
-    SetColorWrite(true);
-    SetDepthWrite(true);
-    
-    numPrimitives_ = 0;
-    numBatches_ = 0;
-    
-    SendEvent(E_BEGINRENDERING);
-    
-    return true;
-}
-
-void Graphics::EndFrame()
-{
-    if (!IsInitialized())
-        return;
-    
-    PROFILE(Present);
-    
-    SendEvent(E_ENDRENDERING);
-    
-    SDL_GL_SwapWindow(impl_->window_);
-    
-    // Clean up FBO's that have not been used for a long time, and too large scratch buffers
-    CleanupFramebuffers();
-    CleanupScratchBuffers();
-}
-
-void Graphics::Clear(unsigned flags, const Color& color, float depth, unsigned stencil)
-{
-    if (impl_->fboDirty_)
-        CommitFramebuffer();
-    
-    #ifdef GL_ES_VERSION_2_0
-    flags &= ~CLEAR_STENCIL;
-    #endif
-    
-    bool oldColorWrite = colorWrite_;
-    bool oldDepthWrite = depthWrite_;
-    
-    if (flags & CLEAR_COLOR && !oldColorWrite)
-        SetColorWrite(true);
-    if (flags & CLEAR_DEPTH && !oldDepthWrite)
-        SetDepthWrite(true);
-    if (flags & CLEAR_STENCIL && stencilWriteMask_ != M_MAX_UNSIGNED)
-        glStencilMask(M_MAX_UNSIGNED);
-    
-    unsigned glFlags = 0;
-    if (flags & CLEAR_COLOR)
-    {
-        glFlags |= GL_COLOR_BUFFER_BIT;
-        glClearColor(color.r_, color.g_, color.b_, color.a_);
-    }
-    if (flags & CLEAR_DEPTH)
-    {
-        glFlags |= GL_DEPTH_BUFFER_BIT;
-        glClearDepth(depth);
-    }
-    if (flags & CLEAR_STENCIL)
-    {
-        glFlags |= GL_STENCIL_BUFFER_BIT;
-        glClearStencil(stencil);
-    }
-    
-    // If viewport is less than full screen, set a scissor to limit the clear
-    /// \todo Any user-set scissor test will be lost
-    IntVector2 viewSize = GetRenderTargetDimensions();
-    if (viewport_.left_ != 0 || viewport_.top_ != 0 || viewport_.right_ != viewSize.x_ || viewport_.bottom_ != viewSize.y_)
-        SetScissorTest(true, IntRect(0, 0, viewport_.Width(), viewport_.Height()));
-    else
-        SetScissorTest(false);
-    
-    glClear(glFlags);
-    
-    SetScissorTest(false);
-    SetColorWrite(oldColorWrite);
-    SetDepthWrite(oldDepthWrite);
-    if (flags & CLEAR_STENCIL && stencilWriteMask_ != M_MAX_UNSIGNED)
-        glStencilMask(stencilWriteMask_);
-}
-
-bool Graphics::ResolveToTexture(Texture2D* destination, const IntRect& viewport)
-{
-    if (!destination || !destination->GetRenderSurface())
-        return false;
-    
-    PROFILE(ResolveToTexture);
-    
-    IntRect vpCopy = viewport;
-    if (vpCopy.right_ <= vpCopy.left_)
-        vpCopy.right_ = vpCopy.left_ + 1;
-    if (vpCopy.bottom_ <= vpCopy.top_)
-        vpCopy.bottom_ = vpCopy.top_ + 1;
-    vpCopy.left_ = Clamp(vpCopy.left_, 0, width_);
-    vpCopy.top_ = Clamp(vpCopy.top_, 0, height_);
-    vpCopy.right_ = Clamp(vpCopy.right_, 0, width_);
-    vpCopy.bottom_ = Clamp(vpCopy.bottom_, 0, height_);
-    
-    // Make sure the FBO is not in use
-    ResetRenderTargets();
-    
-    // Use Direct3D convention with the vertical coordinates ie. 0 is top
-    SetTextureForUpdate(destination);
-    glCopyTexSubImage2D(GL_TEXTURE_2D, 0, 0, 0, vpCopy.left_, height_ - vpCopy.bottom_, vpCopy.Width(), vpCopy.Height());
-    SetTexture(0, 0);
-
-    return true;
-}
-
-void Graphics::Draw(PrimitiveType type, unsigned vertexStart, unsigned vertexCount)
-{
-    if (!vertexCount)
-        return;
-    
-    if (impl_->fboDirty_)
-        CommitFramebuffer();
-    
-    unsigned primitiveCount;
-    GLenum glPrimitiveType;
-    
-    GetGLPrimitiveType(vertexCount, type, primitiveCount, glPrimitiveType);
-    glDrawArrays(glPrimitiveType, vertexStart, vertexCount);
-    
-    numPrimitives_ += primitiveCount;
-    ++numBatches_;
-}
-
-void Graphics::Draw(PrimitiveType type, unsigned indexStart, unsigned indexCount, unsigned minVertex, unsigned vertexCount)
-{
-    if (!indexCount || !indexBuffer_ || !indexBuffer_->GetGPUObject())
-        return;
-    
-    if (impl_->fboDirty_)
-        CommitFramebuffer();
-    
-    unsigned indexSize = indexBuffer_->GetIndexSize();
-    unsigned primitiveCount;
-    GLenum glPrimitiveType;
-    
-    GetGLPrimitiveType(indexCount, type, primitiveCount, glPrimitiveType);
-    if (indexSize == sizeof(unsigned short))
-        glDrawElements(glPrimitiveType, indexCount, GL_UNSIGNED_SHORT, reinterpret_cast<const GLvoid*>(indexStart * indexSize));
-    else
-        glDrawElements(glPrimitiveType, indexCount, GL_UNSIGNED_INT, reinterpret_cast<const GLvoid*>(indexStart * indexSize));
-    
-    numPrimitives_ += primitiveCount;
-    ++numBatches_;
-}
-
-void Graphics::DrawInstanced(PrimitiveType type, unsigned indexStart, unsigned indexCount, unsigned minVertex, unsigned vertexCount, unsigned instanceCount)
-{
-    #ifndef GL_ES_VERSION_2_0
-    if (!indexCount || !indexBuffer_ || !indexBuffer_->GetGPUObject() || !instancingSupport_)
-        return;
-    
-    if (impl_->fboDirty_)
-        CommitFramebuffer();
-    
-    unsigned indexSize = indexBuffer_->GetIndexSize();
-    unsigned primitiveCount;
-    GLenum glPrimitiveType;
-    
-    GetGLPrimitiveType(indexCount, type, primitiveCount, glPrimitiveType);
-    if (indexSize == sizeof(unsigned short))
-    {
-        glDrawElementsInstancedARB(glPrimitiveType, indexCount, GL_UNSIGNED_SHORT, reinterpret_cast<const GLvoid*>(indexStart * indexSize),
-            instanceCount);
-    }
-    else
-    {
-        glDrawElementsInstancedARB(glPrimitiveType, indexCount, GL_UNSIGNED_INT, reinterpret_cast<const GLvoid*>(indexStart * indexSize),
-            instanceCount);
-    }
-    
-    numPrimitives_ += instanceCount * primitiveCount;
-    ++numBatches_;
-    #endif
-}
-
-void Graphics::SetVertexBuffer(VertexBuffer* buffer)
-{
-    // Note: this is not multi-instance safe
-    static PODVector<VertexBuffer*> vertexBuffers(1);
-    static PODVector<unsigned> elementMasks(1);
-    vertexBuffers[0] = buffer;
-    elementMasks[0] = MASK_DEFAULT;
-    SetVertexBuffers(vertexBuffers, elementMasks);
-}
-
-bool Graphics::SetVertexBuffers(const PODVector<VertexBuffer*>& buffers, const PODVector<unsigned>& elementMasks,
-    unsigned instanceOffset)
-{
-    if (buffers.Size() > MAX_VERTEX_STREAMS)
-    {
-        LOGERROR("Too many vertex buffers");
-        return false;
-    }
-    if (buffers.Size() != elementMasks.Size())
-    {
-        LOGERROR("Amount of element masks and vertex buffers does not match");
-        return false;
-    }
-    
-    bool changed = false;
-    unsigned newAttributes = 0;
-    
-    for (unsigned i = 0; i < MAX_VERTEX_STREAMS; ++i)
-    {
-        VertexBuffer* buffer = 0;
-        unsigned elementMask = 0;
-        
-        if (i < buffers.Size() && buffers[i])
-        {
-            buffer = buffers[i];
-            if (elementMasks[i] == MASK_DEFAULT)
-                elementMask = buffer->GetElementMask();
-            else
-                elementMask = buffer->GetElementMask() & elementMasks[i];
-        }
-        
-        // If buffer and element mask have stayed the same, skip to the next buffer
-        if (buffer == vertexBuffers_[i] && elementMask == elementMasks_[i] && instanceOffset == lastInstanceOffset_ && !changed)
-        {
-            newAttributes |= elementMask;
-            continue;
-        }
-        
-        vertexBuffers_[i] = buffer;
-        elementMasks_[i] = elementMask;
-        changed = true;
-        
-        // Beware buffers with missing OpenGL objects, as binding a zero buffer object means accessing CPU memory for vertex data,
-        // in which case the pointer will be invalid and cause a crash
-        if (!buffer || !buffer->GetGPUObject())
-            continue;
-        
-        glBindBuffer(GL_ARRAY_BUFFER, buffer->GetGPUObject());
-        unsigned vertexSize = buffer->GetVertexSize();
-        
-        for (unsigned j = 0; j < MAX_VERTEX_ELEMENTS; ++j)
-        {
-            unsigned attrIndex = glVertexAttrIndex[j];
-            unsigned elementBit = 1 << j;
-            
-            if (elementMask & elementBit)
-            {
-                newAttributes |= elementBit;
-                
-                // Enable attribute if not enabled yet
-                if ((impl_->enabledAttributes_ & elementBit) == 0)
-                {
-                    glEnableVertexAttribArray(attrIndex);
-                    impl_->enabledAttributes_ |= elementBit;
-                }
-                
-                // Set the attribute pointer. Add instance offset for the instance matrix pointers
-                unsigned offset = j >= ELEMENT_INSTANCEMATRIX1 ? instanceOffset * vertexSize : 0;
-                glVertexAttribPointer(attrIndex, VertexBuffer::elementComponents[j], VertexBuffer::elementType[j],
-                    VertexBuffer::elementNormalize[j], vertexSize, reinterpret_cast<const GLvoid*>(buffer->GetElementOffset((VertexElement)j)
-                    + offset));
-            }
-        }
-    }
-    
-    if (!changed)
-        return true;
-    
-    lastInstanceOffset_ = instanceOffset;
-    
-    // Now check which vertex attributes should be disabled
-    unsigned disableAttributes = impl_->enabledAttributes_ & (~newAttributes);
-    unsigned disableIndex = 0;
-    
-    while (disableAttributes)
-    {
-        if (disableAttributes & 1)
-        {
-            glDisableVertexAttribArray(glVertexAttrIndex[disableIndex]);
-            impl_->enabledAttributes_ &= ~(1 << disableIndex);
-        }
-        disableAttributes >>= 1;
-        ++disableIndex;
-    }
-    
-    return true;
-}
-
-bool Graphics::SetVertexBuffers(const Vector<SharedPtr<VertexBuffer> >& buffers, const PODVector<unsigned>&
-    elementMasks, unsigned instanceOffset)
-{
-    if (buffers.Size() > MAX_VERTEX_STREAMS)
-    {
-        LOGERROR("Too many vertex buffers");
-        return false;
-    }
-    if (buffers.Size() != elementMasks.Size())
-    {
-        LOGERROR("Amount of element masks and vertex buffers does not match");
-        return false;
-    }
-    
-    bool changed = false;
-    unsigned newAttributes = 0;
-    
-    for (unsigned i = 0; i < MAX_VERTEX_STREAMS; ++i)
-    {
-        VertexBuffer* buffer = 0;
-        unsigned elementMask = 0;
-        
-        if (i < buffers.Size() && buffers[i])
-        {
-            buffer = buffers[i];
-            if (elementMasks[i] == MASK_DEFAULT)
-                elementMask = buffer->GetElementMask();
-            else
-                elementMask = buffer->GetElementMask() & elementMasks[i];
-        }
-        
-        // If buffer and element mask have stayed the same, skip to the next buffer
-        if (buffer == vertexBuffers_[i] && elementMask == elementMasks_[i] && instanceOffset == lastInstanceOffset_ && !changed)
-        {
-            newAttributes |= elementMask;
-            continue;
-        }
-        
-        vertexBuffers_[i] = buffer;
-        elementMasks_[i] = elementMask;
-        changed = true;
-        
-        // Beware buffers with missing OpenGL objects, as binding a zero buffer object means accessing CPU memory for vertex data,
-        // in which case the pointer will be invalid and cause a crash
-        if (!buffer || !buffer->GetGPUObject())
-            continue;
-        
-        glBindBuffer(GL_ARRAY_BUFFER, buffer->GetGPUObject());
-        unsigned vertexSize = buffer->GetVertexSize();
-        
-        for (unsigned j = 0; j < MAX_VERTEX_ELEMENTS; ++j)
-        {
-            unsigned attrIndex = glVertexAttrIndex[j];
-            unsigned elementBit = 1 << j;
-            
-            if (elementMask & elementBit)
-            {
-                newAttributes |= elementBit;
-                
-                // Enable attribute if not enabled yet
-                if ((impl_->enabledAttributes_ & elementBit) == 0)
-                {
-                    glEnableVertexAttribArray(attrIndex);
-                    impl_->enabledAttributes_ |= elementBit;
-                }
-                
-                // Set the attribute pointer. Add instance offset for the instance matrix pointers
-                unsigned offset = j >= ELEMENT_INSTANCEMATRIX1 ? instanceOffset * vertexSize : 0;
-                glVertexAttribPointer(attrIndex, VertexBuffer::elementComponents[j], VertexBuffer::elementType[j],
-                    VertexBuffer::elementNormalize[j], vertexSize, reinterpret_cast<const GLvoid*>(buffer->GetElementOffset((VertexElement)j)
-                    + offset));
-            }
-        }
-    }
-    
-    if (!changed)
-        return true;
-    
-    lastInstanceOffset_ = instanceOffset;
-    
-    // Now check which vertex attributes should be disabled
-    unsigned disableAttributes = impl_->enabledAttributes_ & (~newAttributes);
-    unsigned disableIndex = 0;
-    
-    while (disableAttributes)
-    {
-        if (disableAttributes & 1)
-        {
-            glDisableVertexAttribArray(glVertexAttrIndex[disableIndex]);
-            impl_->enabledAttributes_ &= ~(1 << disableIndex);
-        }
-        disableAttributes >>= 1;
-        ++disableIndex;
-    }
-    
-    return true;
-}
-
-void Graphics::SetIndexBuffer(IndexBuffer* buffer)
-{
-    if (indexBuffer_ == buffer)
-        return;
-    
-    if (buffer)
-        glBindBuffer(GL_ELEMENT_ARRAY_BUFFER, buffer->GetGPUObject());
-    else
-        glBindBuffer(GL_ELEMENT_ARRAY_BUFFER, 0);
-    
-    indexBuffer_ = buffer;
-}
-
-void Graphics::SetShaders(ShaderVariation* vs, ShaderVariation* ps)
-{
-    if (vs == vertexShader_ && ps == pixelShader_)
-        return;
-    
-    ClearParameterSources();
-
-    // Compile the shaders now if not yet compiled. If already attempted, do not retry
-    if (vs && !vs->GetGPUObject())
-    {
-        if (vs->GetCompilerOutput().Empty())
-        {
-            PROFILE(CompileVertexShader);
-            
-            bool success = vs->Create();
-            if (success)
-                LOGDEBUG("Compiled vertex shader " + vs->GetFullName());
-            else
-            {
-                LOGERROR("Failed to compile vertex shader " + vs->GetFullName() + ":\n" + vs->GetCompilerOutput());
-                vs = 0;
-            }
-        }
-        else
-            vs = 0;
-    }
-    
-    if (ps && !ps->GetGPUObject())
-    {
-        if (ps->GetCompilerOutput().Empty())
-        {
-            PROFILE(CompilePixelShader);
-            
-            bool success = ps->Create();
-            if (success)
-                LOGDEBUG("Compiled pixel shader " + ps->GetFullName());
-            else
-            {
-                LOGERROR("Failed to compile pixel shader " + ps->GetFullName() + ":\n" + ps->GetCompilerOutput());
-                ps = 0;
-            }
-        }
-        else
-            ps = 0;
-    }
-    
-    if (!vs || !ps)
-    {
-        glUseProgram(0);
-        vertexShader_ = 0;
-        pixelShader_ = 0;
-        shaderProgram_ = 0;
-    }
-    else
-    {
-        vertexShader_ = vs;
-        pixelShader_ = ps;
-        
-        Pair<ShaderVariation*, ShaderVariation*> combination(vs, ps);
-        ShaderProgramMap::Iterator i = shaderPrograms_.Find(combination);
-        
-        if (i != shaderPrograms_.End())
-        {
-            // Use the existing linked program
-            if (i->second_->GetGPUObject())
-            {
-                glUseProgram(i->second_->GetGPUObject());
-                shaderProgram_ = i->second_;
-            }
-            else
-            {
-                glUseProgram(0);
-                shaderProgram_ = 0;
-            }
-        }
-        else
-        {
-            // Link a new combination
-            PROFILE(LinkShaders);
-            
-            SharedPtr<ShaderProgram> newProgram(new ShaderProgram(this, vs, ps));
-            if (newProgram->Link())
-            {
-                LOGDEBUG("Linked vertex shader " + vs->GetFullName() + " and pixel shader " + ps->GetFullName());
-                // Note: Link() calls glUseProgram() to set the texture sampler uniforms,
-                // so it is not necessary to call it again
-                shaderProgram_ = newProgram;
-            }
-            else
-            {
-                LOGERROR("Failed to link vertex shader " + vs->GetFullName() + " and pixel shader " + ps->GetFullName() + ":\n" +
-                    newProgram->GetLinkerOutput());
-                glUseProgram(0);
-                shaderProgram_ = 0;
-            }
-            
-            shaderPrograms_[combination] = newProgram;
-        }
-    }
-    
-
-    // Store shader combination if shader dumping in progress
-    if (shaderPrecache_)
-        shaderPrecache_->StoreShaders(vertexShader_, pixelShader_);
-}
-
-void Graphics::SetShaderParameter(StringHash param, const float* data, unsigned count)
-{
-    if (shaderProgram_)
-    {
-        const ShaderParameter* info = shaderProgram_->GetParameter(param);
-        if (info)
-        {
-            switch (info->type_)
-            {
-            case GL_FLOAT:
-                glUniform1fv(info->location_, count, data);
-                break;
-
-            case GL_FLOAT_VEC2:
-                glUniform2fv(info->location_, count / 2, data);
-                break;
-
-            case GL_FLOAT_VEC3:
-                glUniform3fv(info->location_, count / 3, data);
-                break;
-
-            case GL_FLOAT_VEC4:
-                glUniform4fv(info->location_, count / 4, data);
-                break;
-
-            case GL_FLOAT_MAT3:
-                glUniformMatrix3fv(info->location_, count / 9, GL_FALSE, data);
-                break;
-
-            case GL_FLOAT_MAT4:
-                glUniformMatrix4fv(info->location_, count / 16, GL_FALSE, data);
-                break;
-            }
-        }
-    }
-}
-
-void Graphics::SetShaderParameter(StringHash param, float value)
-{
-    if (shaderProgram_)
-    {
-        const ShaderParameter* info = shaderProgram_->GetParameter(param);
-        if (info)
-            glUniform1fv(info->location_, 1, &value);
-    }
-}
-
-void Graphics::SetShaderParameter(StringHash param, const Color& color)
-{
-    SetShaderParameter(param, color.Data(), 4);
-}
-
-void Graphics::SetShaderParameter(StringHash param, const Vector2& vector)
-{
-    if (shaderProgram_)
-    {
-        const ShaderParameter* info = shaderProgram_->GetParameter(param);
-        if (info)
-        {
-            // Check the uniform type to avoid mismatch
-            switch (info->type_)
-            {
-            case GL_FLOAT:
-                glUniform1fv(info->location_, 1, vector.Data());
-                break;
-
-            case GL_FLOAT_VEC2:
-                glUniform2fv(info->location_, 1, vector.Data());
-                break;
-            }
-        }
-    }
-}
-
-void Graphics::SetShaderParameter(StringHash param, const Matrix3& matrix)
-{
-    if (shaderProgram_)
-    {
-        const ShaderParameter* info = shaderProgram_->GetParameter(param);
-        if (info)
-            glUniformMatrix3fv(info->location_, 1, GL_FALSE, matrix.Data());
-    }
-}
-
-void Graphics::SetShaderParameter(StringHash param, const Vector3& vector)
-{
-    if (shaderProgram_)
-    {
-        const ShaderParameter* info = shaderProgram_->GetParameter(param);
-        if (info)
-        {
-            // Check the uniform type to avoid mismatch
-            switch (info->type_)
-            {
-            case GL_FLOAT:
-                glUniform1fv(info->location_, 1, vector.Data());
-                break;
-
-            case GL_FLOAT_VEC2:
-                glUniform2fv(info->location_, 1, vector.Data());
-                break;
-
-            case GL_FLOAT_VEC3:
-                glUniform3fv(info->location_, 1, vector.Data());
-                break;
-            }
-        }
-    }
-}
-
-void Graphics::SetShaderParameter(StringHash param, const Matrix4& matrix)
-{
-    if (shaderProgram_)
-    {
-        const ShaderParameter* info = shaderProgram_->GetParameter(param);
-        if (info)
-            glUniformMatrix4fv(info->location_, 1, GL_FALSE, matrix.Data());
-    }
-}
-
-void Graphics::SetShaderParameter(StringHash param, const Vector4& vector)
-{
-    if (shaderProgram_)
-    {
-        const ShaderParameter* info = shaderProgram_->GetParameter(param);
-        if (info)
-        {
-            // Check the uniform type to avoid mismatch
-            switch (info->type_)
-            {
-            case GL_FLOAT:
-                glUniform1fv(info->location_, 1, vector.Data());
-                break;
-
-            case GL_FLOAT_VEC2:
-                glUniform2fv(info->location_, 1, vector.Data());
-                break;
-
-            case GL_FLOAT_VEC3:
-                glUniform3fv(info->location_, 1, vector.Data());
-                break;
-
-            case GL_FLOAT_VEC4:
-                glUniform4fv(info->location_, 1, vector.Data());
-                break;
-            }
-        }
-    }
-}
-
-void Graphics::SetShaderParameter(StringHash param, const Matrix3x4& matrix)
-{
-    if (shaderProgram_)
-    {
-        const ShaderParameter* info = shaderProgram_->GetParameter(param);
-        if (info)
-        {
-            // Expand to a full Matrix4
-            static Matrix4 fullMatrix;
-            fullMatrix.m00_ = matrix.m00_;
-            fullMatrix.m01_ = matrix.m01_;
-            fullMatrix.m02_ = matrix.m02_;
-            fullMatrix.m03_ = matrix.m03_;
-            fullMatrix.m10_ = matrix.m10_;
-            fullMatrix.m11_ = matrix.m11_;
-            fullMatrix.m12_ = matrix.m12_;
-            fullMatrix.m13_ = matrix.m13_;
-            fullMatrix.m20_ = matrix.m20_;
-            fullMatrix.m21_ = matrix.m21_;
-            fullMatrix.m22_ = matrix.m22_;
-            fullMatrix.m23_ = matrix.m23_;
-
-            glUniformMatrix4fv(info->location_, 1, GL_FALSE, fullMatrix.Data());
-        }
-    }
-}
-
-void Graphics::SetShaderParameter(StringHash param, const Variant& value)
-{
-    switch (value.GetType())
-    {
-    case VAR_BOOL:
-        SetShaderParameter(param, value.GetBool());
-        break;
-
-    case VAR_FLOAT:
-        SetShaderParameter(param, value.GetFloat());
-        break;
-
-    case VAR_VECTOR2:
-        SetShaderParameter(param, value.GetVector2());
-        break;
-
-    case VAR_VECTOR3:
-        SetShaderParameter(param, value.GetVector3());
-        break;
-
-    case VAR_VECTOR4:
-        SetShaderParameter(param, value.GetVector4());
-        break;
-
-    case VAR_COLOR:
-        SetShaderParameter(param, value.GetColor());
-        break;
-
-    case VAR_MATRIX3:
-        SetShaderParameter(param, value.GetMatrix3());
-        break;
-        
-    case VAR_MATRIX3X4:
-        SetShaderParameter(param, value.GetMatrix3x4());
-        break;
-        
-    case VAR_MATRIX4:
-        SetShaderParameter(param, value.GetMatrix4());
-        break;
-
-    default:
-        // Unsupported parameter type, do nothing
-        break;
-    }
-}
-
-bool Graphics::NeedParameterUpdate(ShaderParameterGroup group, const void* source)
-{
-    if ((unsigned)(size_t)shaderParameterSources_[group] == M_MAX_UNSIGNED || shaderParameterSources_[group] != source)
-    {
-        shaderParameterSources_[group] = source;
-        return true;
-    }
-    else
-        return false;
-}
-
-bool Graphics::HasShaderParameter(StringHash param)
-{
-    return shaderProgram_ && shaderProgram_->HasParameter(param);
-}
-
-bool Graphics::HasTextureUnit(TextureUnit unit)
-{
-    return shaderProgram_ && shaderProgram_->HasTextureUnit(unit);
-}
-
-void Graphics::ClearParameterSource(ShaderParameterGroup group)
-{
-    shaderParameterSources_[group] = (const void*)M_MAX_UNSIGNED;
-}
-
-void Graphics::ClearParameterSources()
-{
-    for (unsigned i = 0; i < MAX_SHADER_PARAMETER_GROUPS; ++i)
-        shaderParameterSources_[i] = (const void*)M_MAX_UNSIGNED;
-}
-
-void Graphics::ClearTransformSources()
-{
-    shaderParameterSources_[SP_CAMERA] = (const void*)M_MAX_UNSIGNED;
-    shaderParameterSources_[SP_OBJECTTRANSFORM] = (const void*)M_MAX_UNSIGNED;
-}
-
-void Graphics::CleanupShaderPrograms()
-{
-    // Ignore individual call from ShaderVariation instance when Graphics subsystem is in process of
-    // releasing all GPU objects or recreating GPU objects due device lost, because the Graphics subsystem
-    // will eventually erase all the shader programs afterward as part of the release process.
-    if (releasingGPUObjects_)
-        return;
-    
-    for (ShaderProgramMap::Iterator i = shaderPrograms_.Begin(); i != shaderPrograms_.End();)
-    {
-        ShaderVariation* vs = i->second_->GetVertexShader();
-        ShaderVariation* ps = i->second_->GetPixelShader();
-        
-        if (!vs || !ps || !vs->GetGPUObject() || !ps->GetGPUObject())
-            i = shaderPrograms_.Erase(i);
-        else
-            ++i;
-    }
-}
-
-void Graphics::SetTexture(unsigned index, Texture* texture)
-{
-    if (index >= MAX_TEXTURE_UNITS)
-        return;
-    
-    // Check if texture is currently bound as a rendertarget. In that case, use its backup texture, or blank if not defined
-    if (texture)
-    {
-        if (renderTargets_[0] && renderTargets_[0]->GetParentTexture() == texture)
-            texture = texture->GetBackupTexture();
-    }
-    
-    if (textures_[index] != texture)
-    {
-        if (impl_->activeTexture_ != index)
-        {
-            glActiveTexture(GL_TEXTURE0 + index);
-            impl_->activeTexture_ = index;
-        }
-        
-        if (texture)
-        {
-            unsigned glType = texture->GetTarget();
-            if (glType != textureTypes_[index])
-            {
-                if (textureTypes_[index])
-                {
-                    if (textures_[index])
-                        glBindTexture(textureTypes_[index], 0);
-                    glDisable(textureTypes_[index]);
-                }
-
-                glEnable(glType);
-                textureTypes_[index] = glType;
-            }
-            
-            glBindTexture(glType, texture->GetGPUObject());
-            
-            if (texture->GetParametersDirty())
-                texture->UpdateParameters();
-        }
-        else
-        {
-            if (textureTypes_[index])
-                glBindTexture(textureTypes_[index], 0);
-        }
-        
-        textures_[index] = texture;
-    }
-    else
-    {
-        if (texture && texture->GetParametersDirty())
-        {
-            if (impl_->activeTexture_ != index)
-            {
-                glActiveTexture(GL_TEXTURE0 + index);
-                impl_->activeTexture_ = index;
-            }
-            
-            glBindTexture(texture->GetTarget(), texture->GetGPUObject());
-            texture->UpdateParameters();
-        }
-    }
-}
-
-void Graphics::SetTextureForUpdate(Texture* texture)
-{
-    if (impl_->activeTexture_ != 0)
-    {
-        glActiveTexture(GL_TEXTURE0);
-        impl_->activeTexture_ = 0;
-    }
-    
-    glBindTexture(texture->GetTarget(), texture->GetGPUObject());
-    textures_[0] = texture;
-}
-
-void Graphics::SetDefaultTextureFilterMode(TextureFilterMode mode)
-{
-    if (mode != defaultTextureFilterMode_)
-    {
-        defaultTextureFilterMode_ = mode;
-        SetTextureParametersDirty();
-    }
-}
-
-void Graphics::SetTextureAnisotropy(unsigned level)
-{
-    if (level != textureAnisotropy_)
-    {
-        textureAnisotropy_ = level;
-        SetTextureParametersDirty();
-    }
-}
-
-void Graphics::SetTextureParametersDirty()
-{
-    MutexLock lock(gpuObjectMutex_);
-    
-    for (Vector<GPUObject*>::Iterator i = gpuObjects_.Begin(); i != gpuObjects_.End(); ++i)
-    {
-        Texture* texture = dynamic_cast<Texture*>(*i);
-        if (texture)
-            texture->SetParametersDirty();
-    }
-}
-
-void Graphics::ResetRenderTargets()
-{
-    for (unsigned i = 0; i < MAX_RENDERTARGETS; ++i)
-        SetRenderTarget(i, (RenderSurface*)0);
-    SetDepthStencil((RenderSurface*)0);
-    SetViewport(IntRect(0, 0, width_, height_));
-}
-
-void Graphics::ResetRenderTarget(unsigned index)
-{
-    SetRenderTarget(index, (RenderSurface*)0);
-}
-
-void Graphics::ResetDepthStencil()
-{
-    SetDepthStencil((RenderSurface*)0);
-}
-
-void Graphics::SetRenderTarget(unsigned index, RenderSurface* renderTarget)
-{
-    if (index >= MAX_RENDERTARGETS)
-        return;
-    
-    if (renderTarget != renderTargets_[index])
-    {
-        renderTargets_[index] = renderTarget;
-        
-        // If the rendertarget is also bound as a texture, replace with backup texture or null
-        if (renderTarget)
-        {
-            Texture* parentTexture = renderTarget->GetParentTexture();
-            
-            for (unsigned i = 0; i < MAX_TEXTURE_UNITS; ++i)
-            {
-                if (textures_[i] == parentTexture)
-                    SetTexture(i, textures_[i]->GetBackupTexture());
-            }
-        }
-        
-        impl_->fboDirty_ = true;
-    }
-}
-
-void Graphics::SetRenderTarget(unsigned index, Texture2D* texture)
-{
-    RenderSurface* renderTarget = 0;
-    if (texture)
-        renderTarget = texture->GetRenderSurface();
-    
-    SetRenderTarget(index, renderTarget);
-}
-
-void Graphics::SetDepthStencil(RenderSurface* depthStencil)
-{
-    // If we are using a rendertarget texture, it is required in OpenGL to also have an own depth-stencil
-    // Create a new depth-stencil texture as necessary to be able to provide similar behaviour as Direct3D9
-    if (renderTargets_[0] && !depthStencil)
-    {
-        int width = renderTargets_[0]->GetWidth();
-        int height = renderTargets_[0]->GetHeight();
-        
-        // Direct3D9 default depth-stencil can not be used when rendertarget is larger than the window.
-        // Check size similarly
-        if (width <= width_ && height <= height_)
-        {
-            int searchKey = (width << 16) | height;
-            HashMap<int, SharedPtr<Texture2D> >::Iterator i = depthTextures_.Find(searchKey);
-            if (i != depthTextures_.End())
-                depthStencil = i->second_->GetRenderSurface();
-            else
-            {
-                SharedPtr<Texture2D> newDepthTexture(new Texture2D(context_));
-                newDepthTexture->SetSize(width, height, GetDepthStencilFormat(), TEXTURE_DEPTHSTENCIL);
-                depthTextures_[searchKey] = newDepthTexture;
-                depthStencil = newDepthTexture->GetRenderSurface();
-            }
-        }
-    }
-    
-    if (depthStencil != depthStencil_)
-    {
-        depthStencil_ = depthStencil;
-        impl_->fboDirty_ = true;
-    }
-}
-
-void Graphics::SetDepthStencil(Texture2D* texture)
-{
-    RenderSurface* depthStencil = 0;
-    if (texture)
-        depthStencil = texture->GetRenderSurface();
-    
-    SetDepthStencil(depthStencil);
-}
-
-void Graphics::SetViewport(const IntRect& rect)
-{
-    if (impl_->fboDirty_)
-        CommitFramebuffer();
-    
-    IntVector2 rtSize = GetRenderTargetDimensions();
-    
-    IntRect rectCopy = rect;
-    
-    if (rectCopy.right_ <= rectCopy.left_)
-        rectCopy.right_ = rectCopy.left_ + 1;
-    if (rectCopy.bottom_ <= rectCopy.top_)
-        rectCopy.bottom_ = rectCopy.top_ + 1;
-    rectCopy.left_ = Clamp(rectCopy.left_, 0, rtSize.x_);
-    rectCopy.top_ = Clamp(rectCopy.top_, 0, rtSize.y_);
-    rectCopy.right_ = Clamp(rectCopy.right_, 0, rtSize.x_);
-    rectCopy.bottom_ = Clamp(rectCopy.bottom_, 0, rtSize.y_);
-    
-    // Use Direct3D convention with the vertical coordinates ie. 0 is top
-    glViewport(rectCopy.left_, rtSize.y_ - rectCopy.bottom_, rectCopy.Width(), rectCopy.Height());
-    viewport_ = rectCopy;
-    
-    // Disable scissor test, needs to be re-enabled by the user
-    SetScissorTest(false);
-}
-
-void Graphics::SetBlendMode(BlendMode mode)
-{
-    if (mode != blendMode_)
-    {
-        if (mode == BLEND_REPLACE)
-            glDisable(GL_BLEND);
-        else
-        {
-            glEnable(GL_BLEND);
-            glBlendFunc(glSrcBlend[mode], glDestBlend[mode]);
-            glBlendEquation(glBlendOp[mode]);
-        }
-        
-        blendMode_ = mode;
-    }
-}
-
-void Graphics::SetColorWrite(bool enable)
-{
-    if (enable != colorWrite_)
-    {
-        if (enable)
-            glColorMask(GL_TRUE, GL_TRUE, GL_TRUE, GL_TRUE);
-        else
-            glColorMask(GL_FALSE, GL_FALSE, GL_FALSE, GL_FALSE);
-        
-        colorWrite_ = enable;
-    }
-}
-
-void Graphics::SetCullMode(CullMode mode)
-{
-    if (mode != cullMode_)
-    {
-        if (mode == CULL_NONE)
-            glDisable(GL_CULL_FACE);
-        else
-        {
-            // Use Direct3D convention, ie. clockwise vertices define a front face
-            glEnable(GL_CULL_FACE);
-            glCullFace(mode == CULL_CCW ? GL_FRONT : GL_BACK);
-        }
-        
-        cullMode_ = mode;
-    }
-}
-
-void Graphics::SetDepthBias(float constantBias, float slopeScaledBias)
-{
-    if (constantBias != constantDepthBias_ || slopeScaledBias != slopeScaledDepthBias_)
-    {
-        #ifndef GL_ES_VERSION_2_0
-        if (slopeScaledBias != 0.0f)
-        {
-            // OpenGL constant bias is unreliable and dependant on depth buffer bitdepth, apply in the projection matrix instead
-            float adjustedSlopeScaledBias = slopeScaledBias + 1.0f;
-            glEnable(GL_POLYGON_OFFSET_FILL);
-            glPolygonOffset(adjustedSlopeScaledBias, 0.0f);
-        }
-        else
-            glDisable(GL_POLYGON_OFFSET_FILL);
-        #endif
-        
-        constantDepthBias_ = constantBias;
-        slopeScaledDepthBias_ = slopeScaledBias;
-        shaderParameterSources_[SP_CAMERA] = (const void*)M_MAX_UNSIGNED;
-    }
-}
-
-void Graphics::SetDepthTest(CompareMode mode)
-{
-    if (mode != depthTestMode_)
-    {
-        glDepthFunc(glCmpFunc[mode]);
-        depthTestMode_ = mode;
-    }
-}
-
-void Graphics::SetDepthWrite(bool enable)
-{
-    if (enable != depthWrite_)
-    {
-        glDepthMask(enable ? GL_TRUE : GL_FALSE);
-        depthWrite_ = enable;
-    }
-}
-
-void Graphics::SetDrawAntialiased(bool enable)
-{
-    if (enable != drawAntialiased_)
-    {
-        #ifndef GL_ES_VERSION_2_0
-        if (enable)
-            glEnable(GL_MULTISAMPLE);
-        else
-            glDisable(GL_MULTISAMPLE);
-        #endif
-        drawAntialiased_ = enable;
-    }
-}
-
-void Graphics::SetFillMode(FillMode mode)
-{
-    #ifndef GL_ES_VERSION_2_0
-    if (mode != fillMode_)
-    {
-        glPolygonMode(GL_FRONT_AND_BACK, glFillMode[mode]);
-        fillMode_ = mode;
-    }
-    #endif
-}
-
-void Graphics::SetScissorTest(bool enable, const Rect& rect, bool borderInclusive)
-{
-    // During some light rendering loops, a full rect is toggled on/off repeatedly.
-    // Disable scissor in that case to reduce state changes
-    if (rect.min_.x_ <= 0.0f && rect.min_.y_ <= 0.0f && rect.max_.x_ >= 1.0f && rect.max_.y_ >= 1.0f)
-        enable = false;
-    
-    if (enable)
-    {
-        IntVector2 rtSize(GetRenderTargetDimensions());
-        IntVector2 viewSize(viewport_.Size());
-        IntVector2 viewPos(viewport_.left_, viewport_.top_);
-        IntRect intRect;
-        int expand = borderInclusive ? 1 : 0;
-        
-        intRect.left_ = Clamp((int)((rect.min_.x_ + 1.0f) * 0.5f * viewSize.x_) + viewPos.x_, 0, rtSize.x_ - 1);
-        intRect.top_ = Clamp((int)((-rect.max_.y_ + 1.0f) * 0.5f * viewSize.y_) + viewPos.y_, 0, rtSize.y_ - 1);
-        intRect.right_ = Clamp((int)((rect.max_.x_ + 1.0f) * 0.5f * viewSize.x_) + viewPos.x_ + expand, 0, rtSize.x_);
-        intRect.bottom_ = Clamp((int)((-rect.min_.y_ + 1.0f) * 0.5f * viewSize.y_) + viewPos.y_ + expand, 0, rtSize.y_);
-        
-        if (intRect.right_ == intRect.left_)
-            intRect.right_++;
-        if (intRect.bottom_ == intRect.top_)
-            intRect.bottom_++;
-        
-        if (intRect.right_ < intRect.left_ || intRect.bottom_ < intRect.top_)
-            enable = false;
-        
-        if (enable && scissorRect_ != intRect)
-        {
-            // Use Direct3D convention with the vertical coordinates ie. 0 is top
-            glScissor(intRect.left_, rtSize.y_ - intRect.bottom_, intRect.Width(), intRect.Height());
-            scissorRect_ = intRect;
-        }
-    }
-    else
-        scissorRect_ = IntRect::ZERO;
-    
-    if (enable != scissorTest_)
-    {
-        if (enable)
-            glEnable(GL_SCISSOR_TEST);
-        else
-            glDisable(GL_SCISSOR_TEST);
-        scissorTest_ = enable;
-    }
-}
-
-void Graphics::SetScissorTest(bool enable, const IntRect& rect)
-{
-    IntVector2 rtSize(GetRenderTargetDimensions());
-    IntVector2 viewPos(viewport_.left_, viewport_.top_);
-    
-    if (enable)
-    {
-        IntRect intRect;
-        intRect.left_ = Clamp(rect.left_ + viewPos.x_, 0, rtSize.x_ - 1);
-        intRect.top_ = Clamp(rect.top_ + viewPos.y_, 0, rtSize.y_ - 1);
-        intRect.right_ = Clamp(rect.right_ + viewPos.x_, 0, rtSize.x_);
-        intRect.bottom_ = Clamp(rect.bottom_ + viewPos.y_, 0, rtSize.y_);
-        
-        if (intRect.right_ == intRect.left_)
-            intRect.right_++;
-        if (intRect.bottom_ == intRect.top_)
-            intRect.bottom_++;
-        
-        if (intRect.right_ < intRect.left_ || intRect.bottom_ < intRect.top_)
-            enable = false;
-        
-        if (enable && scissorRect_ != intRect)
-        {
-            // Use Direct3D convention with the vertical coordinates ie. 0 is top
-            glScissor(intRect.left_, rtSize.y_ - intRect.bottom_, intRect.Width(), intRect.Height());
-            scissorRect_ = intRect;
-        }
-    }
-    else
-        scissorRect_ = IntRect::ZERO;
-    
-    if (enable != scissorTest_)
-    {
-        if (enable)
-            glEnable(GL_SCISSOR_TEST);
-        else
-            glDisable(GL_SCISSOR_TEST);
-        scissorTest_ = enable;
-    }
-}
-
-void Graphics::SetClipPlane(bool enable, const Plane& clipPlane, const Matrix3x4& view, const Matrix4& projection)
-{
-    #ifndef GL_ES_VERSION_2_0
-    if (enable != useClipPlane_)
-    {
-        if (enable)
-            glEnable(GL_CLIP_PLANE0);
-        else
-            glDisable(GL_CLIP_PLANE0);
-        useClipPlane_ = enable;
-    }
-    
-    if (enable)
-    {
-        Matrix4 viewProj = projection * view;
-        Vector4 planeVec =  clipPlane.Transformed(viewProj).ToVector4();
-        
-        GLdouble planeData[4];
-        planeData[0] = planeVec.x_;
-        planeData[1] = planeVec.y_;
-        planeData[2] = planeVec.z_;
-        planeData[3] = planeVec.w_;
-        
-        glClipPlane(GL_CLIP_PLANE0, &planeData[0]);
-    }
-    #endif
-}
-
-void Graphics::SetStencilTest(bool enable, CompareMode mode, StencilOp pass, StencilOp fail, StencilOp zFail, unsigned stencilRef, unsigned compareMask, unsigned writeMask)
-{
-    #ifndef GL_ES_VERSION_2_0
-    if (enable != stencilTest_)
-    {
-        if (enable)
-            glEnable(GL_STENCIL_TEST);
-        else
-            glDisable(GL_STENCIL_TEST);
-        stencilTest_ = enable;
-    }
-    
-    if (enable)
-    {
-        if (mode != stencilTestMode_ || stencilRef != stencilRef_ || compareMask != stencilCompareMask_)
-        {
-            glStencilFunc(glCmpFunc[mode], stencilRef, compareMask);
-            stencilTestMode_ = mode;
-            stencilRef_ = stencilRef;
-            stencilCompareMask_ = compareMask;
-        }
-        if (writeMask != stencilWriteMask_)
-        {
-            glStencilMask(writeMask);
-            stencilWriteMask_ = writeMask;
-        }
-        if (pass != stencilPass_ || fail != stencilFail_ || zFail != stencilZFail_)
-        {
-            glStencilOp(glStencilOps[fail], glStencilOps[zFail], glStencilOps[pass]);
-            stencilPass_ = pass;
-            stencilFail_ = fail;
-            stencilZFail_ = zFail;
-        }
-    }
-    #endif
-}
-
-void Graphics::BeginDumpShaders(const String& fileName)
-{
-    shaderPrecache_ = new ShaderPrecache(context_, fileName);
-}
-
-void Graphics::EndDumpShaders()
-{
-    shaderPrecache_.Reset();
-}
-
-void Graphics::PrecacheShaders(Deserializer& source)
-{
-    PROFILE(PrecacheShaders);
-    
-    ShaderPrecache::LoadShaders(this, source);
-}
-
-bool Graphics::IsInitialized() const
-{
-    return impl_->window_ != 0;
-}
-
-bool Graphics::IsDeviceLost() const
-{
-    // On iOS treat window minimization as device loss, as it is forbidden to access OpenGL when minimized
-    #ifdef IOS
-    if (impl_->window_ && (SDL_GetWindowFlags(impl_->window_) & SDL_WINDOW_MINIMIZED) != 0)
-        return true;
-    #endif
-
-    return impl_->context_ == 0;
-}
-
-IntVector2 Graphics::GetWindowPosition() const
-{
-    if (impl_->window_)
-        return position_;
-    return IntVector2::ZERO;
-}
-
-PODVector<IntVector2> Graphics::GetResolutions() const
-{
-    PODVector<IntVector2> ret;
-    unsigned numModes = SDL_GetNumDisplayModes(0);
-    
-    for (unsigned i = 0; i < numModes; ++i)
-    {
-        SDL_DisplayMode mode;
-        SDL_GetDisplayMode(0, i, &mode);
-        int width = mode.w;
-        int height  = mode.h;
-        
-        // Store mode if unique
-        bool unique = true;
-        for (unsigned j = 0; j < ret.Size(); ++j)
-        {
-            if (ret[j].x_ == width && ret[j].y_ == height)
-            {
-                unique = false;
-                break;
-            }
-        }
-        
-        if (unique)
-            ret.Push(IntVector2(width, height));
-    }
-    
-    return ret;
-}
-
-PODVector<int> Graphics::GetMultiSampleLevels() const
-{
-    PODVector<int> ret;
-    // No multisampling always supported
-    ret.Push(1);
-    /// \todo Implement properly, if possible
-    
-    return ret;
-}
-
-IntVector2 Graphics::GetDesktopResolution() const
-{
-#if !defined(ANDROID) && !defined(IOS)
-    SDL_DisplayMode mode;
-    SDL_GetDesktopDisplayMode(0, &mode);
-    return IntVector2(mode.w, mode.h);
-#else
-    // SDL_GetDesktopDisplayMode() may not work correctly on mobile platforms. Rather return the window size
-    return IntVector2(width_, height_);
-#endif
-}
-
-unsigned Graphics::GetFormat(CompressedFormat format) const
-{
-    switch (format)
-    {
-    case CF_RGBA:
-        return GL_RGBA;
-        
-    case CF_DXT1:
-        return dxtTextureSupport_ ? GL_COMPRESSED_RGBA_S3TC_DXT1_EXT : 0;
-
-    #ifndef GL_ES_VERSION_2_0
-    case CF_DXT3:
-        return dxtTextureSupport_ ? GL_COMPRESSED_RGBA_S3TC_DXT3_EXT : 0;
-        
-    case CF_DXT5:
-        return dxtTextureSupport_ ? GL_COMPRESSED_RGBA_S3TC_DXT5_EXT : 0;
-    #else
-    case CF_ETC1:
-        return etcTextureSupport_ ? GL_ETC1_RGB8_OES : 0;
-        
-    case CF_PVRTC_RGB_2BPP:
-        return pvrtcTextureSupport_ ? COMPRESSED_RGB_PVRTC_2BPPV1_IMG : 0;
-        
-    case CF_PVRTC_RGB_4BPP:
-        return pvrtcTextureSupport_ ? COMPRESSED_RGB_PVRTC_4BPPV1_IMG : 0;
-        
-    case CF_PVRTC_RGBA_2BPP:
-        return pvrtcTextureSupport_ ? COMPRESSED_RGBA_PVRTC_2BPPV1_IMG : 0;
-        
-    case CF_PVRTC_RGBA_4BPP:
-        return pvrtcTextureSupport_ ? COMPRESSED_RGBA_PVRTC_4BPPV1_IMG : 0;
-    #endif
-    
-    default:
-        return 0;
-    }
-}
-
-ShaderVariation* Graphics::GetShader(ShaderType type, const String& name, const String& defines) const
-{
-    return GetShader(type, name.CString(), defines.CString());
-}
-
-ShaderVariation* Graphics::GetShader(ShaderType type, const char* name, const char* defines) const
-{
-    if (lastShaderName_ != name || !lastShader_)
-    {
-        ResourceCache* cache = GetSubsystem<ResourceCache>();
-        
-        String fullShaderName = shaderPath_ + name + shaderExtension_;
-        // Try to reduce repeated error log prints because of missing shaders
-        if (lastShaderName_ == name && !cache->Exists(fullShaderName))
-            return 0;
-        
-        lastShader_ = cache->GetResource<Shader>(fullShaderName);
-        lastShaderName_ = name;
-    }
-    
-    return lastShader_ ? lastShader_->GetVariation(type, defines) : (ShaderVariation*)0;
-}
-
-VertexBuffer* Graphics::GetVertexBuffer(unsigned index) const
-{
-    return index < MAX_VERTEX_STREAMS ? vertexBuffers_[index] : 0;
-}
-
-TextureUnit Graphics::GetTextureUnit(const String& name)
-{
-    HashMap<String, TextureUnit>::Iterator i = textureUnits_.Find(name);
-    if (i != textureUnits_.End())
-        return i->second_;
-    else
-        return MAX_TEXTURE_UNITS;
-}
-
-const String& Graphics::GetTextureUnitName(TextureUnit unit)
-{
-    for (HashMap<String, TextureUnit>::Iterator i = textureUnits_.Begin(); i != textureUnits_.End(); ++i)
-    {
-        if (i->second_ == unit)
-            return i->first_;
-    }
-    return String::EMPTY;
-}
-
-Texture* Graphics::GetTexture(unsigned index) const
-{
-    return index < MAX_TEXTURE_UNITS ? textures_[index] : 0;
-}
-
-RenderSurface* Graphics::GetRenderTarget(unsigned index) const
-{
-    return index < MAX_RENDERTARGETS ? renderTargets_[index] : 0;
-}
-
-IntVector2 Graphics::GetRenderTargetDimensions() const
-{
-    int width, height;
-    
-    if (renderTargets_[0])
-    {
-        width = renderTargets_[0]->GetWidth();
-        height = renderTargets_[0]->GetHeight();
-    }
-    else if (depthStencil_)
-    {
-        width = depthStencil_->GetWidth();
-        height = depthStencil_->GetHeight();
-    }
-    else
-    {
-        width = width_;
-        height = height_;
-    }
-    
-    return IntVector2(width, height);
-}
-
-void Graphics::WindowResized()
-{
-    if (!impl_->window_)
-        return;
-
-    int newWidth, newHeight;
-    
-    SDL_GetWindowSize(impl_->window_, &newWidth, &newHeight);
-    if (newWidth == width_ && newHeight == height_)
-        return;
-
-    width_ = newWidth;
-    height_ = newHeight;
-    
-    // Reset rendertargets and viewport for the new screen size
-    ResetRenderTargets();
-    
-    LOGDEBUGF("Window was resized to %dx%d", width_, height_);
-    
-    using namespace ScreenMode;
-    
-    VariantMap& eventData = GetEventDataMap();
-    eventData[P_WIDTH] = width_;
-    eventData[P_HEIGHT] = height_;
-    eventData[P_FULLSCREEN] = fullscreen_;
-    eventData[P_RESIZABLE] = resizable_;
-    eventData[P_BORDERLESS] = borderless_;
-    SendEvent(E_SCREENMODE, eventData);
-}
-
-void Graphics::WindowMoved()
-{
-    if (!impl_->window_)
-        return;
-
-    int newX, newY;
-
-    SDL_GetWindowPosition(impl_->window_, &newX, &newY);
-    if (newX == position_.x_ && newY == position_.y_)
-        return;
-
-    position_.x_ = newX;
-    position_.y_ = newY;
-
-    LOGDEBUGF("Window was moved to %d,%d", position_.x_, position_.y_);
-
-    using namespace WindowPos;
-
-    VariantMap& eventData = GetEventDataMap();
-    eventData[P_X] = position_.x_;
-    eventData[P_Y] = position_.y_;
-    SendEvent(E_WINDOWPOS, eventData);
-}
-
-void Graphics::AddGPUObject(GPUObject* object)
-{
-    MutexLock lock(gpuObjectMutex_);
-    
-    gpuObjects_.Push(object);
-}
-
-void Graphics::RemoveGPUObject(GPUObject* object)
-{
-    MutexLock lock(gpuObjectMutex_);
-    
-    gpuObjects_.Remove(object);
-}
-
-void* Graphics::ReserveScratchBuffer(unsigned size)
-{
-    if (!size)
-        return 0;
-    
-    if (size > maxScratchBufferRequest_)
-        maxScratchBufferRequest_ = size;
-    
-    // First check for a free buffer that is large enough
-    for (Vector<ScratchBuffer>::Iterator i = scratchBuffers_.Begin(); i != scratchBuffers_.End(); ++i)
-    {
-        if (!i->reserved_ && i->size_ >= size)
-        {
-            i->reserved_ = true;
-            return i->data_.Get();
-        }
-    }
-    
-    // Then check if a free buffer can be resized
-    for (Vector<ScratchBuffer>::Iterator i = scratchBuffers_.Begin(); i != scratchBuffers_.End(); ++i)
-    {
-        if (!i->reserved_)
-        {
-            i->data_ = new unsigned char[size];
-            i->size_ = size;
-            i->reserved_ = true;
-            return i->data_.Get();
-        }
-    }
-    
-    // Finally allocate a new buffer
-    ScratchBuffer newBuffer;
-    newBuffer.data_ = new unsigned char[size];
-    newBuffer.size_ = size;
-    newBuffer.reserved_ = true;
-    scratchBuffers_.Push(newBuffer);
-    return newBuffer.data_.Get();
-}
-
-void Graphics::FreeScratchBuffer(void* buffer)
-{
-    if (!buffer)
-        return;
-    
-    for (Vector<ScratchBuffer>::Iterator i = scratchBuffers_.Begin(); i != scratchBuffers_.End(); ++i)
-    {
-        if (i->reserved_ && i->data_.Get() == buffer)
-        {
-            i->reserved_ = false;
-            return;
-        }
-    }
-    
-    LOGWARNING("Reserved scratch buffer " + ToStringHex((unsigned)(size_t)buffer) + " not found");
-}
-
-void Graphics::CleanupScratchBuffers()
-{
-    for (Vector<ScratchBuffer>::Iterator i = scratchBuffers_.Begin(); i != scratchBuffers_.End(); ++i)
-    {
-        if (!i->reserved_ && i->size_ > maxScratchBufferRequest_ * 2)
-        {
-            i->data_ = maxScratchBufferRequest_ > 0 ? new unsigned char[maxScratchBufferRequest_] : 0;
-            i->size_ = maxScratchBufferRequest_;
-        }
-    }
-    
-    maxScratchBufferRequest_ = 0;
-}
-
-void Graphics::Release(bool clearGPUObjects, bool closeWindow)
-{
-    if (!impl_->window_)
-        return;
-    
-    releasingGPUObjects_ = true;
-    
-    {
-        MutexLock lock(gpuObjectMutex_);
-        
-        if (clearGPUObjects)
-        {
-            // Shutting down: release all GPU objects that still exist
-            for (Vector<GPUObject*>::Iterator i = gpuObjects_.Begin(); i != gpuObjects_.End(); ++i)
-                (*i)->Release();
-            gpuObjects_.Clear();
-        }
-        else
-        {
-            // We are not shutting down, but recreating the context: mark GPU objects lost
-            for (Vector<GPUObject*>::Iterator i = gpuObjects_.Begin(); i != gpuObjects_.End(); ++i)
-                (*i)->OnDeviceLost();
-
-            SendEvent(E_DEVICELOST);
-        }
-    }
-    
-    releasingGPUObjects_ = false;
-    
-    CleanupFramebuffers(true);
-    depthTextures_.Clear();
-    shaderPrograms_.Clear();
-    
-    // End fullscreen mode first to counteract transition and getting stuck problems on OS X
-    #if defined(__APPLE__) && !defined(IOS)
-    if (closeWindow && fullscreen_ && !externalWindow_)
-        SDL_SetWindowFullscreen(impl_->window_, SDL_FALSE);
-    #endif
-
-    if (impl_->context_)
-    {
-        // Do not log this message if we are exiting
-        if (!clearGPUObjects)
-            LOGINFO("OpenGL context lost");
-        
-        SDL_GL_DeleteContext(impl_->context_);
-        impl_->context_ = 0;
-    }
-    
-    if (closeWindow)
-    {
-        SDL_ShowCursor(SDL_TRUE);
-        
-        // Do not destroy external window except when shutting down
-        if (!externalWindow_ || clearGPUObjects)
-        {
-            SDL_DestroyWindow(impl_->window_);
-            impl_->window_ = 0;
-        }
-    }
-}
-
-void Graphics::Restore()
-{
-    if (!impl_->window_)
-        return;
-    
-    #ifdef ANDROID
-    // On Android the context may be lost behind the scenes as the application is minimized
-    if (impl_->context_ && !SDL_GL_GetCurrentContext())
-    {
-        impl_->context_ = 0;
-        // Mark GPU objects lost without a current context. In this case they just mark their internal state lost
-        // but do not perform OpenGL commands to delete the GL objects
-        Release(false, false);
-    }
-    #endif
-    
-    // Ensure first that the context exists
-    if (!impl_->context_)
-    {
-        impl_->context_ = SDL_GL_CreateContext(impl_->window_);
-        #ifdef IOS
-        glGetIntegerv(GL_FRAMEBUFFER_BINDING, (GLint*)&impl_->systemFbo_);
-        #endif
-        
-        ResetCachedState();
-    }
-    if (!impl_->context_)
-        return;
-    
-    // Set up texture data read/write alignment. It is important that this is done before uploading any texture data
-    glPixelStorei(GL_PACK_ALIGNMENT, 1);
-    glPixelStorei(GL_UNPACK_ALIGNMENT, 1);
-    
-    {
-        MutexLock lock(gpuObjectMutex_);
-        
-        for (Vector<GPUObject*>::Iterator i = gpuObjects_.Begin(); i != gpuObjects_.End(); ++i)
-            (*i)->OnDeviceReset();
-    }
-
-    SendEvent(E_DEVICERESET);
-}
-
-void Graphics::Maximize()
-{
-    if (!impl_->window_)
-        return;
-
-    SDL_MaximizeWindow(impl_->window_);
-}
-
-void Graphics::Minimize()
-{
-    if (!impl_->window_)
-        return;
-
-    SDL_MinimizeWindow(impl_->window_);
-}
-
-void Graphics::CleanupRenderSurface(RenderSurface* surface)
-{
-    if (!surface)
-        return;
-    
-    // Flush pending FBO changes first if any
-    CommitFramebuffer();
-    
-    unsigned currentFbo = impl_->boundFbo_;
-    
-    // Go through all FBOs and clean up the surface from them
-    for (HashMap<unsigned long long, FrameBufferObject>::Iterator i = impl_->frameBuffers_.Begin();
-        i != impl_->frameBuffers_.End(); ++i)
-    {
-        for (unsigned j = 0; j < MAX_RENDERTARGETS; ++j)
-        {
-            if (i->second_.colorAttachments_[j] == surface)
-            {
-                if (currentFbo != i->second_.fbo_)
-                {
-                    glBindFramebufferEXT(GL_FRAMEBUFFER_EXT, i->second_.fbo_);
-                    currentFbo = i->second_.fbo_;
-                }
-                glFramebufferTexture2DEXT(GL_FRAMEBUFFER_EXT, GL_COLOR_ATTACHMENT0_EXT + j, GL_TEXTURE_2D, 0, 0);
-                i->second_.colorAttachments_[j] = 0;
-                // Mark drawbuffer bits to need recalculation
-                i->second_.drawBuffers_ = M_MAX_UNSIGNED;
-            }
-        }
-        if (i->second_.depthAttachment_ == surface)
-        {
-            if (currentFbo != i->second_.fbo_)
-            {
-                glBindFramebufferEXT(GL_FRAMEBUFFER_EXT, i->second_.fbo_);
-                currentFbo = i->second_.fbo_;
-            }
-            glFramebufferTexture2DEXT(GL_FRAMEBUFFER_EXT, GL_DEPTH_ATTACHMENT_EXT, GL_TEXTURE_2D, 0, 0);
-            glFramebufferTexture2DEXT(GL_FRAMEBUFFER_EXT, GL_STENCIL_ATTACHMENT_EXT, GL_TEXTURE_2D, 0, 0);
-            i->second_.depthAttachment_ = 0;
-        }
-    }
-    
-    // Restore previously bound FBO now if needed
-    if (currentFbo != impl_->boundFbo_)
-        glBindFramebufferEXT(GL_FRAMEBUFFER_EXT, impl_->boundFbo_);
-}
-
-void Graphics::MarkFBODirty()
-{
-    impl_->fboDirty_ = true;
-}
-
-unsigned Graphics::GetAlphaFormat()
-{
-    return GL_ALPHA;
-}
-
-unsigned Graphics::GetLuminanceFormat()
-{
-    return GL_LUMINANCE;
-}
-
-unsigned Graphics::GetLuminanceAlphaFormat()
-{
-    return GL_LUMINANCE_ALPHA;
-}
-
-unsigned Graphics::GetRGBFormat()
-{
-    return GL_RGB;
-}
-
-unsigned Graphics::GetRGBAFormat()
-{
-    return GL_RGBA;
-}
-
-unsigned Graphics::GetRGBA16Format()
-{
-    #ifndef GL_ES_VERSION_2_0
-    return GL_RGBA16;
-    #else
-    return GL_RGBA;
-    #endif
-}
-
-unsigned Graphics::GetRGBAFloat16Format()
-{
-    #ifndef GL_ES_VERSION_2_0
-    return GL_RGBA16F_ARB;
-    #else
-    return GL_RGBA;
-    #endif
-}
-
-unsigned Graphics::GetRGBAFloat32Format()
-{
-    #ifndef GL_ES_VERSION_2_0
-    return GL_RGBA32F_ARB;
-    #else
-    return GL_RGBA;
-    #endif
-}
-
-unsigned Graphics::GetRG16Format()
-{
-    #ifndef GL_ES_VERSION_2_0
-    return GL_RG16;
-    #else
-    return GL_RGBA;
-    #endif
-}
-
-unsigned Graphics::GetRGFloat16Format()
-{
-    #ifndef GL_ES_VERSION_2_0
-    return GL_RG16F;
-    #else
-    return GL_RGBA;
-    #endif
-}
-
-unsigned Graphics::GetRGFloat32Format()
-{
-    #ifndef GL_ES_VERSION_2_0
-    return GL_RG32F;
-    #else
-    return GL_RGBA;
-    #endif
-}
-
-unsigned Graphics::GetFloat16Format()
-{
-    #ifndef GL_ES_VERSION_2_0
-    return GL_LUMINANCE16F_ARB;
-    #else
-    return GL_LUMINANCE;
-    #endif
-}
-
-unsigned Graphics::GetFloat32Format()
-{
-    #ifndef GL_ES_VERSION_2_0
-    return GL_LUMINANCE32F_ARB;
-    #else
-    return GL_LUMINANCE;
-    #endif
-}
-
-unsigned Graphics::GetLinearDepthFormat()
-{
-    // OpenGL FBO specs state that color attachments must have the same format; therefore must encode linear depth to RGBA
-    // manually if not using a readable hardware depth texture
-    return GL_RGBA;
-}
-
-unsigned Graphics::GetDepthStencilFormat()
-{
-    #ifndef GL_ES_VERSION_2_0
-    return GL_DEPTH24_STENCIL8_EXT;
-    #else
-    return glesDepthStencilFormat;
-    #endif
-}
-
-unsigned Graphics::GetReadableDepthFormat()
-{
-    #ifndef GL_ES_VERSION_2_0
-    return GL_DEPTH_COMPONENT24;
-    #else
-    return glesReadableDepthFormat;
-    #endif
-}
-
-unsigned Graphics::GetFormat(const String& formatName)
-{
-    String nameLower = formatName.ToLower().Trimmed();
-    
-    if (nameLower == "a")
-        return GetAlphaFormat();
-    if (nameLower == "l")
-        return GetLuminanceFormat();
-    if (nameLower == "la")
-        return GetLuminanceAlphaFormat();
-    if (nameLower == "rgb")
-        return GetRGBFormat();
-    if (nameLower == "rgba")
-        return GetRGBAFormat();
-    if (nameLower == "rgba16")
-        return GetRGBA16Format();
-    if (nameLower == "rgba16f")
-        return GetRGBAFloat16Format();
-    if (nameLower == "rgba32f")
-        return GetRGBAFloat32Format();
-    if (nameLower == "rg16")
-        return GetRG16Format();
-    if (nameLower == "rg16f")
-        return GetRGFloat16Format();
-    if (nameLower == "rg32f")
-        return GetRGFloat32Format();
-    if (nameLower == "r16f")
-        return GetFloat16Format();
-    if (nameLower == "r32f" || nameLower == "float")
-        return GetFloat32Format();
-    if (nameLower == "lineardepth" || nameLower == "depth")
-        return GetLinearDepthFormat();
-    if (nameLower == "d24s8")
-        return GetDepthStencilFormat();
-    if (nameLower == "readabledepth" || nameLower == "hwdepth")
-        return GetReadableDepthFormat();
-    
-    return GetRGBFormat();
-}
-
-void Graphics::CreateWindowIcon()
-{
-    if (windowIcon_)
-    {
-        SDL_Surface* surface = windowIcon_->GetSDLSurface();
-        if (surface)
-        {
-            SDL_SetWindowIcon(impl_->window_, surface);
-            SDL_FreeSurface(surface);
-        }
-    }
-}
-
-void Graphics::CheckFeatureSupport(String& extensions)
-{
-    // Check supported features: light pre-pass, deferred rendering and hardware depth texture
-    lightPrepassSupport_ = false;
-    deferredSupport_ = false;
-    
-    int numSupportedRTs = 1;
-    
-    #ifndef GL_ES_VERSION_2_0
-    glGetIntegerv(GL_MAX_COLOR_ATTACHMENTS_EXT, &numSupportedRTs);
-    
-    // If hardware depth is not supported, must support 2 rendertargets for light pre-pass, and 4 for deferred
-    if (numSupportedRTs >= 2)
-        lightPrepassSupport_ = true;
-    if (numSupportedRTs >= 4)
-        deferredSupport_ = true;
-    
-    #if defined(__APPLE__) && !defined(IOS)
-    // On OS X check for an Intel driver and use shadow map RGBA dummy color textures, because mixing
-    // depth-only FBO rendering and backbuffer rendering will bug, resulting in a black screen in full
-    // screen mode, and incomplete shadow maps in windowed mode
-    String renderer((const char*)glGetString(GL_RENDERER));
-    if (renderer.Contains("Intel", false))
-        dummyColorFormat_ = GetRGBAFormat();
-    #endif
-    
-    #else
-    // Check for best supported depth renderbuffer format for GLES2
-    if (CheckExtension(extensions, "GL_OES_depth24"))
-        glesDepthStencilFormat = GL_DEPTH_COMPONENT24_OES;
-    if (CheckExtension(extensions, "GL_OES_packed_depth_stencil"))
-        glesDepthStencilFormat = GL_DEPTH24_STENCIL8_OES;
-    #ifdef EMSCRIPTEN
-    if (!CheckExtension(extensions, "WEBGL_depth_texture"))
-    #else
-    if (!CheckExtension(extensions, "GL_OES_depth_texture"))
-    #endif
-    {
-        shadowMapFormat_ = 0;
-        hiresShadowMapFormat_ = 0;
-        glesReadableDepthFormat = 0;
-    }
-    else
-    {
-        #ifdef IOS
-        // iOS hack: depth renderbuffer seems to fail, so use depth textures for everything
-        // if supported
-        glesDepthStencilFormat = GL_DEPTH_COMPONENT;
-        #endif
-        shadowMapFormat_ = GL_DEPTH_COMPONENT;
-        hiresShadowMapFormat_ = 0;
-        // WebGL shadow map rendering seems to be extremely slow without an attached dummy color texture
-        #ifdef EMSCRIPTEN
-        dummyColorFormat_ = GetRGBAFormat();
-        #endif
-    }
-    #endif
-}
-
-void Graphics::CommitFramebuffer()
-{
-    if (!impl_->fboDirty_)
-        return;
-    
-    impl_->fboDirty_ = false;
-    
-    // First check if no framebuffer is needed. In that case simply return to backbuffer rendering
-    bool noFbo = !depthStencil_;
-    if (noFbo)
-    {
-        for (unsigned i = 0; i < MAX_RENDERTARGETS; ++i)
-        {
-            if (renderTargets_[i])
-            {
-                noFbo = false;
-                break;
-            }
-        }
-    }
-    
-    if (noFbo)
-    {
-        if (impl_->boundFbo_ != impl_->systemFbo_)
-        {
-            glBindFramebufferEXT(GL_FRAMEBUFFER_EXT, impl_->systemFbo_);
-            impl_->boundFbo_ = impl_->systemFbo_;
-        }
-        
-        #ifndef GL_ES_VERSION_2_0
-        // Disable/enable sRGB write
-        if (sRGBWriteSupport_)
-        {
-            bool sRGBWrite = sRGB_;
-            if (sRGBWrite != impl_->sRGBWrite_)
-            {
-                if (sRGBWrite)
-                    glEnable(GL_FRAMEBUFFER_SRGB_EXT);
-                else
-                    glDisable(GL_FRAMEBUFFER_SRGB_EXT);
-                impl_->sRGBWrite_ = sRGBWrite;
-            }
-        }
-        #endif
-        
-        return;
-    }
-    
-    // Search for a new framebuffer based on format & size, or create new
-    IntVector2 rtSize = Graphics::GetRenderTargetDimensions();
-    unsigned format = 0;
-    if (renderTargets_[0])
-        format = renderTargets_[0]->GetParentTexture()->GetFormat();
-    else if (depthStencil_)
-        format = depthStencil_->GetParentTexture()->GetFormat();
-    
-    unsigned long long fboKey = (rtSize.x_ << 16 | rtSize.y_) | (((unsigned long long)format) << 32);
-    
-    HashMap<unsigned long long, FrameBufferObject>::Iterator i = impl_->frameBuffers_.Find(fboKey);
-    if (i == impl_->frameBuffers_.End())
-    {
-        FrameBufferObject newFbo;
-        glGenFramebuffersEXT(1, &newFbo.fbo_);
-        i = impl_->frameBuffers_.Insert(MakePair(fboKey, newFbo));
-    }
-    
-    i->second_.useTimer_.Reset();
-    
-    if (impl_->boundFbo_ != i->second_.fbo_)
-    {
-        glBindFramebufferEXT(GL_FRAMEBUFFER_EXT, i->second_.fbo_);
-        impl_->boundFbo_ = i->second_.fbo_;
-    }
-    
-    #ifndef GL_ES_VERSION_2_0
-    // Setup readbuffers & drawbuffers if needed
-    if (i->second_.readBuffers_ != GL_NONE)
-    {
-        glReadBuffer(GL_NONE);
-        i->second_.readBuffers_ = GL_NONE;
-    }
-    
-    // Calculate the bit combination of non-zero color rendertargets to first check if the combination changed
-    unsigned newDrawBuffers = 0;
-    for (unsigned i = 0; i < MAX_RENDERTARGETS; ++i)
-    {
-        if (renderTargets_[i])
-            newDrawBuffers |= 1 << i;
-    }
-    
-    if (newDrawBuffers != i->second_.drawBuffers_)
-    {
-        // Check for no color rendertargets (depth rendering only)
-        if (!newDrawBuffers)
-            glDrawBuffer(GL_NONE);
-        else
-        {
-            int drawBufferIds[MAX_RENDERTARGETS];
-            unsigned drawBufferCount = 0;
-            
-            for (unsigned i = 0; i < MAX_RENDERTARGETS; ++i)
-            {
-                if (renderTargets_[i])
-                    drawBufferIds[drawBufferCount++] = GL_COLOR_ATTACHMENT0_EXT + i;
-            }
-            glDrawBuffers(drawBufferCount, (const GLenum*)drawBufferIds);
-        }
-        
-        i->second_.drawBuffers_ = newDrawBuffers;
-    }
-    #endif
-    
-    for (unsigned j = 0; j < MAX_RENDERTARGETS; ++j)
-    {
-        if (renderTargets_[j])
-        {
-            Texture* texture = renderTargets_[j]->GetParentTexture();
-            
-            // If texture's parameters are dirty, update before attaching
-            if (texture->GetParametersDirty())
-            {
-                SetTextureForUpdate(texture);
-                texture->UpdateParameters();
-                SetTexture(0, 0);
-            }
-            
-            if (i->second_.colorAttachments_[j] != renderTargets_[j])
-            {
-                glFramebufferTexture2DEXT(GL_FRAMEBUFFER_EXT, GL_COLOR_ATTACHMENT0_EXT + j, renderTargets_[j]->GetTarget(),
-                    texture->GetGPUObject(), 0);
-                i->second_.colorAttachments_[j] = renderTargets_[j];
-            }
-        }
-        else
-        {
-            if (i->second_.colorAttachments_[j])
-            {
-                glFramebufferTexture2DEXT(GL_FRAMEBUFFER_EXT, GL_COLOR_ATTACHMENT0_EXT + j, GL_TEXTURE_2D, 0, 0);
-                i->second_.colorAttachments_[j] = 0;
-            }
-        }
-    }
-    
-    if (depthStencil_)
-    {
-        // Bind either a renderbuffer or a depth texture, depending on what is available
-        Texture* texture = depthStencil_->GetParentTexture();
-        #ifndef GL_ES_VERSION_2_0
-        bool hasStencil = texture->GetFormat() == GL_DEPTH24_STENCIL8_EXT;
-        #else
-        bool hasStencil = texture->GetFormat() == GL_DEPTH24_STENCIL8_OES;
-        #endif
-        unsigned renderBufferID = depthStencil_->GetRenderBuffer();
-        if (!renderBufferID)
-        {
-            // If texture's parameters are dirty, update before attaching
-            if (texture->GetParametersDirty())
-            {
-                SetTextureForUpdate(texture);
-                texture->UpdateParameters();
-                SetTexture(0, 0);
-            }
-
-            if (i->second_.depthAttachment_ != depthStencil_)
-            {
-                glFramebufferTexture2DEXT(GL_FRAMEBUFFER_EXT, GL_DEPTH_ATTACHMENT_EXT, GL_TEXTURE_2D, texture->GetGPUObject(), 0);
-                if (hasStencil)
-                {
-                    glFramebufferTexture2DEXT(GL_FRAMEBUFFER_EXT, GL_STENCIL_ATTACHMENT_EXT, GL_TEXTURE_2D,
-                        texture->GetGPUObject(), 0);
-                }
-                else
-                    glFramebufferTexture2DEXT(GL_FRAMEBUFFER_EXT, GL_STENCIL_ATTACHMENT_EXT, GL_TEXTURE_2D, 0, 0);
-                
-                i->second_.depthAttachment_ = depthStencil_;
-            }
-        }
-        else
-        {
-            if (i->second_.depthAttachment_ != depthStencil_)
-            {
-                glFramebufferRenderbufferEXT(GL_FRAMEBUFFER_EXT, GL_DEPTH_ATTACHMENT_EXT, GL_RENDERBUFFER_EXT, renderBufferID);
-                if (hasStencil)
-                {
-                    glFramebufferRenderbufferEXT(GL_FRAMEBUFFER_EXT, GL_STENCIL_ATTACHMENT_EXT, GL_RENDERBUFFER_EXT,
-                        renderBufferID);
-                }
-                else
-                    glFramebufferTexture2DEXT(GL_FRAMEBUFFER_EXT, GL_STENCIL_ATTACHMENT_EXT, GL_TEXTURE_2D, 0, 0);
-                
-                i->second_.depthAttachment_ = depthStencil_;
-            }
-        }
-    }
-    else
-    {
-        if (i->second_.depthAttachment_)
-        {
-            glFramebufferTexture2DEXT(GL_FRAMEBUFFER_EXT, GL_DEPTH_ATTACHMENT_EXT, GL_TEXTURE_2D, 0, 0);
-            glFramebufferTexture2DEXT(GL_FRAMEBUFFER_EXT, GL_STENCIL_ATTACHMENT_EXT, GL_TEXTURE_2D, 0, 0);
-            i->second_.depthAttachment_ = 0;
-        }
-    }
-    
-    #ifndef GL_ES_VERSION_2_0
-    // Disable/enable sRGB write
-    if (sRGBWriteSupport_)
-    {
-        bool sRGBWrite = renderTargets_[0] ? renderTargets_[0]->GetParentTexture()->GetSRGB() : sRGB_;
-        if (sRGBWrite != impl_->sRGBWrite_)
-        {
-            if (sRGBWrite)
-                glEnable(GL_FRAMEBUFFER_SRGB_EXT);
-            else
-                glDisable(GL_FRAMEBUFFER_SRGB_EXT);
-            impl_->sRGBWrite_ = sRGBWrite;
-        }
-    }
-    #endif
-}
-
-bool Graphics::CheckFramebuffer()
-{
-    return glCheckFramebufferStatusEXT(GL_FRAMEBUFFER_EXT) == GL_FRAMEBUFFER_COMPLETE_EXT;
-}
-
-void Graphics::CleanupFramebuffers(bool force)
-{
-    if (!IsDeviceLost())
-    {
-        for (HashMap<unsigned long long, FrameBufferObject>::Iterator i = impl_->frameBuffers_.Begin();
-            i != impl_->frameBuffers_.End();)
-        {
-            if (i->second_.fbo_ != impl_->boundFbo_ && (force || i->second_.useTimer_.GetMSec(false) >
-                MAX_FRAMEBUFFER_AGE))
-            {
-                glDeleteFramebuffersEXT(1, &i->second_.fbo_);
-                i = impl_->frameBuffers_.Erase(i);
-            }
-            else
-                ++i;
-        }
-    }
-    else
-    {
-        impl_->boundFbo_ = 0;
-        impl_->frameBuffers_.Clear();
-    }
-}
-
-void Graphics::ResetCachedState()
-{
-    for (unsigned i = 0; i < MAX_VERTEX_STREAMS; ++i)
-    {
-        vertexBuffers_[i] = 0;
-        elementMasks_[i] = 0;
-    }
-    
-    for (unsigned i = 0; i < MAX_TEXTURE_UNITS; ++i)
-    {
-        textures_[i] = 0;
-        textureTypes_[i] = 0;
-    }
-    
-    for (unsigned i = 0; i < MAX_RENDERTARGETS; ++i)
-        renderTargets_[i] = 0;
-    
-    depthStencil_ = 0;
-    viewport_ = IntRect(0, 0, 0, 0);
-    indexBuffer_ = 0;
-    vertexShader_ = 0;
-    pixelShader_ = 0;
-    shaderProgram_ = 0;
-    blendMode_ = BLEND_REPLACE;
-    textureAnisotropy_ = 1;
-    colorWrite_ = true;
-    cullMode_ = CULL_NONE;
-    constantDepthBias_ = 0.0f;
-    slopeScaledDepthBias_ = 0.0f;
-    depthTestMode_ = CMP_ALWAYS;
-    depthWrite_ = false;
-    fillMode_ = FILL_SOLID;
-    scissorTest_ = false;
-    scissorRect_ = IntRect::ZERO;
-    stencilTest_ = false;
-    stencilTestMode_ = CMP_ALWAYS;
-    stencilPass_ = OP_KEEP;
-    stencilFail_ = OP_KEEP;
-    stencilZFail_ = OP_KEEP;
-    stencilRef_ = 0;
-    stencilCompareMask_ = M_MAX_UNSIGNED;
-    stencilWriteMask_ = M_MAX_UNSIGNED;
-    useClipPlane_ = false;
-    drawAntialiased_ = true;
-    lastInstanceOffset_ = 0;
-    impl_->activeTexture_ = 0;
-    impl_->enabledAttributes_ = 0;
-    impl_->boundFbo_ = impl_->systemFbo_;
-    impl_->sRGBWrite_ = false;
-    
-    // Set initial state to match Direct3D
-    if (impl_->context_)
-    {
-        glEnable(GL_DEPTH_TEST);
-        SetCullMode(CULL_CCW);
-        SetDepthTest(CMP_LESSEQUAL);
-        SetDepthWrite(true);
-    }
-}
-
-void Graphics::SetTextureUnitMappings()
-{
-    textureUnits_["DiffMap"] = TU_DIFFUSE;
-    textureUnits_["DiffCubeMap"] = TU_DIFFUSE;
-    textureUnits_["AlbedoBuffer"] = TU_ALBEDOBUFFER;
-    textureUnits_["NormalMap"] = TU_NORMAL;
-    textureUnits_["NormalBuffer"] = TU_NORMALBUFFER;
-    textureUnits_["SpecMap"] = TU_SPECULAR;
-    textureUnits_["EmissiveMap"] = TU_EMISSIVE;
-    textureUnits_["EnvMap"] = TU_ENVIRONMENT;
-    textureUnits_["EnvCubeMap"] = TU_ENVIRONMENT;
-    textureUnits_["LightRampMap"] = TU_LIGHTRAMP;
-    textureUnits_["LightSpotMap"] = TU_LIGHTSHAPE;
-    textureUnits_["LightCubeMap"]  = TU_LIGHTSHAPE;
-    textureUnits_["ShadowMap"] = TU_SHADOWMAP;
-    #ifdef DESKTOP_GRAPHICS
-    textureUnits_["VolumeMap"] = TU_VOLUMEMAP;
-    textureUnits_["FaceSelectCubeMap"] = TU_FACESELECT;
-    textureUnits_["IndirectionCubeMap"] = TU_INDIRECTION;
-    textureUnits_["DepthBuffer"] = TU_DEPTHBUFFER;
-    textureUnits_["LightBuffer"] = TU_LIGHTBUFFER;
-    textureUnits_["ZoneCubeMap"] = TU_ZONE;
-    textureUnits_["ZoneVolumeMap"] = TU_ZONE;
-    #endif
-}
-
-void RegisterGraphicsLibrary(Context* context)
-{
-    Animation::RegisterObject(context);
-    Material::RegisterObject(context);
-    Model::RegisterObject(context);
-    Shader::RegisterObject(context);
-    Technique::RegisterObject(context);
-    Texture2D::RegisterObject(context);
-    Texture3D::RegisterObject(context);
-    TextureCube::RegisterObject(context);
-    Camera::RegisterObject(context);
-    Drawable::RegisterObject(context);
-    Light::RegisterObject(context);
-    StaticModel::RegisterObject(context);
-    StaticModelGroup::RegisterObject(context);
-    Skybox::RegisterObject(context);
-    AnimatedModel::RegisterObject(context);
-    AnimationController::RegisterObject(context);
-    BillboardSet::RegisterObject(context);
-    ParticleEffect::RegisterObject(context);
-    ParticleEmitter::RegisterObject(context);
-    CustomGeometry::RegisterObject(context);
-    DecalSet::RegisterObject(context);
-    Terrain::RegisterObject(context);
-    TerrainPatch::RegisterObject(context);
-    DebugRenderer::RegisterObject(context);
-    Octree::RegisterObject(context);
-    Zone::RegisterObject(context);
-}
-
-}
+//
+// Copyright (c) 2008-2015 the Urho3D project.
+//
+// Permission is hereby granted, free of charge, to any person obtaining a copy
+// of this software and associated documentation files (the "Software"), to deal
+// in the Software without restriction, including without limitation the rights
+// to use, copy, modify, merge, publish, distribute, sublicense, and/or sell
+// copies of the Software, and to permit persons to whom the Software is
+// furnished to do so, subject to the following conditions:
+//
+// The above copyright notice and this permission notice shall be included in
+// all copies or substantial portions of the Software.
+//
+// THE SOFTWARE IS PROVIDED "AS IS", WITHOUT WARRANTY OF ANY KIND, EXPRESS OR
+// IMPLIED, INCLUDING BUT NOT LIMITED TO THE WARRANTIES OF MERCHANTABILITY,
+// FITNESS FOR A PARTICULAR PURPOSE AND NONINFRINGEMENT. IN NO EVENT SHALL THE
+// AUTHORS OR COPYRIGHT HOLDERS BE LIABLE FOR ANY CLAIM, DAMAGES OR OTHER
+// LIABILITY, WHETHER IN AN ACTION OF CONTRACT, TORT OR OTHERWISE, ARISING FROM,
+// OUT OF OR IN CONNECTION WITH THE SOFTWARE OR THE USE OR OTHER DEALINGS IN
+// THE SOFTWARE.
+//
+
+#include "../../Graphics/AnimatedModel.h"
+#include "../../Graphics/Animation.h"
+#include "../../Graphics/AnimationController.h"
+#include "../../Graphics/BillboardSet.h"
+#include "../../Graphics/Camera.h"
+#include "../../Core/Context.h"
+#include "../../Graphics/CustomGeometry.h"
+#include "../../Graphics/DebugRenderer.h"
+#include "../../Graphics/DecalSet.h"
+#include "../../IO/File.h"
+#include "../../Graphics/Graphics.h"
+#include "../../Graphics/GraphicsEvents.h"
+#include "../../Graphics/GraphicsImpl.h"
+#include "../../Graphics/IndexBuffer.h"
+#include "../../IO/Log.h"
+#include "../../Graphics/Material.h"
+#include "../../Core/Mutex.h"
+#include "../../Graphics/Octree.h"
+#include "../../Graphics/ParticleEffect.h"
+#include "../../Graphics/ParticleEmitter.h"
+#include "../../Core/ProcessUtils.h"
+#include "../../Core/Profiler.h"
+#include "../../Graphics/RenderSurface.h"
+#include "../../Resource/ResourceCache.h"
+#include "../../Graphics/Shader.h"
+#include "../../Graphics/ShaderPrecache.h"
+#include "../../Graphics/ShaderProgram.h"
+#include "../../Graphics/ShaderVariation.h"
+#include "../../Graphics/Skybox.h"
+#include "../../Graphics/StaticModelGroup.h"
+#include "../../Graphics/Technique.h"
+#include "../../Graphics/Terrain.h"
+#include "../../Graphics/TerrainPatch.h"
+#include "../../Graphics/Texture2D.h"
+#include "../../Graphics/Texture3D.h"
+#include "../../Graphics/TextureCube.h"
+#include "../../Graphics/VertexBuffer.h"
+#include "../../Graphics/Zone.h"
+
+#include <stdio.h>
+
+#include "../../DebugNew.h"
+
+#ifdef GL_ES_VERSION_2_0
+#define GL_DEPTH_COMPONENT24 GL_DEPTH_COMPONENT24_OES
+#define GL_FRAMEBUFFER_EXT GL_FRAMEBUFFER
+#define GL_RENDERBUFFER_EXT GL_RENDERBUFFER
+#define GL_COLOR_ATTACHMENT0_EXT GL_COLOR_ATTACHMENT0
+#define GL_DEPTH_ATTACHMENT_EXT GL_DEPTH_ATTACHMENT
+#define GL_STENCIL_ATTACHMENT_EXT GL_STENCIL_ATTACHMENT
+#define GL_FRAMEBUFFER_COMPLETE_EXT GL_FRAMEBUFFER_COMPLETE
+#define glClearDepth glClearDepthf
+#define glBindFramebufferEXT glBindFramebuffer
+#define glFramebufferTexture2DEXT glFramebufferTexture2D
+#define glFramebufferRenderbufferEXT glFramebufferRenderbuffer
+#define glGenFramebuffersEXT glGenFramebuffers
+#define glDeleteFramebuffersEXT glDeleteFramebuffers
+#define glCheckFramebufferStatusEXT glCheckFramebufferStatus
+#endif
+
+#ifdef WIN32
+// On Intel / NVIDIA setups prefer the NVIDIA GPU
+#include <windows.h>
+extern "C" {
+    __declspec(dllexport) DWORD NvOptimusEnablement = 0x00000001;
+}
+#endif
+
+namespace Urho3D
+{
+
+static const unsigned glCmpFunc[] =
+{
+    GL_ALWAYS,
+    GL_EQUAL,
+    GL_NOTEQUAL,
+    GL_LESS,
+    GL_LEQUAL,
+    GL_GREATER,
+    GL_GEQUAL
+};
+
+static const unsigned glSrcBlend[] =
+{
+    GL_ONE,
+    GL_ONE,
+    GL_DST_COLOR,
+    GL_SRC_ALPHA,
+    GL_SRC_ALPHA,
+    GL_ONE,
+    GL_ONE_MINUS_DST_ALPHA,
+    GL_ONE,
+    GL_SRC_ALPHA
+};
+
+static const unsigned glDestBlend[] =
+{
+    GL_ZERO,
+    GL_ONE,
+    GL_ZERO,
+    GL_ONE_MINUS_SRC_ALPHA,
+    GL_ONE,
+    GL_ONE_MINUS_SRC_ALPHA,
+    GL_DST_ALPHA,
+    GL_ONE,
+    GL_ONE
+};
+
+static const unsigned glBlendOp[] =
+{
+    GL_FUNC_ADD,
+    GL_FUNC_ADD,
+    GL_FUNC_ADD,
+    GL_FUNC_ADD,
+    GL_FUNC_ADD,
+    GL_FUNC_ADD,
+    GL_FUNC_ADD,
+    GL_FUNC_REVERSE_SUBTRACT,
+    GL_FUNC_REVERSE_SUBTRACT
+};
+
+#ifndef GL_ES_VERSION_2_0
+static const unsigned glFillMode[] =
+{
+    GL_FILL,
+    GL_LINE,
+    GL_POINT
+};
+#endif
+
+static const unsigned glStencilOps[] =
+{
+    GL_KEEP,
+    GL_ZERO,
+    GL_REPLACE,
+    GL_INCR_WRAP,
+    GL_DECR_WRAP
+};
+
+// Remap vertex attributes on OpenGL so that all usually needed attributes including skinning fit to the first 8.
+// This avoids a skinning bug on GLES2 devices which only support 8.
+static const unsigned glVertexAttrIndex[] =
+{
+    0, 1, 2, 3, 4, 8, 9, 5, 6, 7, 10, 11, 12
+};
+
+static const unsigned MAX_FRAMEBUFFER_AGE = 2000;
+
+#ifdef GL_ES_VERSION_2_0
+static unsigned glesDepthStencilFormat = GL_DEPTH_COMPONENT16;
+static unsigned glesReadableDepthFormat = GL_DEPTH_COMPONENT;
+#endif
+
+bool CheckExtension(String& extensions, const String& name)
+{
+    if (extensions.Empty())
+        extensions = (const char*)glGetString(GL_EXTENSIONS);
+    return extensions.Contains(name);
+}
+
+static void GetGLPrimitiveType(unsigned elementCount, PrimitiveType type, unsigned& primitiveCount, GLenum& glPrimitiveType)
+{
+    switch (type)
+    {
+    case TRIANGLE_LIST:
+        primitiveCount = elementCount / 3;
+        glPrimitiveType = GL_TRIANGLES;
+        break;
+        
+    case LINE_LIST:
+        primitiveCount = elementCount / 2;
+        glPrimitiveType = GL_LINES;
+        break;
+
+    case POINT_LIST:
+        primitiveCount = elementCount;
+        glPrimitiveType = GL_POINTS;
+        break;
+        
+    case TRIANGLE_STRIP:
+        primitiveCount = elementCount - 2;
+        glPrimitiveType = GL_TRIANGLE_STRIP;
+        break;
+        
+    case LINE_STRIP:
+        primitiveCount = elementCount - 1;
+        glPrimitiveType = GL_LINE_STRIP;
+        break;
+        
+    case TRIANGLE_FAN:
+        primitiveCount = elementCount - 2;
+        glPrimitiveType = GL_TRIANGLE_FAN;
+        break;
+    }
+}
+
+const Vector2 Graphics::pixelUVOffset(0.0f, 0.0f);
+
+Graphics::Graphics(Context* context_) :
+    Object(context_),
+    impl_(new GraphicsImpl()),
+    windowIcon_(0),
+    externalWindow_(0),
+    width_(0),
+    height_(0),
+    position_(SDL_WINDOWPOS_UNDEFINED, SDL_WINDOWPOS_UNDEFINED),
+    multiSample_(1),
+    fullscreen_(false),
+    borderless_(false),
+    resizable_(false),
+    vsync_(false),
+    tripleBuffer_(false),
+    sRGB_(false),
+    instancingSupport_(false),
+    lightPrepassSupport_(false),
+    deferredSupport_(false),
+    anisotropySupport_(false),
+    dxtTextureSupport_(false),
+    etcTextureSupport_(false),
+    pvrtcTextureSupport_(false),
+    sRGBSupport_(false),
+    sRGBWriteSupport_(false),
+    numPrimitives_(0),
+    numBatches_(0),
+    maxScratchBufferRequest_(0),
+    dummyColorFormat_(0),
+    shadowMapFormat_(GL_DEPTH_COMPONENT16),
+    hiresShadowMapFormat_(GL_DEPTH_COMPONENT24),
+    releasingGPUObjects_(false),
+    defaultTextureFilterMode_(FILTER_TRILINEAR),
+    shaderPath_("Shaders/GLSL/"),
+    shaderExtension_(".glsl"),
+    orientations_("LandscapeLeft LandscapeRight"),
+    #ifndef GL_ES_VERSION_2_0
+    apiName_("GL2")
+    #else
+    apiName_("GLES2")
+    #endif
+{
+    SetTextureUnitMappings();
+    ResetCachedState();
+    
+    // Initialize SDL now. Graphics should be the first SDL-using subsystem to be created
+    SDL_Init(SDL_INIT_VIDEO | SDL_INIT_AUDIO | SDL_INIT_JOYSTICK | SDL_INIT_GAMECONTROLLER | SDL_INIT_NOPARACHUTE);
+    
+    // Register Graphics library object factories
+    RegisterGraphicsLibrary(context_);
+}
+
+Graphics::~Graphics()
+{
+    Close();
+    
+    delete impl_;
+    impl_ = 0;
+    
+    // Shut down SDL now. Graphics should be the last SDL-using subsystem to be destroyed
+    SDL_Quit();
+}
+
+void Graphics::SetExternalWindow(void* window)
+{
+    if (!impl_->window_)
+        externalWindow_ = window;
+    else
+        LOGERROR("Window already opened, can not set external window");
+}
+
+void Graphics::SetWindowTitle(const String& windowTitle)
+{
+    windowTitle_ = windowTitle;
+    if (impl_->window_)
+        SDL_SetWindowTitle(impl_->window_, windowTitle_.CString());
+}
+
+void Graphics::SetWindowIcon(Image* windowIcon)
+{
+    windowIcon_ = windowIcon;
+    if (impl_->window_)
+        CreateWindowIcon();
+}
+
+void Graphics::SetWindowPosition(const IntVector2& position)
+{
+    if (impl_->window_)
+        SDL_SetWindowPosition(impl_->window_, position.x_, position.y_);
+    else
+        position_ = position; // Sets as initial position for future window creation
+}
+
+void Graphics::SetWindowPosition(int x, int y)
+{
+    SetWindowPosition(IntVector2(x, y));
+}
+
+bool Graphics::SetMode(int width, int height, bool fullscreen, bool borderless, bool resizable, bool vsync, bool tripleBuffer, int multiSample)
+{
+    PROFILE(SetScreenMode);
+
+    bool maximize = false;
+    
+    // Fullscreen or Borderless can not be resizable
+    if (fullscreen || borderless)
+        resizable = false;
+
+    // Borderless cannot be fullscreen, they are mutually exclusive
+    if (borderless)
+        fullscreen = false;
+
+    multiSample = Clamp(multiSample, 1, 16);
+    
+    if (IsInitialized() && width == width_ && height == height_ && fullscreen == fullscreen_ && borderless == borderless_ && resizable == resizable_ &&
+        vsync == vsync_ && tripleBuffer == tripleBuffer_ && multiSample == multiSample_)
+        return true;
+    
+    // If only vsync changes, do not destroy/recreate the context
+    if (IsInitialized() && width == width_ && height == height_ && fullscreen == fullscreen_ && borderless == borderless_ && resizable == resizable_ &&
+        tripleBuffer == tripleBuffer_ && multiSample == multiSample_ && vsync != vsync_)
+    {
+        SDL_GL_SetSwapInterval(vsync ? 1 : 0);
+        vsync_ = vsync;
+        return true;
+    }
+    
+    // If zero dimensions in windowed mode, set windowed mode to maximize and set a predefined default restored window size. If zero in fullscreen, use desktop mode
+    if (!width || !height)
+    {
+        if (fullscreen || borderless)
+        {
+            SDL_DisplayMode mode;
+            SDL_GetDesktopDisplayMode(0, &mode);
+            width = mode.w;
+            height = mode.h;
+        }
+        else
+        {
+            maximize = resizable;
+            width = 1024;
+            height = 768;
+        }
+    }
+
+    
+    // Check fullscreen mode validity (desktop only). Use a closest match if not found
+    #if !defined(ANDROID) && !defined(IOS) && !defined(RPI)
+    if (fullscreen)
+    {
+        PODVector<IntVector2> resolutions = GetResolutions();
+        if (resolutions.Empty())
+            fullscreen = false;
+        else
+        {
+            unsigned best = 0;
+            unsigned bestError = M_MAX_UNSIGNED;
+
+            for (unsigned i = 0; i < resolutions.Size(); ++i)
+            {
+                unsigned error = Abs(resolutions[i].x_ - width) + Abs(resolutions[i].y_ - height);
+                if (error < bestError)
+                {
+                    best = i;
+                    bestError = error;
+                }
+            }
+            
+            width = resolutions[best].x_;
+            height = resolutions[best].y_;
+        }
+    }
+    #endif
+    
+    String extensions;
+    
+    // With an external window, only the size can change after initial setup, so do not recreate context
+    if (!externalWindow_ || !impl_->context_)
+    {
+        // Close the existing window and OpenGL context, mark GPU objects as lost
+        Release(false, true);
+
+        #ifdef IOS
+        // On iOS window needs to be resizable to handle orientation changes properly
+        resizable = true;
+        #endif
+
+        SDL_GL_SetAttribute(SDL_GL_DOUBLEBUFFER, 1);
+        #ifndef GL_ES_VERSION_2_0
+        SDL_GL_SetAttribute(SDL_GL_DEPTH_SIZE, 24);
+        SDL_GL_SetAttribute(SDL_GL_RED_SIZE, 8);
+        SDL_GL_SetAttribute(SDL_GL_GREEN_SIZE, 8);
+        SDL_GL_SetAttribute(SDL_GL_BLUE_SIZE, 8);
+
+        if (externalWindow_)
+            SDL_GL_SetAttribute(SDL_GL_ALPHA_SIZE, 8);
+        else
+            SDL_GL_SetAttribute(SDL_GL_ALPHA_SIZE, 0);
+
+        SDL_GL_SetAttribute(SDL_GL_STENCIL_SIZE, 8);
+        #endif
+        SDL_GL_SetAttribute(SDL_GL_CONTEXT_MAJOR_VERSION, 2);
+        SDL_GL_SetAttribute(SDL_GL_CONTEXT_MINOR_VERSION, 0);
+        
+        if (multiSample > 1)
+        {
+            SDL_GL_SetAttribute(SDL_GL_MULTISAMPLEBUFFERS, 1);
+            SDL_GL_SetAttribute(SDL_GL_MULTISAMPLESAMPLES, multiSample);
+        }
+        else
+        {
+            SDL_GL_SetAttribute(SDL_GL_MULTISAMPLEBUFFERS, 0);
+            SDL_GL_SetAttribute(SDL_GL_MULTISAMPLESAMPLES, 0);
+        }
+        
+        int x = fullscreen ? 0 : position_.x_;
+        int y = fullscreen ? 0 : position_.y_;
+
+        unsigned flags = SDL_WINDOW_OPENGL | SDL_WINDOW_SHOWN;
+        if (fullscreen)
+            flags |= SDL_WINDOW_FULLSCREEN;
+        if (resizable)
+            flags |= SDL_WINDOW_RESIZABLE;
+        if (borderless)
+            flags |= SDL_WINDOW_BORDERLESS;
+
+        SDL_SetHint(SDL_HINT_ORIENTATIONS, orientations_.CString());
+
+        for (;;)
+        {
+            if (!externalWindow_)
+                impl_->window_ = SDL_CreateWindow(windowTitle_.CString(), x, y, width, height, flags);
+            else
+            {
+#if !defined(EMSCRIPTEN)
+                if (!impl_->window_)
+                    impl_->window_ = SDL_CreateWindowFrom(externalWindow_, SDL_WINDOW_OPENGL);
+                fullscreen = false;
+#endif
+            }
+            
+            if (impl_->window_)
+                break;
+            else
+            {
+                if (multiSample > 1)
+                {
+                    // If failed with multisampling, retry first without
+                    multiSample = 1;
+                    SDL_GL_SetAttribute(SDL_GL_MULTISAMPLEBUFFERS, 0);
+                    SDL_GL_SetAttribute(SDL_GL_MULTISAMPLESAMPLES, 0);
+                }
+                else
+                {
+                    LOGERROR("Could not open window");
+                    return false;
+                }
+            }
+        }
+
+        CreateWindowIcon();
+
+        if (maximize)
+        {
+            Maximize();
+            SDL_GetWindowSize(impl_->window_, &width, &height);
+        }
+        
+        // Create/restore context and GPU objects and set initial renderstate
+        Restore();
+        
+        if (!impl_->context_)
+        {
+            LOGERROR("Could not create OpenGL context");
+            return false;
+        }
+        
+        // If OpenGL extensions not yet initialized, initialize now
+        #ifndef GL_ES_VERSION_2_0
+        GLenum err = glewInit();
+        if (GLEW_OK != err)
+        {
+            LOGERROR("Cannot initialize OpenGL");
+            Release(true, true);
+            return false;
+        }
+        
+        if (!GLEW_VERSION_2_0)
+        {
+            LOGERROR("OpenGL 2.0 is required");
+            Release(true, true);
+            return false;
+        }
+        
+        if (!GLEW_EXT_framebuffer_object || !GLEW_EXT_packed_depth_stencil)
+        {
+            LOGERROR("EXT_framebuffer_object and EXT_packed_depth_stencil OpenGL extensions are required");
+            Release(true, true);
+            return false;
+        }
+        
+        instancingSupport_ = GLEW_ARB_instanced_arrays != 0;
+        dxtTextureSupport_ = GLEW_EXT_texture_compression_s3tc != 0;
+        anisotropySupport_ = GLEW_EXT_texture_filter_anisotropic != 0;
+        sRGBSupport_ = GLEW_EXT_texture_sRGB != 0;
+        sRGBWriteSupport_ = GLEW_EXT_framebuffer_sRGB != 0;
+        
+        // Set up instancing divisors if supported
+        if (instancingSupport_)
+        {
+            glVertexAttribDivisorARB(ELEMENT_INSTANCEMATRIX1, 1);
+            glVertexAttribDivisorARB(ELEMENT_INSTANCEMATRIX2, 1);
+            glVertexAttribDivisorARB(ELEMENT_INSTANCEMATRIX3, 1);
+        }
+        
+        #else
+        dxtTextureSupport_ = CheckExtension(extensions, "EXT_texture_compression_dxt1");
+        etcTextureSupport_ = CheckExtension(extensions, "OES_compressed_ETC1_RGB8_texture");
+        pvrtcTextureSupport_ = CheckExtension(extensions, "IMG_texture_compression_pvrtc");
+        #endif
+    }
+    
+    // Set vsync
+    SDL_GL_SetSwapInterval(vsync ? 1 : 0);
+    
+    // Store the system FBO on IOS now
+    #ifdef IOS
+    glGetIntegerv(GL_FRAMEBUFFER_BINDING, (GLint*)&impl_->systemFbo_);
+    #endif
+    
+    fullscreen_ = fullscreen;
+    resizable_ = resizable;
+    borderless_ = borderless;
+    vsync_ = vsync;
+    tripleBuffer_ = tripleBuffer;
+    multiSample_ = multiSample;
+    
+    SDL_GetWindowSize(impl_->window_, &width_, &height_);
+    SDL_GetWindowPosition(impl_->window_, &position_.x_, &position_.y_);
+    
+    // Reset rendertargets and viewport for the new screen mode
+    ResetRenderTargets();
+    
+    // Clear the initial window contents to black
+    Clear(CLEAR_COLOR);
+    SDL_GL_SwapWindow(impl_->window_);
+    
+    CheckFeatureSupport(extensions);
+    
+    #ifdef URHO3D_LOGGING
+    String msg;
+    msg.AppendWithFormat("Set screen mode %dx%d %s", width_, height_, (fullscreen_ ? "fullscreen" : "windowed"));
+    if (borderless_)
+        msg.Append(" borderless");
+    if (resizable_)
+        msg.Append(" resizable");
+    if (multiSample > 1)
+        msg.AppendWithFormat(" multisample %d", multiSample);
+    LOGINFO(msg);
+    #endif
+
+    using namespace ScreenMode;
+    
+    VariantMap& eventData = GetEventDataMap();
+    eventData[P_WIDTH] = width_;
+    eventData[P_HEIGHT] = height_;
+    eventData[P_FULLSCREEN] = fullscreen_;
+    eventData[P_RESIZABLE] = resizable_;
+    eventData[P_BORDERLESS] = borderless_;
+    SendEvent(E_SCREENMODE, eventData);
+    
+    return true;
+}
+
+bool Graphics::SetMode(int width, int height)
+{
+    return SetMode(width, height, fullscreen_, borderless_, resizable_, vsync_, tripleBuffer_, multiSample_);
+}
+
+void Graphics::SetSRGB(bool enable)
+{
+    enable &= sRGBWriteSupport_;
+    
+    if (enable != sRGB_)
+    {
+        sRGB_ = enable;
+        impl_->fboDirty_ = true;
+    }
+}
+
+void Graphics::SetFlushGPU(bool enable)
+{
+}
+
+void Graphics::SetOrientations(const String& orientations)
+{
+    orientations_ = orientations.Trimmed();
+    SDL_SetHint(SDL_HINT_ORIENTATIONS, orientations_.CString());
+}
+
+bool Graphics::ToggleFullscreen()
+{
+    return SetMode(width_, height_, !fullscreen_, borderless_, resizable_, vsync_, tripleBuffer_, multiSample_);
+}
+
+void Graphics::Close()
+{
+    if (!IsInitialized())
+        return;
+    
+    // Actually close the window
+    Release(true, true);
+}
+
+bool Graphics::TakeScreenShot(Image& destImage)
+{
+    PROFILE(TakeScreenShot);
+    
+    ResetRenderTargets();
+    
+    destImage.SetSize(width_, height_, 3);
+    glReadPixels(0, 0, width_, height_, GL_RGB, GL_UNSIGNED_BYTE, destImage.GetData());
+    // On OpenGL we need to flip the image vertically after reading
+    destImage.FlipVertical();
+    
+    return true;
+}
+
+bool Graphics::BeginFrame()
+{
+    if (!IsInitialized() || IsDeviceLost())
+        return false;
+    
+    // If using an external window, check it for size changes, and reset screen mode if necessary
+    if (externalWindow_)
+    {
+        int width, height;
+        
+        SDL_GetWindowSize(impl_->window_, &width, &height);
+        if (width != width_ || height != height_)
+            SetMode(width, height);
+    }
+
+    // Set default rendertarget and depth buffer
+    ResetRenderTargets();
+    
+    // Cleanup textures from previous frame
+    for (unsigned i = 0; i < MAX_TEXTURE_UNITS; ++i)
+        SetTexture(i, 0);
+    
+    // Enable color and depth write
+    SetColorWrite(true);
+    SetDepthWrite(true);
+    
+    numPrimitives_ = 0;
+    numBatches_ = 0;
+    
+    SendEvent(E_BEGINRENDERING);
+    
+    return true;
+}
+
+void Graphics::EndFrame()
+{
+    if (!IsInitialized())
+        return;
+    
+    PROFILE(Present);
+    
+    SendEvent(E_ENDRENDERING);
+    
+    SDL_GL_SwapWindow(impl_->window_);
+    
+    // Clean up FBO's that have not been used for a long time, and too large scratch buffers
+    CleanupFramebuffers();
+    CleanupScratchBuffers();
+}
+
+void Graphics::Clear(unsigned flags, const Color& color, float depth, unsigned stencil)
+{
+    if (impl_->fboDirty_)
+        CommitFramebuffer();
+    
+    #ifdef GL_ES_VERSION_2_0
+    flags &= ~CLEAR_STENCIL;
+    #endif
+    
+    bool oldColorWrite = colorWrite_;
+    bool oldDepthWrite = depthWrite_;
+    
+    if (flags & CLEAR_COLOR && !oldColorWrite)
+        SetColorWrite(true);
+    if (flags & CLEAR_DEPTH && !oldDepthWrite)
+        SetDepthWrite(true);
+    if (flags & CLEAR_STENCIL && stencilWriteMask_ != M_MAX_UNSIGNED)
+        glStencilMask(M_MAX_UNSIGNED);
+    
+    unsigned glFlags = 0;
+    if (flags & CLEAR_COLOR)
+    {
+        glFlags |= GL_COLOR_BUFFER_BIT;
+        glClearColor(color.r_, color.g_, color.b_, color.a_);
+    }
+    if (flags & CLEAR_DEPTH)
+    {
+        glFlags |= GL_DEPTH_BUFFER_BIT;
+        glClearDepth(depth);
+    }
+    if (flags & CLEAR_STENCIL)
+    {
+        glFlags |= GL_STENCIL_BUFFER_BIT;
+        glClearStencil(stencil);
+    }
+    
+    // If viewport is less than full screen, set a scissor to limit the clear
+    /// \todo Any user-set scissor test will be lost
+    IntVector2 viewSize = GetRenderTargetDimensions();
+    if (viewport_.left_ != 0 || viewport_.top_ != 0 || viewport_.right_ != viewSize.x_ || viewport_.bottom_ != viewSize.y_)
+        SetScissorTest(true, IntRect(0, 0, viewport_.Width(), viewport_.Height()));
+    else
+        SetScissorTest(false);
+    
+    glClear(glFlags);
+    
+    SetScissorTest(false);
+    SetColorWrite(oldColorWrite);
+    SetDepthWrite(oldDepthWrite);
+    if (flags & CLEAR_STENCIL && stencilWriteMask_ != M_MAX_UNSIGNED)
+        glStencilMask(stencilWriteMask_);
+}
+
+bool Graphics::ResolveToTexture(Texture2D* destination, const IntRect& viewport)
+{
+    if (!destination || !destination->GetRenderSurface())
+        return false;
+    
+    PROFILE(ResolveToTexture);
+    
+    IntRect vpCopy = viewport;
+    if (vpCopy.right_ <= vpCopy.left_)
+        vpCopy.right_ = vpCopy.left_ + 1;
+    if (vpCopy.bottom_ <= vpCopy.top_)
+        vpCopy.bottom_ = vpCopy.top_ + 1;
+    vpCopy.left_ = Clamp(vpCopy.left_, 0, width_);
+    vpCopy.top_ = Clamp(vpCopy.top_, 0, height_);
+    vpCopy.right_ = Clamp(vpCopy.right_, 0, width_);
+    vpCopy.bottom_ = Clamp(vpCopy.bottom_, 0, height_);
+    
+    // Make sure the FBO is not in use
+    ResetRenderTargets();
+    
+    // Use Direct3D convention with the vertical coordinates ie. 0 is top
+    SetTextureForUpdate(destination);
+    glCopyTexSubImage2D(GL_TEXTURE_2D, 0, 0, 0, vpCopy.left_, height_ - vpCopy.bottom_, vpCopy.Width(), vpCopy.Height());
+    SetTexture(0, 0);
+
+    return true;
+}
+
+void Graphics::Draw(PrimitiveType type, unsigned vertexStart, unsigned vertexCount)
+{
+    if (!vertexCount)
+        return;
+    
+    if (impl_->fboDirty_)
+        CommitFramebuffer();
+    
+    unsigned primitiveCount;
+    GLenum glPrimitiveType;
+    
+    GetGLPrimitiveType(vertexCount, type, primitiveCount, glPrimitiveType);
+    glDrawArrays(glPrimitiveType, vertexStart, vertexCount);
+    
+    numPrimitives_ += primitiveCount;
+    ++numBatches_;
+}
+
+void Graphics::Draw(PrimitiveType type, unsigned indexStart, unsigned indexCount, unsigned minVertex, unsigned vertexCount)
+{
+    if (!indexCount || !indexBuffer_ || !indexBuffer_->GetGPUObject())
+        return;
+    
+    if (impl_->fboDirty_)
+        CommitFramebuffer();
+    
+    unsigned indexSize = indexBuffer_->GetIndexSize();
+    unsigned primitiveCount;
+    GLenum glPrimitiveType;
+    
+    GetGLPrimitiveType(indexCount, type, primitiveCount, glPrimitiveType);
+    if (indexSize == sizeof(unsigned short))
+        glDrawElements(glPrimitiveType, indexCount, GL_UNSIGNED_SHORT, reinterpret_cast<const GLvoid*>(indexStart * indexSize));
+    else
+        glDrawElements(glPrimitiveType, indexCount, GL_UNSIGNED_INT, reinterpret_cast<const GLvoid*>(indexStart * indexSize));
+    
+    numPrimitives_ += primitiveCount;
+    ++numBatches_;
+}
+
+void Graphics::DrawInstanced(PrimitiveType type, unsigned indexStart, unsigned indexCount, unsigned minVertex, unsigned vertexCount, unsigned instanceCount)
+{
+    #ifndef GL_ES_VERSION_2_0
+    if (!indexCount || !indexBuffer_ || !indexBuffer_->GetGPUObject() || !instancingSupport_)
+        return;
+    
+    if (impl_->fboDirty_)
+        CommitFramebuffer();
+    
+    unsigned indexSize = indexBuffer_->GetIndexSize();
+    unsigned primitiveCount;
+    GLenum glPrimitiveType;
+    
+    GetGLPrimitiveType(indexCount, type, primitiveCount, glPrimitiveType);
+    if (indexSize == sizeof(unsigned short))
+    {
+        glDrawElementsInstancedARB(glPrimitiveType, indexCount, GL_UNSIGNED_SHORT, reinterpret_cast<const GLvoid*>(indexStart * indexSize),
+            instanceCount);
+    }
+    else
+    {
+        glDrawElementsInstancedARB(glPrimitiveType, indexCount, GL_UNSIGNED_INT, reinterpret_cast<const GLvoid*>(indexStart * indexSize),
+            instanceCount);
+    }
+    
+    numPrimitives_ += instanceCount * primitiveCount;
+    ++numBatches_;
+    #endif
+}
+
+void Graphics::SetVertexBuffer(VertexBuffer* buffer)
+{
+    // Note: this is not multi-instance safe
+    static PODVector<VertexBuffer*> vertexBuffers(1);
+    static PODVector<unsigned> elementMasks(1);
+    vertexBuffers[0] = buffer;
+    elementMasks[0] = MASK_DEFAULT;
+    SetVertexBuffers(vertexBuffers, elementMasks);
+}
+
+bool Graphics::SetVertexBuffers(const PODVector<VertexBuffer*>& buffers, const PODVector<unsigned>& elementMasks,
+    unsigned instanceOffset)
+{
+    if (buffers.Size() > MAX_VERTEX_STREAMS)
+    {
+        LOGERROR("Too many vertex buffers");
+        return false;
+    }
+    if (buffers.Size() != elementMasks.Size())
+    {
+        LOGERROR("Amount of element masks and vertex buffers does not match");
+        return false;
+    }
+    
+    bool changed = false;
+    unsigned newAttributes = 0;
+    
+    for (unsigned i = 0; i < MAX_VERTEX_STREAMS; ++i)
+    {
+        VertexBuffer* buffer = 0;
+        unsigned elementMask = 0;
+        
+        if (i < buffers.Size() && buffers[i])
+        {
+            buffer = buffers[i];
+            if (elementMasks[i] == MASK_DEFAULT)
+                elementMask = buffer->GetElementMask();
+            else
+                elementMask = buffer->GetElementMask() & elementMasks[i];
+        }
+        
+        // If buffer and element mask have stayed the same, skip to the next buffer
+        if (buffer == vertexBuffers_[i] && elementMask == elementMasks_[i] && instanceOffset == lastInstanceOffset_ && !changed)
+        {
+            newAttributes |= elementMask;
+            continue;
+        }
+        
+        vertexBuffers_[i] = buffer;
+        elementMasks_[i] = elementMask;
+        changed = true;
+        
+        // Beware buffers with missing OpenGL objects, as binding a zero buffer object means accessing CPU memory for vertex data,
+        // in which case the pointer will be invalid and cause a crash
+        if (!buffer || !buffer->GetGPUObject())
+            continue;
+        
+        glBindBuffer(GL_ARRAY_BUFFER, buffer->GetGPUObject());
+        unsigned vertexSize = buffer->GetVertexSize();
+        
+        for (unsigned j = 0; j < MAX_VERTEX_ELEMENTS; ++j)
+        {
+            unsigned attrIndex = glVertexAttrIndex[j];
+            unsigned elementBit = 1 << j;
+            
+            if (elementMask & elementBit)
+            {
+                newAttributes |= elementBit;
+                
+                // Enable attribute if not enabled yet
+                if ((impl_->enabledAttributes_ & elementBit) == 0)
+                {
+                    glEnableVertexAttribArray(attrIndex);
+                    impl_->enabledAttributes_ |= elementBit;
+                }
+                
+                // Set the attribute pointer. Add instance offset for the instance matrix pointers
+                unsigned offset = j >= ELEMENT_INSTANCEMATRIX1 ? instanceOffset * vertexSize : 0;
+                glVertexAttribPointer(attrIndex, VertexBuffer::elementComponents[j], VertexBuffer::elementType[j],
+                    VertexBuffer::elementNormalize[j], vertexSize, reinterpret_cast<const GLvoid*>(buffer->GetElementOffset((VertexElement)j)
+                    + offset));
+            }
+        }
+    }
+    
+    if (!changed)
+        return true;
+    
+    lastInstanceOffset_ = instanceOffset;
+    
+    // Now check which vertex attributes should be disabled
+    unsigned disableAttributes = impl_->enabledAttributes_ & (~newAttributes);
+    unsigned disableIndex = 0;
+    
+    while (disableAttributes)
+    {
+        if (disableAttributes & 1)
+        {
+            glDisableVertexAttribArray(glVertexAttrIndex[disableIndex]);
+            impl_->enabledAttributes_ &= ~(1 << disableIndex);
+        }
+        disableAttributes >>= 1;
+        ++disableIndex;
+    }
+    
+    return true;
+}
+
+bool Graphics::SetVertexBuffers(const Vector<SharedPtr<VertexBuffer> >& buffers, const PODVector<unsigned>&
+    elementMasks, unsigned instanceOffset)
+{
+    if (buffers.Size() > MAX_VERTEX_STREAMS)
+    {
+        LOGERROR("Too many vertex buffers");
+        return false;
+    }
+    if (buffers.Size() != elementMasks.Size())
+    {
+        LOGERROR("Amount of element masks and vertex buffers does not match");
+        return false;
+    }
+    
+    bool changed = false;
+    unsigned newAttributes = 0;
+    
+    for (unsigned i = 0; i < MAX_VERTEX_STREAMS; ++i)
+    {
+        VertexBuffer* buffer = 0;
+        unsigned elementMask = 0;
+        
+        if (i < buffers.Size() && buffers[i])
+        {
+            buffer = buffers[i];
+            if (elementMasks[i] == MASK_DEFAULT)
+                elementMask = buffer->GetElementMask();
+            else
+                elementMask = buffer->GetElementMask() & elementMasks[i];
+        }
+        
+        // If buffer and element mask have stayed the same, skip to the next buffer
+        if (buffer == vertexBuffers_[i] && elementMask == elementMasks_[i] && instanceOffset == lastInstanceOffset_ && !changed)
+        {
+            newAttributes |= elementMask;
+            continue;
+        }
+        
+        vertexBuffers_[i] = buffer;
+        elementMasks_[i] = elementMask;
+        changed = true;
+        
+        // Beware buffers with missing OpenGL objects, as binding a zero buffer object means accessing CPU memory for vertex data,
+        // in which case the pointer will be invalid and cause a crash
+        if (!buffer || !buffer->GetGPUObject())
+            continue;
+        
+        glBindBuffer(GL_ARRAY_BUFFER, buffer->GetGPUObject());
+        unsigned vertexSize = buffer->GetVertexSize();
+        
+        for (unsigned j = 0; j < MAX_VERTEX_ELEMENTS; ++j)
+        {
+            unsigned attrIndex = glVertexAttrIndex[j];
+            unsigned elementBit = 1 << j;
+            
+            if (elementMask & elementBit)
+            {
+                newAttributes |= elementBit;
+                
+                // Enable attribute if not enabled yet
+                if ((impl_->enabledAttributes_ & elementBit) == 0)
+                {
+                    glEnableVertexAttribArray(attrIndex);
+                    impl_->enabledAttributes_ |= elementBit;
+                }
+                
+                // Set the attribute pointer. Add instance offset for the instance matrix pointers
+                unsigned offset = j >= ELEMENT_INSTANCEMATRIX1 ? instanceOffset * vertexSize : 0;
+                glVertexAttribPointer(attrIndex, VertexBuffer::elementComponents[j], VertexBuffer::elementType[j],
+                    VertexBuffer::elementNormalize[j], vertexSize, reinterpret_cast<const GLvoid*>(buffer->GetElementOffset((VertexElement)j)
+                    + offset));
+            }
+        }
+    }
+    
+    if (!changed)
+        return true;
+    
+    lastInstanceOffset_ = instanceOffset;
+    
+    // Now check which vertex attributes should be disabled
+    unsigned disableAttributes = impl_->enabledAttributes_ & (~newAttributes);
+    unsigned disableIndex = 0;
+    
+    while (disableAttributes)
+    {
+        if (disableAttributes & 1)
+        {
+            glDisableVertexAttribArray(glVertexAttrIndex[disableIndex]);
+            impl_->enabledAttributes_ &= ~(1 << disableIndex);
+        }
+        disableAttributes >>= 1;
+        ++disableIndex;
+    }
+    
+    return true;
+}
+
+void Graphics::SetIndexBuffer(IndexBuffer* buffer)
+{
+    if (indexBuffer_ == buffer)
+        return;
+    
+    if (buffer)
+        glBindBuffer(GL_ELEMENT_ARRAY_BUFFER, buffer->GetGPUObject());
+    else
+        glBindBuffer(GL_ELEMENT_ARRAY_BUFFER, 0);
+    
+    indexBuffer_ = buffer;
+}
+
+void Graphics::SetShaders(ShaderVariation* vs, ShaderVariation* ps)
+{
+    if (vs == vertexShader_ && ps == pixelShader_)
+        return;
+    
+    ClearParameterSources();
+
+    // Compile the shaders now if not yet compiled. If already attempted, do not retry
+    if (vs && !vs->GetGPUObject())
+    {
+        if (vs->GetCompilerOutput().Empty())
+        {
+            PROFILE(CompileVertexShader);
+            
+            bool success = vs->Create();
+            if (success)
+                LOGDEBUG("Compiled vertex shader " + vs->GetFullName());
+            else
+            {
+                LOGERROR("Failed to compile vertex shader " + vs->GetFullName() + ":\n" + vs->GetCompilerOutput());
+                vs = 0;
+            }
+        }
+        else
+            vs = 0;
+    }
+    
+    if (ps && !ps->GetGPUObject())
+    {
+        if (ps->GetCompilerOutput().Empty())
+        {
+            PROFILE(CompilePixelShader);
+            
+            bool success = ps->Create();
+            if (success)
+                LOGDEBUG("Compiled pixel shader " + ps->GetFullName());
+            else
+            {
+                LOGERROR("Failed to compile pixel shader " + ps->GetFullName() + ":\n" + ps->GetCompilerOutput());
+                ps = 0;
+            }
+        }
+        else
+            ps = 0;
+    }
+    
+    if (!vs || !ps)
+    {
+        glUseProgram(0);
+        vertexShader_ = 0;
+        pixelShader_ = 0;
+        shaderProgram_ = 0;
+    }
+    else
+    {
+        vertexShader_ = vs;
+        pixelShader_ = ps;
+        
+        Pair<ShaderVariation*, ShaderVariation*> combination(vs, ps);
+        ShaderProgramMap::Iterator i = shaderPrograms_.Find(combination);
+        
+        if (i != shaderPrograms_.End())
+        {
+            // Use the existing linked program
+            if (i->second_->GetGPUObject())
+            {
+                glUseProgram(i->second_->GetGPUObject());
+                shaderProgram_ = i->second_;
+            }
+            else
+            {
+                glUseProgram(0);
+                shaderProgram_ = 0;
+            }
+        }
+        else
+        {
+            // Link a new combination
+            PROFILE(LinkShaders);
+            
+            SharedPtr<ShaderProgram> newProgram(new ShaderProgram(this, vs, ps));
+            if (newProgram->Link())
+            {
+                LOGDEBUG("Linked vertex shader " + vs->GetFullName() + " and pixel shader " + ps->GetFullName());
+                // Note: Link() calls glUseProgram() to set the texture sampler uniforms,
+                // so it is not necessary to call it again
+                shaderProgram_ = newProgram;
+            }
+            else
+            {
+                LOGERROR("Failed to link vertex shader " + vs->GetFullName() + " and pixel shader " + ps->GetFullName() + ":\n" +
+                    newProgram->GetLinkerOutput());
+                glUseProgram(0);
+                shaderProgram_ = 0;
+            }
+            
+            shaderPrograms_[combination] = newProgram;
+        }
+    }
+    
+
+    // Store shader combination if shader dumping in progress
+    if (shaderPrecache_)
+        shaderPrecache_->StoreShaders(vertexShader_, pixelShader_);
+}
+
+void Graphics::SetShaderParameter(StringHash param, const float* data, unsigned count)
+{
+    if (shaderProgram_)
+    {
+        const ShaderParameter* info = shaderProgram_->GetParameter(param);
+        if (info)
+        {
+            switch (info->type_)
+            {
+            case GL_FLOAT:
+                glUniform1fv(info->location_, count, data);
+                break;
+
+            case GL_FLOAT_VEC2:
+                glUniform2fv(info->location_, count / 2, data);
+                break;
+
+            case GL_FLOAT_VEC3:
+                glUniform3fv(info->location_, count / 3, data);
+                break;
+
+            case GL_FLOAT_VEC4:
+                glUniform4fv(info->location_, count / 4, data);
+                break;
+
+            case GL_FLOAT_MAT3:
+                glUniformMatrix3fv(info->location_, count / 9, GL_FALSE, data);
+                break;
+
+            case GL_FLOAT_MAT4:
+                glUniformMatrix4fv(info->location_, count / 16, GL_FALSE, data);
+                break;
+            }
+        }
+    }
+}
+
+void Graphics::SetShaderParameter(StringHash param, float value)
+{
+    if (shaderProgram_)
+    {
+        const ShaderParameter* info = shaderProgram_->GetParameter(param);
+        if (info)
+            glUniform1fv(info->location_, 1, &value);
+    }
+}
+
+void Graphics::SetShaderParameter(StringHash param, const Color& color)
+{
+    SetShaderParameter(param, color.Data(), 4);
+}
+
+void Graphics::SetShaderParameter(StringHash param, const Vector2& vector)
+{
+    if (shaderProgram_)
+    {
+        const ShaderParameter* info = shaderProgram_->GetParameter(param);
+        if (info)
+        {
+            // Check the uniform type to avoid mismatch
+            switch (info->type_)
+            {
+            case GL_FLOAT:
+                glUniform1fv(info->location_, 1, vector.Data());
+                break;
+
+            case GL_FLOAT_VEC2:
+                glUniform2fv(info->location_, 1, vector.Data());
+                break;
+            }
+        }
+    }
+}
+
+void Graphics::SetShaderParameter(StringHash param, const Matrix3& matrix)
+{
+    if (shaderProgram_)
+    {
+        const ShaderParameter* info = shaderProgram_->GetParameter(param);
+        if (info)
+            glUniformMatrix3fv(info->location_, 1, GL_FALSE, matrix.Data());
+    }
+}
+
+void Graphics::SetShaderParameter(StringHash param, const Vector3& vector)
+{
+    if (shaderProgram_)
+    {
+        const ShaderParameter* info = shaderProgram_->GetParameter(param);
+        if (info)
+        {
+            // Check the uniform type to avoid mismatch
+            switch (info->type_)
+            {
+            case GL_FLOAT:
+                glUniform1fv(info->location_, 1, vector.Data());
+                break;
+
+            case GL_FLOAT_VEC2:
+                glUniform2fv(info->location_, 1, vector.Data());
+                break;
+
+            case GL_FLOAT_VEC3:
+                glUniform3fv(info->location_, 1, vector.Data());
+                break;
+            }
+        }
+    }
+}
+
+void Graphics::SetShaderParameter(StringHash param, const Matrix4& matrix)
+{
+    if (shaderProgram_)
+    {
+        const ShaderParameter* info = shaderProgram_->GetParameter(param);
+        if (info)
+            glUniformMatrix4fv(info->location_, 1, GL_FALSE, matrix.Data());
+    }
+}
+
+void Graphics::SetShaderParameter(StringHash param, const Vector4& vector)
+{
+    if (shaderProgram_)
+    {
+        const ShaderParameter* info = shaderProgram_->GetParameter(param);
+        if (info)
+        {
+            // Check the uniform type to avoid mismatch
+            switch (info->type_)
+            {
+            case GL_FLOAT:
+                glUniform1fv(info->location_, 1, vector.Data());
+                break;
+
+            case GL_FLOAT_VEC2:
+                glUniform2fv(info->location_, 1, vector.Data());
+                break;
+
+            case GL_FLOAT_VEC3:
+                glUniform3fv(info->location_, 1, vector.Data());
+                break;
+
+            case GL_FLOAT_VEC4:
+                glUniform4fv(info->location_, 1, vector.Data());
+                break;
+            }
+        }
+    }
+}
+
+void Graphics::SetShaderParameter(StringHash param, const Matrix3x4& matrix)
+{
+    if (shaderProgram_)
+    {
+        const ShaderParameter* info = shaderProgram_->GetParameter(param);
+        if (info)
+        {
+            // Expand to a full Matrix4
+            static Matrix4 fullMatrix;
+            fullMatrix.m00_ = matrix.m00_;
+            fullMatrix.m01_ = matrix.m01_;
+            fullMatrix.m02_ = matrix.m02_;
+            fullMatrix.m03_ = matrix.m03_;
+            fullMatrix.m10_ = matrix.m10_;
+            fullMatrix.m11_ = matrix.m11_;
+            fullMatrix.m12_ = matrix.m12_;
+            fullMatrix.m13_ = matrix.m13_;
+            fullMatrix.m20_ = matrix.m20_;
+            fullMatrix.m21_ = matrix.m21_;
+            fullMatrix.m22_ = matrix.m22_;
+            fullMatrix.m23_ = matrix.m23_;
+
+            glUniformMatrix4fv(info->location_, 1, GL_FALSE, fullMatrix.Data());
+        }
+    }
+}
+
+void Graphics::SetShaderParameter(StringHash param, const Variant& value)
+{
+    switch (value.GetType())
+    {
+    case VAR_BOOL:
+        SetShaderParameter(param, value.GetBool());
+        break;
+
+    case VAR_FLOAT:
+        SetShaderParameter(param, value.GetFloat());
+        break;
+
+    case VAR_VECTOR2:
+        SetShaderParameter(param, value.GetVector2());
+        break;
+
+    case VAR_VECTOR3:
+        SetShaderParameter(param, value.GetVector3());
+        break;
+
+    case VAR_VECTOR4:
+        SetShaderParameter(param, value.GetVector4());
+        break;
+
+    case VAR_COLOR:
+        SetShaderParameter(param, value.GetColor());
+        break;
+
+    case VAR_MATRIX3:
+        SetShaderParameter(param, value.GetMatrix3());
+        break;
+        
+    case VAR_MATRIX3X4:
+        SetShaderParameter(param, value.GetMatrix3x4());
+        break;
+        
+    case VAR_MATRIX4:
+        SetShaderParameter(param, value.GetMatrix4());
+        break;
+
+    default:
+        // Unsupported parameter type, do nothing
+        break;
+    }
+}
+
+bool Graphics::NeedParameterUpdate(ShaderParameterGroup group, const void* source)
+{
+    if ((unsigned)(size_t)shaderParameterSources_[group] == M_MAX_UNSIGNED || shaderParameterSources_[group] != source)
+    {
+        shaderParameterSources_[group] = source;
+        return true;
+    }
+    else
+        return false;
+}
+
+bool Graphics::HasShaderParameter(StringHash param)
+{
+    return shaderProgram_ && shaderProgram_->HasParameter(param);
+}
+
+bool Graphics::HasTextureUnit(TextureUnit unit)
+{
+    return shaderProgram_ && shaderProgram_->HasTextureUnit(unit);
+}
+
+void Graphics::ClearParameterSource(ShaderParameterGroup group)
+{
+    shaderParameterSources_[group] = (const void*)M_MAX_UNSIGNED;
+}
+
+void Graphics::ClearParameterSources()
+{
+    for (unsigned i = 0; i < MAX_SHADER_PARAMETER_GROUPS; ++i)
+        shaderParameterSources_[i] = (const void*)M_MAX_UNSIGNED;
+}
+
+void Graphics::ClearTransformSources()
+{
+    shaderParameterSources_[SP_CAMERA] = (const void*)M_MAX_UNSIGNED;
+    shaderParameterSources_[SP_OBJECTTRANSFORM] = (const void*)M_MAX_UNSIGNED;
+}
+
+void Graphics::CleanupShaderPrograms()
+{
+    // Ignore individual call from ShaderVariation instance when Graphics subsystem is in process of
+    // releasing all GPU objects or recreating GPU objects due device lost, because the Graphics subsystem
+    // will eventually erase all the shader programs afterward as part of the release process.
+    if (releasingGPUObjects_)
+        return;
+    
+    for (ShaderProgramMap::Iterator i = shaderPrograms_.Begin(); i != shaderPrograms_.End();)
+    {
+        ShaderVariation* vs = i->second_->GetVertexShader();
+        ShaderVariation* ps = i->second_->GetPixelShader();
+        
+        if (!vs || !ps || !vs->GetGPUObject() || !ps->GetGPUObject())
+            i = shaderPrograms_.Erase(i);
+        else
+            ++i;
+    }
+}
+
+void Graphics::SetTexture(unsigned index, Texture* texture)
+{
+    if (index >= MAX_TEXTURE_UNITS)
+        return;
+    
+    // Check if texture is currently bound as a rendertarget. In that case, use its backup texture, or blank if not defined
+    if (texture)
+    {
+        if (renderTargets_[0] && renderTargets_[0]->GetParentTexture() == texture)
+            texture = texture->GetBackupTexture();
+    }
+    
+    if (textures_[index] != texture)
+    {
+        if (impl_->activeTexture_ != index)
+        {
+            glActiveTexture(GL_TEXTURE0 + index);
+            impl_->activeTexture_ = index;
+        }
+        
+        if (texture)
+        {
+            unsigned glType = texture->GetTarget();
+            if (glType != textureTypes_[index])
+            {
+                if (textureTypes_[index])
+                {
+                    if (textures_[index])
+                        glBindTexture(textureTypes_[index], 0);
+                    glDisable(textureTypes_[index]);
+                }
+
+                glEnable(glType);
+                textureTypes_[index] = glType;
+            }
+            
+            glBindTexture(glType, texture->GetGPUObject());
+            
+            if (texture->GetParametersDirty())
+                texture->UpdateParameters();
+        }
+        else
+        {
+            if (textureTypes_[index])
+                glBindTexture(textureTypes_[index], 0);
+        }
+        
+        textures_[index] = texture;
+    }
+    else
+    {
+        if (texture && texture->GetParametersDirty())
+        {
+            if (impl_->activeTexture_ != index)
+            {
+                glActiveTexture(GL_TEXTURE0 + index);
+                impl_->activeTexture_ = index;
+            }
+            
+            glBindTexture(texture->GetTarget(), texture->GetGPUObject());
+            texture->UpdateParameters();
+        }
+    }
+}
+
+void Graphics::SetTextureForUpdate(Texture* texture)
+{
+    if (impl_->activeTexture_ != 0)
+    {
+        glActiveTexture(GL_TEXTURE0);
+        impl_->activeTexture_ = 0;
+    }
+    
+    glBindTexture(texture->GetTarget(), texture->GetGPUObject());
+    textures_[0] = texture;
+}
+
+void Graphics::SetDefaultTextureFilterMode(TextureFilterMode mode)
+{
+    if (mode != defaultTextureFilterMode_)
+    {
+        defaultTextureFilterMode_ = mode;
+        SetTextureParametersDirty();
+    }
+}
+
+void Graphics::SetTextureAnisotropy(unsigned level)
+{
+    if (level != textureAnisotropy_)
+    {
+        textureAnisotropy_ = level;
+        SetTextureParametersDirty();
+    }
+}
+
+void Graphics::SetTextureParametersDirty()
+{
+    MutexLock lock(gpuObjectMutex_);
+    
+    for (Vector<GPUObject*>::Iterator i = gpuObjects_.Begin(); i != gpuObjects_.End(); ++i)
+    {
+        Texture* texture = dynamic_cast<Texture*>(*i);
+        if (texture)
+            texture->SetParametersDirty();
+    }
+}
+
+void Graphics::ResetRenderTargets()
+{
+    for (unsigned i = 0; i < MAX_RENDERTARGETS; ++i)
+        SetRenderTarget(i, (RenderSurface*)0);
+    SetDepthStencil((RenderSurface*)0);
+    SetViewport(IntRect(0, 0, width_, height_));
+}
+
+void Graphics::ResetRenderTarget(unsigned index)
+{
+    SetRenderTarget(index, (RenderSurface*)0);
+}
+
+void Graphics::ResetDepthStencil()
+{
+    SetDepthStencil((RenderSurface*)0);
+}
+
+void Graphics::SetRenderTarget(unsigned index, RenderSurface* renderTarget)
+{
+    if (index >= MAX_RENDERTARGETS)
+        return;
+    
+    if (renderTarget != renderTargets_[index])
+    {
+        renderTargets_[index] = renderTarget;
+        
+        // If the rendertarget is also bound as a texture, replace with backup texture or null
+        if (renderTarget)
+        {
+            Texture* parentTexture = renderTarget->GetParentTexture();
+            
+            for (unsigned i = 0; i < MAX_TEXTURE_UNITS; ++i)
+            {
+                if (textures_[i] == parentTexture)
+                    SetTexture(i, textures_[i]->GetBackupTexture());
+            }
+        }
+        
+        impl_->fboDirty_ = true;
+    }
+}
+
+void Graphics::SetRenderTarget(unsigned index, Texture2D* texture)
+{
+    RenderSurface* renderTarget = 0;
+    if (texture)
+        renderTarget = texture->GetRenderSurface();
+    
+    SetRenderTarget(index, renderTarget);
+}
+
+void Graphics::SetDepthStencil(RenderSurface* depthStencil)
+{
+    // If we are using a rendertarget texture, it is required in OpenGL to also have an own depth-stencil
+    // Create a new depth-stencil texture as necessary to be able to provide similar behaviour as Direct3D9
+    if (renderTargets_[0] && !depthStencil)
+    {
+        int width = renderTargets_[0]->GetWidth();
+        int height = renderTargets_[0]->GetHeight();
+        
+        // Direct3D9 default depth-stencil can not be used when rendertarget is larger than the window.
+        // Check size similarly
+        if (width <= width_ && height <= height_)
+        {
+            int searchKey = (width << 16) | height;
+            HashMap<int, SharedPtr<Texture2D> >::Iterator i = depthTextures_.Find(searchKey);
+            if (i != depthTextures_.End())
+                depthStencil = i->second_->GetRenderSurface();
+            else
+            {
+                SharedPtr<Texture2D> newDepthTexture(new Texture2D(context_));
+                newDepthTexture->SetSize(width, height, GetDepthStencilFormat(), TEXTURE_DEPTHSTENCIL);
+                depthTextures_[searchKey] = newDepthTexture;
+                depthStencil = newDepthTexture->GetRenderSurface();
+            }
+        }
+    }
+    
+    if (depthStencil != depthStencil_)
+    {
+        depthStencil_ = depthStencil;
+        impl_->fboDirty_ = true;
+    }
+}
+
+void Graphics::SetDepthStencil(Texture2D* texture)
+{
+    RenderSurface* depthStencil = 0;
+    if (texture)
+        depthStencil = texture->GetRenderSurface();
+    
+    SetDepthStencil(depthStencil);
+}
+
+void Graphics::SetViewport(const IntRect& rect)
+{
+    if (impl_->fboDirty_)
+        CommitFramebuffer();
+    
+    IntVector2 rtSize = GetRenderTargetDimensions();
+    
+    IntRect rectCopy = rect;
+    
+    if (rectCopy.right_ <= rectCopy.left_)
+        rectCopy.right_ = rectCopy.left_ + 1;
+    if (rectCopy.bottom_ <= rectCopy.top_)
+        rectCopy.bottom_ = rectCopy.top_ + 1;
+    rectCopy.left_ = Clamp(rectCopy.left_, 0, rtSize.x_);
+    rectCopy.top_ = Clamp(rectCopy.top_, 0, rtSize.y_);
+    rectCopy.right_ = Clamp(rectCopy.right_, 0, rtSize.x_);
+    rectCopy.bottom_ = Clamp(rectCopy.bottom_, 0, rtSize.y_);
+    
+    // Use Direct3D convention with the vertical coordinates ie. 0 is top
+    glViewport(rectCopy.left_, rtSize.y_ - rectCopy.bottom_, rectCopy.Width(), rectCopy.Height());
+    viewport_ = rectCopy;
+    
+    // Disable scissor test, needs to be re-enabled by the user
+    SetScissorTest(false);
+}
+
+void Graphics::SetBlendMode(BlendMode mode)
+{
+    if (mode != blendMode_)
+    {
+        if (mode == BLEND_REPLACE)
+            glDisable(GL_BLEND);
+        else
+        {
+            glEnable(GL_BLEND);
+            glBlendFunc(glSrcBlend[mode], glDestBlend[mode]);
+            glBlendEquation(glBlendOp[mode]);
+        }
+        
+        blendMode_ = mode;
+    }
+}
+
+void Graphics::SetColorWrite(bool enable)
+{
+    if (enable != colorWrite_)
+    {
+        if (enable)
+            glColorMask(GL_TRUE, GL_TRUE, GL_TRUE, GL_TRUE);
+        else
+            glColorMask(GL_FALSE, GL_FALSE, GL_FALSE, GL_FALSE);
+        
+        colorWrite_ = enable;
+    }
+}
+
+void Graphics::SetCullMode(CullMode mode)
+{
+    if (mode != cullMode_)
+    {
+        if (mode == CULL_NONE)
+            glDisable(GL_CULL_FACE);
+        else
+        {
+            // Use Direct3D convention, ie. clockwise vertices define a front face
+            glEnable(GL_CULL_FACE);
+            glCullFace(mode == CULL_CCW ? GL_FRONT : GL_BACK);
+        }
+        
+        cullMode_ = mode;
+    }
+}
+
+void Graphics::SetDepthBias(float constantBias, float slopeScaledBias)
+{
+    if (constantBias != constantDepthBias_ || slopeScaledBias != slopeScaledDepthBias_)
+    {
+        #ifndef GL_ES_VERSION_2_0
+        if (slopeScaledBias != 0.0f)
+        {
+            // OpenGL constant bias is unreliable and dependant on depth buffer bitdepth, apply in the projection matrix instead
+            float adjustedSlopeScaledBias = slopeScaledBias + 1.0f;
+            glEnable(GL_POLYGON_OFFSET_FILL);
+            glPolygonOffset(adjustedSlopeScaledBias, 0.0f);
+        }
+        else
+            glDisable(GL_POLYGON_OFFSET_FILL);
+        #endif
+        
+        constantDepthBias_ = constantBias;
+        slopeScaledDepthBias_ = slopeScaledBias;
+        shaderParameterSources_[SP_CAMERA] = (const void*)M_MAX_UNSIGNED;
+    }
+}
+
+void Graphics::SetDepthTest(CompareMode mode)
+{
+    if (mode != depthTestMode_)
+    {
+        glDepthFunc(glCmpFunc[mode]);
+        depthTestMode_ = mode;
+    }
+}
+
+void Graphics::SetDepthWrite(bool enable)
+{
+    if (enable != depthWrite_)
+    {
+        glDepthMask(enable ? GL_TRUE : GL_FALSE);
+        depthWrite_ = enable;
+    }
+}
+
+void Graphics::SetDrawAntialiased(bool enable)
+{
+    if (enable != drawAntialiased_)
+    {
+        #ifndef GL_ES_VERSION_2_0
+        if (enable)
+            glEnable(GL_MULTISAMPLE);
+        else
+            glDisable(GL_MULTISAMPLE);
+        #endif
+        drawAntialiased_ = enable;
+    }
+}
+
+void Graphics::SetFillMode(FillMode mode)
+{
+    #ifndef GL_ES_VERSION_2_0
+    if (mode != fillMode_)
+    {
+        glPolygonMode(GL_FRONT_AND_BACK, glFillMode[mode]);
+        fillMode_ = mode;
+    }
+    #endif
+}
+
+void Graphics::SetScissorTest(bool enable, const Rect& rect, bool borderInclusive)
+{
+    // During some light rendering loops, a full rect is toggled on/off repeatedly.
+    // Disable scissor in that case to reduce state changes
+    if (rect.min_.x_ <= 0.0f && rect.min_.y_ <= 0.0f && rect.max_.x_ >= 1.0f && rect.max_.y_ >= 1.0f)
+        enable = false;
+    
+    if (enable)
+    {
+        IntVector2 rtSize(GetRenderTargetDimensions());
+        IntVector2 viewSize(viewport_.Size());
+        IntVector2 viewPos(viewport_.left_, viewport_.top_);
+        IntRect intRect;
+        int expand = borderInclusive ? 1 : 0;
+        
+        intRect.left_ = Clamp((int)((rect.min_.x_ + 1.0f) * 0.5f * viewSize.x_) + viewPos.x_, 0, rtSize.x_ - 1);
+        intRect.top_ = Clamp((int)((-rect.max_.y_ + 1.0f) * 0.5f * viewSize.y_) + viewPos.y_, 0, rtSize.y_ - 1);
+        intRect.right_ = Clamp((int)((rect.max_.x_ + 1.0f) * 0.5f * viewSize.x_) + viewPos.x_ + expand, 0, rtSize.x_);
+        intRect.bottom_ = Clamp((int)((-rect.min_.y_ + 1.0f) * 0.5f * viewSize.y_) + viewPos.y_ + expand, 0, rtSize.y_);
+        
+        if (intRect.right_ == intRect.left_)
+            intRect.right_++;
+        if (intRect.bottom_ == intRect.top_)
+            intRect.bottom_++;
+        
+        if (intRect.right_ < intRect.left_ || intRect.bottom_ < intRect.top_)
+            enable = false;
+        
+        if (enable && scissorRect_ != intRect)
+        {
+            // Use Direct3D convention with the vertical coordinates ie. 0 is top
+            glScissor(intRect.left_, rtSize.y_ - intRect.bottom_, intRect.Width(), intRect.Height());
+            scissorRect_ = intRect;
+        }
+    }
+    else
+        scissorRect_ = IntRect::ZERO;
+    
+    if (enable != scissorTest_)
+    {
+        if (enable)
+            glEnable(GL_SCISSOR_TEST);
+        else
+            glDisable(GL_SCISSOR_TEST);
+        scissorTest_ = enable;
+    }
+}
+
+void Graphics::SetScissorTest(bool enable, const IntRect& rect)
+{
+    IntVector2 rtSize(GetRenderTargetDimensions());
+    IntVector2 viewPos(viewport_.left_, viewport_.top_);
+    
+    if (enable)
+    {
+        IntRect intRect;
+        intRect.left_ = Clamp(rect.left_ + viewPos.x_, 0, rtSize.x_ - 1);
+        intRect.top_ = Clamp(rect.top_ + viewPos.y_, 0, rtSize.y_ - 1);
+        intRect.right_ = Clamp(rect.right_ + viewPos.x_, 0, rtSize.x_);
+        intRect.bottom_ = Clamp(rect.bottom_ + viewPos.y_, 0, rtSize.y_);
+        
+        if (intRect.right_ == intRect.left_)
+            intRect.right_++;
+        if (intRect.bottom_ == intRect.top_)
+            intRect.bottom_++;
+        
+        if (intRect.right_ < intRect.left_ || intRect.bottom_ < intRect.top_)
+            enable = false;
+        
+        if (enable && scissorRect_ != intRect)
+        {
+            // Use Direct3D convention with the vertical coordinates ie. 0 is top
+            glScissor(intRect.left_, rtSize.y_ - intRect.bottom_, intRect.Width(), intRect.Height());
+            scissorRect_ = intRect;
+        }
+    }
+    else
+        scissorRect_ = IntRect::ZERO;
+    
+    if (enable != scissorTest_)
+    {
+        if (enable)
+            glEnable(GL_SCISSOR_TEST);
+        else
+            glDisable(GL_SCISSOR_TEST);
+        scissorTest_ = enable;
+    }
+}
+
+void Graphics::SetClipPlane(bool enable, const Plane& clipPlane, const Matrix3x4& view, const Matrix4& projection)
+{
+    #ifndef GL_ES_VERSION_2_0
+    if (enable != useClipPlane_)
+    {
+        if (enable)
+            glEnable(GL_CLIP_PLANE0);
+        else
+            glDisable(GL_CLIP_PLANE0);
+        useClipPlane_ = enable;
+    }
+    
+    if (enable)
+    {
+        Matrix4 viewProj = projection * view;
+        Vector4 planeVec =  clipPlane.Transformed(viewProj).ToVector4();
+        
+        GLdouble planeData[4];
+        planeData[0] = planeVec.x_;
+        planeData[1] = planeVec.y_;
+        planeData[2] = planeVec.z_;
+        planeData[3] = planeVec.w_;
+        
+        glClipPlane(GL_CLIP_PLANE0, &planeData[0]);
+    }
+    #endif
+}
+
+void Graphics::SetStencilTest(bool enable, CompareMode mode, StencilOp pass, StencilOp fail, StencilOp zFail, unsigned stencilRef, unsigned compareMask, unsigned writeMask)
+{
+    #ifndef GL_ES_VERSION_2_0
+    if (enable != stencilTest_)
+    {
+        if (enable)
+            glEnable(GL_STENCIL_TEST);
+        else
+            glDisable(GL_STENCIL_TEST);
+        stencilTest_ = enable;
+    }
+    
+    if (enable)
+    {
+        if (mode != stencilTestMode_ || stencilRef != stencilRef_ || compareMask != stencilCompareMask_)
+        {
+            glStencilFunc(glCmpFunc[mode], stencilRef, compareMask);
+            stencilTestMode_ = mode;
+            stencilRef_ = stencilRef;
+            stencilCompareMask_ = compareMask;
+        }
+        if (writeMask != stencilWriteMask_)
+        {
+            glStencilMask(writeMask);
+            stencilWriteMask_ = writeMask;
+        }
+        if (pass != stencilPass_ || fail != stencilFail_ || zFail != stencilZFail_)
+        {
+            glStencilOp(glStencilOps[fail], glStencilOps[zFail], glStencilOps[pass]);
+            stencilPass_ = pass;
+            stencilFail_ = fail;
+            stencilZFail_ = zFail;
+        }
+    }
+    #endif
+}
+
+void Graphics::BeginDumpShaders(const String& fileName)
+{
+    shaderPrecache_ = new ShaderPrecache(context_, fileName);
+}
+
+void Graphics::EndDumpShaders()
+{
+    shaderPrecache_.Reset();
+}
+
+void Graphics::PrecacheShaders(Deserializer& source)
+{
+    PROFILE(PrecacheShaders);
+    
+    ShaderPrecache::LoadShaders(this, source);
+}
+
+bool Graphics::IsInitialized() const
+{
+    return impl_->window_ != 0;
+}
+
+bool Graphics::IsDeviceLost() const
+{
+    // On iOS treat window minimization as device loss, as it is forbidden to access OpenGL when minimized
+    #ifdef IOS
+    if (impl_->window_ && (SDL_GetWindowFlags(impl_->window_) & SDL_WINDOW_MINIMIZED) != 0)
+        return true;
+    #endif
+
+    return impl_->context_ == 0;
+}
+
+IntVector2 Graphics::GetWindowPosition() const
+{
+    if (impl_->window_)
+        return position_;
+    return IntVector2::ZERO;
+}
+
+PODVector<IntVector2> Graphics::GetResolutions() const
+{
+    PODVector<IntVector2> ret;
+    unsigned numModes = SDL_GetNumDisplayModes(0);
+    
+    for (unsigned i = 0; i < numModes; ++i)
+    {
+        SDL_DisplayMode mode;
+        SDL_GetDisplayMode(0, i, &mode);
+        int width = mode.w;
+        int height  = mode.h;
+        
+        // Store mode if unique
+        bool unique = true;
+        for (unsigned j = 0; j < ret.Size(); ++j)
+        {
+            if (ret[j].x_ == width && ret[j].y_ == height)
+            {
+                unique = false;
+                break;
+            }
+        }
+        
+        if (unique)
+            ret.Push(IntVector2(width, height));
+    }
+    
+    return ret;
+}
+
+PODVector<int> Graphics::GetMultiSampleLevels() const
+{
+    PODVector<int> ret;
+    // No multisampling always supported
+    ret.Push(1);
+    /// \todo Implement properly, if possible
+    
+    return ret;
+}
+
+IntVector2 Graphics::GetDesktopResolution() const
+{
+#if !defined(ANDROID) && !defined(IOS)
+    SDL_DisplayMode mode;
+    SDL_GetDesktopDisplayMode(0, &mode);
+    return IntVector2(mode.w, mode.h);
+#else
+    // SDL_GetDesktopDisplayMode() may not work correctly on mobile platforms. Rather return the window size
+    return IntVector2(width_, height_);
+#endif
+}
+
+unsigned Graphics::GetFormat(CompressedFormat format) const
+{
+    switch (format)
+    {
+    case CF_RGBA:
+        return GL_RGBA;
+        
+    case CF_DXT1:
+        return dxtTextureSupport_ ? GL_COMPRESSED_RGBA_S3TC_DXT1_EXT : 0;
+
+    #ifndef GL_ES_VERSION_2_0
+    case CF_DXT3:
+        return dxtTextureSupport_ ? GL_COMPRESSED_RGBA_S3TC_DXT3_EXT : 0;
+        
+    case CF_DXT5:
+        return dxtTextureSupport_ ? GL_COMPRESSED_RGBA_S3TC_DXT5_EXT : 0;
+    #else
+    case CF_ETC1:
+        return etcTextureSupport_ ? GL_ETC1_RGB8_OES : 0;
+        
+    case CF_PVRTC_RGB_2BPP:
+        return pvrtcTextureSupport_ ? COMPRESSED_RGB_PVRTC_2BPPV1_IMG : 0;
+        
+    case CF_PVRTC_RGB_4BPP:
+        return pvrtcTextureSupport_ ? COMPRESSED_RGB_PVRTC_4BPPV1_IMG : 0;
+        
+    case CF_PVRTC_RGBA_2BPP:
+        return pvrtcTextureSupport_ ? COMPRESSED_RGBA_PVRTC_2BPPV1_IMG : 0;
+        
+    case CF_PVRTC_RGBA_4BPP:
+        return pvrtcTextureSupport_ ? COMPRESSED_RGBA_PVRTC_4BPPV1_IMG : 0;
+    #endif
+    
+    default:
+        return 0;
+    }
+}
+
+ShaderVariation* Graphics::GetShader(ShaderType type, const String& name, const String& defines) const
+{
+    return GetShader(type, name.CString(), defines.CString());
+}
+
+ShaderVariation* Graphics::GetShader(ShaderType type, const char* name, const char* defines) const
+{
+    if (lastShaderName_ != name || !lastShader_)
+    {
+        ResourceCache* cache = GetSubsystem<ResourceCache>();
+        
+        String fullShaderName = shaderPath_ + name + shaderExtension_;
+        // Try to reduce repeated error log prints because of missing shaders
+        if (lastShaderName_ == name && !cache->Exists(fullShaderName))
+            return 0;
+        
+        lastShader_ = cache->GetResource<Shader>(fullShaderName);
+        lastShaderName_ = name;
+    }
+    
+    return lastShader_ ? lastShader_->GetVariation(type, defines) : (ShaderVariation*)0;
+}
+
+VertexBuffer* Graphics::GetVertexBuffer(unsigned index) const
+{
+    return index < MAX_VERTEX_STREAMS ? vertexBuffers_[index] : 0;
+}
+
+TextureUnit Graphics::GetTextureUnit(const String& name)
+{
+    HashMap<String, TextureUnit>::Iterator i = textureUnits_.Find(name);
+    if (i != textureUnits_.End())
+        return i->second_;
+    else
+        return MAX_TEXTURE_UNITS;
+}
+
+const String& Graphics::GetTextureUnitName(TextureUnit unit)
+{
+    for (HashMap<String, TextureUnit>::Iterator i = textureUnits_.Begin(); i != textureUnits_.End(); ++i)
+    {
+        if (i->second_ == unit)
+            return i->first_;
+    }
+    return String::EMPTY;
+}
+
+Texture* Graphics::GetTexture(unsigned index) const
+{
+    return index < MAX_TEXTURE_UNITS ? textures_[index] : 0;
+}
+
+RenderSurface* Graphics::GetRenderTarget(unsigned index) const
+{
+    return index < MAX_RENDERTARGETS ? renderTargets_[index] : 0;
+}
+
+IntVector2 Graphics::GetRenderTargetDimensions() const
+{
+    int width, height;
+    
+    if (renderTargets_[0])
+    {
+        width = renderTargets_[0]->GetWidth();
+        height = renderTargets_[0]->GetHeight();
+    }
+    else if (depthStencil_)
+    {
+        width = depthStencil_->GetWidth();
+        height = depthStencil_->GetHeight();
+    }
+    else
+    {
+        width = width_;
+        height = height_;
+    }
+    
+    return IntVector2(width, height);
+}
+
+void Graphics::WindowResized()
+{
+    if (!impl_->window_)
+        return;
+
+    int newWidth, newHeight;
+    
+    SDL_GetWindowSize(impl_->window_, &newWidth, &newHeight);
+    if (newWidth == width_ && newHeight == height_)
+        return;
+
+    width_ = newWidth;
+    height_ = newHeight;
+    
+    // Reset rendertargets and viewport for the new screen size
+    ResetRenderTargets();
+    
+    LOGDEBUGF("Window was resized to %dx%d", width_, height_);
+    
+    using namespace ScreenMode;
+    
+    VariantMap& eventData = GetEventDataMap();
+    eventData[P_WIDTH] = width_;
+    eventData[P_HEIGHT] = height_;
+    eventData[P_FULLSCREEN] = fullscreen_;
+    eventData[P_RESIZABLE] = resizable_;
+    eventData[P_BORDERLESS] = borderless_;
+    SendEvent(E_SCREENMODE, eventData);
+}
+
+void Graphics::WindowMoved()
+{
+    if (!impl_->window_)
+        return;
+
+    int newX, newY;
+
+    SDL_GetWindowPosition(impl_->window_, &newX, &newY);
+    if (newX == position_.x_ && newY == position_.y_)
+        return;
+
+    position_.x_ = newX;
+    position_.y_ = newY;
+
+    LOGDEBUGF("Window was moved to %d,%d", position_.x_, position_.y_);
+
+    using namespace WindowPos;
+
+    VariantMap& eventData = GetEventDataMap();
+    eventData[P_X] = position_.x_;
+    eventData[P_Y] = position_.y_;
+    SendEvent(E_WINDOWPOS, eventData);
+}
+
+void Graphics::AddGPUObject(GPUObject* object)
+{
+    MutexLock lock(gpuObjectMutex_);
+    
+    gpuObjects_.Push(object);
+}
+
+void Graphics::RemoveGPUObject(GPUObject* object)
+{
+    MutexLock lock(gpuObjectMutex_);
+    
+    gpuObjects_.Remove(object);
+}
+
+void* Graphics::ReserveScratchBuffer(unsigned size)
+{
+    if (!size)
+        return 0;
+    
+    if (size > maxScratchBufferRequest_)
+        maxScratchBufferRequest_ = size;
+    
+    // First check for a free buffer that is large enough
+    for (Vector<ScratchBuffer>::Iterator i = scratchBuffers_.Begin(); i != scratchBuffers_.End(); ++i)
+    {
+        if (!i->reserved_ && i->size_ >= size)
+        {
+            i->reserved_ = true;
+            return i->data_.Get();
+        }
+    }
+    
+    // Then check if a free buffer can be resized
+    for (Vector<ScratchBuffer>::Iterator i = scratchBuffers_.Begin(); i != scratchBuffers_.End(); ++i)
+    {
+        if (!i->reserved_)
+        {
+            i->data_ = new unsigned char[size];
+            i->size_ = size;
+            i->reserved_ = true;
+            return i->data_.Get();
+        }
+    }
+    
+    // Finally allocate a new buffer
+    ScratchBuffer newBuffer;
+    newBuffer.data_ = new unsigned char[size];
+    newBuffer.size_ = size;
+    newBuffer.reserved_ = true;
+    scratchBuffers_.Push(newBuffer);
+    return newBuffer.data_.Get();
+}
+
+void Graphics::FreeScratchBuffer(void* buffer)
+{
+    if (!buffer)
+        return;
+    
+    for (Vector<ScratchBuffer>::Iterator i = scratchBuffers_.Begin(); i != scratchBuffers_.End(); ++i)
+    {
+        if (i->reserved_ && i->data_.Get() == buffer)
+        {
+            i->reserved_ = false;
+            return;
+        }
+    }
+    
+    LOGWARNING("Reserved scratch buffer " + ToStringHex((unsigned)(size_t)buffer) + " not found");
+}
+
+void Graphics::CleanupScratchBuffers()
+{
+    for (Vector<ScratchBuffer>::Iterator i = scratchBuffers_.Begin(); i != scratchBuffers_.End(); ++i)
+    {
+        if (!i->reserved_ && i->size_ > maxScratchBufferRequest_ * 2)
+        {
+            i->data_ = maxScratchBufferRequest_ > 0 ? new unsigned char[maxScratchBufferRequest_] : 0;
+            i->size_ = maxScratchBufferRequest_;
+        }
+    }
+    
+    maxScratchBufferRequest_ = 0;
+}
+
+void Graphics::Release(bool clearGPUObjects, bool closeWindow)
+{
+    if (!impl_->window_)
+        return;
+    
+    releasingGPUObjects_ = true;
+    
+    {
+        MutexLock lock(gpuObjectMutex_);
+        
+        if (clearGPUObjects)
+        {
+            // Shutting down: release all GPU objects that still exist
+            for (Vector<GPUObject*>::Iterator i = gpuObjects_.Begin(); i != gpuObjects_.End(); ++i)
+                (*i)->Release();
+            gpuObjects_.Clear();
+        }
+        else
+        {
+            // We are not shutting down, but recreating the context: mark GPU objects lost
+            for (Vector<GPUObject*>::Iterator i = gpuObjects_.Begin(); i != gpuObjects_.End(); ++i)
+                (*i)->OnDeviceLost();
+
+            SendEvent(E_DEVICELOST);
+        }
+    }
+    
+    releasingGPUObjects_ = false;
+    
+    CleanupFramebuffers(true);
+    depthTextures_.Clear();
+    shaderPrograms_.Clear();
+    
+    // End fullscreen mode first to counteract transition and getting stuck problems on OS X
+    #if defined(__APPLE__) && !defined(IOS)
+    if (closeWindow && fullscreen_ && !externalWindow_)
+        SDL_SetWindowFullscreen(impl_->window_, SDL_FALSE);
+    #endif
+
+    if (impl_->context_)
+    {
+        // Do not log this message if we are exiting
+        if (!clearGPUObjects)
+            LOGINFO("OpenGL context lost");
+        
+        SDL_GL_DeleteContext(impl_->context_);
+        impl_->context_ = 0;
+    }
+    
+    if (closeWindow)
+    {
+        SDL_ShowCursor(SDL_TRUE);
+        
+        // Do not destroy external window except when shutting down
+        if (!externalWindow_ || clearGPUObjects)
+        {
+            SDL_DestroyWindow(impl_->window_);
+            impl_->window_ = 0;
+        }
+    }
+}
+
+void Graphics::Restore()
+{
+    if (!impl_->window_)
+        return;
+    
+    #ifdef ANDROID
+    // On Android the context may be lost behind the scenes as the application is minimized
+    if (impl_->context_ && !SDL_GL_GetCurrentContext())
+    {
+        impl_->context_ = 0;
+        // Mark GPU objects lost without a current context. In this case they just mark their internal state lost
+        // but do not perform OpenGL commands to delete the GL objects
+        Release(false, false);
+    }
+    #endif
+    
+    // Ensure first that the context exists
+    if (!impl_->context_)
+    {
+        impl_->context_ = SDL_GL_CreateContext(impl_->window_);
+        #ifdef IOS
+        glGetIntegerv(GL_FRAMEBUFFER_BINDING, (GLint*)&impl_->systemFbo_);
+        #endif
+        
+        ResetCachedState();
+    }
+    if (!impl_->context_)
+        return;
+    
+    // Set up texture data read/write alignment. It is important that this is done before uploading any texture data
+    glPixelStorei(GL_PACK_ALIGNMENT, 1);
+    glPixelStorei(GL_UNPACK_ALIGNMENT, 1);
+    
+    {
+        MutexLock lock(gpuObjectMutex_);
+        
+        for (Vector<GPUObject*>::Iterator i = gpuObjects_.Begin(); i != gpuObjects_.End(); ++i)
+            (*i)->OnDeviceReset();
+    }
+
+    SendEvent(E_DEVICERESET);
+}
+
+void Graphics::Maximize()
+{
+    if (!impl_->window_)
+        return;
+
+    SDL_MaximizeWindow(impl_->window_);
+}
+
+void Graphics::Minimize()
+{
+    if (!impl_->window_)
+        return;
+
+    SDL_MinimizeWindow(impl_->window_);
+}
+
+void Graphics::CleanupRenderSurface(RenderSurface* surface)
+{
+    if (!surface)
+        return;
+    
+    // Flush pending FBO changes first if any
+    CommitFramebuffer();
+    
+    unsigned currentFbo = impl_->boundFbo_;
+    
+    // Go through all FBOs and clean up the surface from them
+    for (HashMap<unsigned long long, FrameBufferObject>::Iterator i = impl_->frameBuffers_.Begin();
+        i != impl_->frameBuffers_.End(); ++i)
+    {
+        for (unsigned j = 0; j < MAX_RENDERTARGETS; ++j)
+        {
+            if (i->second_.colorAttachments_[j] == surface)
+            {
+                if (currentFbo != i->second_.fbo_)
+                {
+                    glBindFramebufferEXT(GL_FRAMEBUFFER_EXT, i->second_.fbo_);
+                    currentFbo = i->second_.fbo_;
+                }
+                glFramebufferTexture2DEXT(GL_FRAMEBUFFER_EXT, GL_COLOR_ATTACHMENT0_EXT + j, GL_TEXTURE_2D, 0, 0);
+                i->second_.colorAttachments_[j] = 0;
+                // Mark drawbuffer bits to need recalculation
+                i->second_.drawBuffers_ = M_MAX_UNSIGNED;
+            }
+        }
+        if (i->second_.depthAttachment_ == surface)
+        {
+            if (currentFbo != i->second_.fbo_)
+            {
+                glBindFramebufferEXT(GL_FRAMEBUFFER_EXT, i->second_.fbo_);
+                currentFbo = i->second_.fbo_;
+            }
+            glFramebufferTexture2DEXT(GL_FRAMEBUFFER_EXT, GL_DEPTH_ATTACHMENT_EXT, GL_TEXTURE_2D, 0, 0);
+            glFramebufferTexture2DEXT(GL_FRAMEBUFFER_EXT, GL_STENCIL_ATTACHMENT_EXT, GL_TEXTURE_2D, 0, 0);
+            i->second_.depthAttachment_ = 0;
+        }
+    }
+    
+    // Restore previously bound FBO now if needed
+    if (currentFbo != impl_->boundFbo_)
+        glBindFramebufferEXT(GL_FRAMEBUFFER_EXT, impl_->boundFbo_);
+}
+
+void Graphics::MarkFBODirty()
+{
+    impl_->fboDirty_ = true;
+}
+
+unsigned Graphics::GetAlphaFormat()
+{
+    return GL_ALPHA;
+}
+
+unsigned Graphics::GetLuminanceFormat()
+{
+    return GL_LUMINANCE;
+}
+
+unsigned Graphics::GetLuminanceAlphaFormat()
+{
+    return GL_LUMINANCE_ALPHA;
+}
+
+unsigned Graphics::GetRGBFormat()
+{
+    return GL_RGB;
+}
+
+unsigned Graphics::GetRGBAFormat()
+{
+    return GL_RGBA;
+}
+
+unsigned Graphics::GetRGBA16Format()
+{
+    #ifndef GL_ES_VERSION_2_0
+    return GL_RGBA16;
+    #else
+    return GL_RGBA;
+    #endif
+}
+
+unsigned Graphics::GetRGBAFloat16Format()
+{
+    #ifndef GL_ES_VERSION_2_0
+    return GL_RGBA16F_ARB;
+    #else
+    return GL_RGBA;
+    #endif
+}
+
+unsigned Graphics::GetRGBAFloat32Format()
+{
+    #ifndef GL_ES_VERSION_2_0
+    return GL_RGBA32F_ARB;
+    #else
+    return GL_RGBA;
+    #endif
+}
+
+unsigned Graphics::GetRG16Format()
+{
+    #ifndef GL_ES_VERSION_2_0
+    return GL_RG16;
+    #else
+    return GL_RGBA;
+    #endif
+}
+
+unsigned Graphics::GetRGFloat16Format()
+{
+    #ifndef GL_ES_VERSION_2_0
+    return GL_RG16F;
+    #else
+    return GL_RGBA;
+    #endif
+}
+
+unsigned Graphics::GetRGFloat32Format()
+{
+    #ifndef GL_ES_VERSION_2_0
+    return GL_RG32F;
+    #else
+    return GL_RGBA;
+    #endif
+}
+
+unsigned Graphics::GetFloat16Format()
+{
+    #ifndef GL_ES_VERSION_2_0
+    return GL_LUMINANCE16F_ARB;
+    #else
+    return GL_LUMINANCE;
+    #endif
+}
+
+unsigned Graphics::GetFloat32Format()
+{
+    #ifndef GL_ES_VERSION_2_0
+    return GL_LUMINANCE32F_ARB;
+    #else
+    return GL_LUMINANCE;
+    #endif
+}
+
+unsigned Graphics::GetLinearDepthFormat()
+{
+    // OpenGL FBO specs state that color attachments must have the same format; therefore must encode linear depth to RGBA
+    // manually if not using a readable hardware depth texture
+    return GL_RGBA;
+}
+
+unsigned Graphics::GetDepthStencilFormat()
+{
+    #ifndef GL_ES_VERSION_2_0
+    return GL_DEPTH24_STENCIL8_EXT;
+    #else
+    return glesDepthStencilFormat;
+    #endif
+}
+
+unsigned Graphics::GetReadableDepthFormat()
+{
+    #ifndef GL_ES_VERSION_2_0
+    return GL_DEPTH_COMPONENT24;
+    #else
+    return glesReadableDepthFormat;
+    #endif
+}
+
+unsigned Graphics::GetFormat(const String& formatName)
+{
+    String nameLower = formatName.ToLower().Trimmed();
+    
+    if (nameLower == "a")
+        return GetAlphaFormat();
+    if (nameLower == "l")
+        return GetLuminanceFormat();
+    if (nameLower == "la")
+        return GetLuminanceAlphaFormat();
+    if (nameLower == "rgb")
+        return GetRGBFormat();
+    if (nameLower == "rgba")
+        return GetRGBAFormat();
+    if (nameLower == "rgba16")
+        return GetRGBA16Format();
+    if (nameLower == "rgba16f")
+        return GetRGBAFloat16Format();
+    if (nameLower == "rgba32f")
+        return GetRGBAFloat32Format();
+    if (nameLower == "rg16")
+        return GetRG16Format();
+    if (nameLower == "rg16f")
+        return GetRGFloat16Format();
+    if (nameLower == "rg32f")
+        return GetRGFloat32Format();
+    if (nameLower == "r16f")
+        return GetFloat16Format();
+    if (nameLower == "r32f" || nameLower == "float")
+        return GetFloat32Format();
+    if (nameLower == "lineardepth" || nameLower == "depth")
+        return GetLinearDepthFormat();
+    if (nameLower == "d24s8")
+        return GetDepthStencilFormat();
+    if (nameLower == "readabledepth" || nameLower == "hwdepth")
+        return GetReadableDepthFormat();
+    
+    return GetRGBFormat();
+}
+
+void Graphics::CreateWindowIcon()
+{
+    if (windowIcon_)
+    {
+        SDL_Surface* surface = windowIcon_->GetSDLSurface();
+        if (surface)
+        {
+            SDL_SetWindowIcon(impl_->window_, surface);
+            SDL_FreeSurface(surface);
+        }
+    }
+}
+
+void Graphics::CheckFeatureSupport(String& extensions)
+{
+    // Check supported features: light pre-pass, deferred rendering and hardware depth texture
+    lightPrepassSupport_ = false;
+    deferredSupport_ = false;
+    
+    int numSupportedRTs = 1;
+    
+    #ifndef GL_ES_VERSION_2_0
+    glGetIntegerv(GL_MAX_COLOR_ATTACHMENTS_EXT, &numSupportedRTs);
+    
+    // If hardware depth is not supported, must support 2 rendertargets for light pre-pass, and 4 for deferred
+    if (numSupportedRTs >= 2)
+        lightPrepassSupport_ = true;
+    if (numSupportedRTs >= 4)
+        deferredSupport_ = true;
+    
+    #if defined(__APPLE__) && !defined(IOS)
+    // On OS X check for an Intel driver and use shadow map RGBA dummy color textures, because mixing
+    // depth-only FBO rendering and backbuffer rendering will bug, resulting in a black screen in full
+    // screen mode, and incomplete shadow maps in windowed mode
+    String renderer((const char*)glGetString(GL_RENDERER));
+    if (renderer.Contains("Intel", false))
+        dummyColorFormat_ = GetRGBAFormat();
+    #endif
+    
+    #else
+    // Check for best supported depth renderbuffer format for GLES2
+    if (CheckExtension(extensions, "GL_OES_depth24"))
+        glesDepthStencilFormat = GL_DEPTH_COMPONENT24_OES;
+    if (CheckExtension(extensions, "GL_OES_packed_depth_stencil"))
+        glesDepthStencilFormat = GL_DEPTH24_STENCIL8_OES;
+    #ifdef EMSCRIPTEN
+    if (!CheckExtension(extensions, "WEBGL_depth_texture"))
+    #else
+    if (!CheckExtension(extensions, "GL_OES_depth_texture"))
+    #endif
+    {
+        shadowMapFormat_ = 0;
+        hiresShadowMapFormat_ = 0;
+        glesReadableDepthFormat = 0;
+    }
+    else
+    {
+        #ifdef IOS
+        // iOS hack: depth renderbuffer seems to fail, so use depth textures for everything
+        // if supported
+        glesDepthStencilFormat = GL_DEPTH_COMPONENT;
+        #endif
+        shadowMapFormat_ = GL_DEPTH_COMPONENT;
+        hiresShadowMapFormat_ = 0;
+        // WebGL shadow map rendering seems to be extremely slow without an attached dummy color texture
+        #ifdef EMSCRIPTEN
+        dummyColorFormat_ = GetRGBAFormat();
+        #endif
+    }
+    #endif
+}
+
+void Graphics::CommitFramebuffer()
+{
+    if (!impl_->fboDirty_)
+        return;
+    
+    impl_->fboDirty_ = false;
+    
+    // First check if no framebuffer is needed. In that case simply return to backbuffer rendering
+    bool noFbo = !depthStencil_;
+    if (noFbo)
+    {
+        for (unsigned i = 0; i < MAX_RENDERTARGETS; ++i)
+        {
+            if (renderTargets_[i])
+            {
+                noFbo = false;
+                break;
+            }
+        }
+    }
+    
+    if (noFbo)
+    {
+        if (impl_->boundFbo_ != impl_->systemFbo_)
+        {
+            glBindFramebufferEXT(GL_FRAMEBUFFER_EXT, impl_->systemFbo_);
+            impl_->boundFbo_ = impl_->systemFbo_;
+        }
+        
+        #ifndef GL_ES_VERSION_2_0
+        // Disable/enable sRGB write
+        if (sRGBWriteSupport_)
+        {
+            bool sRGBWrite = sRGB_;
+            if (sRGBWrite != impl_->sRGBWrite_)
+            {
+                if (sRGBWrite)
+                    glEnable(GL_FRAMEBUFFER_SRGB_EXT);
+                else
+                    glDisable(GL_FRAMEBUFFER_SRGB_EXT);
+                impl_->sRGBWrite_ = sRGBWrite;
+            }
+        }
+        #endif
+        
+        return;
+    }
+    
+    // Search for a new framebuffer based on format & size, or create new
+    IntVector2 rtSize = Graphics::GetRenderTargetDimensions();
+    unsigned format = 0;
+    if (renderTargets_[0])
+        format = renderTargets_[0]->GetParentTexture()->GetFormat();
+    else if (depthStencil_)
+        format = depthStencil_->GetParentTexture()->GetFormat();
+    
+    unsigned long long fboKey = (rtSize.x_ << 16 | rtSize.y_) | (((unsigned long long)format) << 32);
+    
+    HashMap<unsigned long long, FrameBufferObject>::Iterator i = impl_->frameBuffers_.Find(fboKey);
+    if (i == impl_->frameBuffers_.End())
+    {
+        FrameBufferObject newFbo;
+        glGenFramebuffersEXT(1, &newFbo.fbo_);
+        i = impl_->frameBuffers_.Insert(MakePair(fboKey, newFbo));
+    }
+    
+    i->second_.useTimer_.Reset();
+    
+    if (impl_->boundFbo_ != i->second_.fbo_)
+    {
+        glBindFramebufferEXT(GL_FRAMEBUFFER_EXT, i->second_.fbo_);
+        impl_->boundFbo_ = i->second_.fbo_;
+    }
+    
+    #ifndef GL_ES_VERSION_2_0
+    // Setup readbuffers & drawbuffers if needed
+    if (i->second_.readBuffers_ != GL_NONE)
+    {
+        glReadBuffer(GL_NONE);
+        i->second_.readBuffers_ = GL_NONE;
+    }
+    
+    // Calculate the bit combination of non-zero color rendertargets to first check if the combination changed
+    unsigned newDrawBuffers = 0;
+    for (unsigned i = 0; i < MAX_RENDERTARGETS; ++i)
+    {
+        if (renderTargets_[i])
+            newDrawBuffers |= 1 << i;
+    }
+    
+    if (newDrawBuffers != i->second_.drawBuffers_)
+    {
+        // Check for no color rendertargets (depth rendering only)
+        if (!newDrawBuffers)
+            glDrawBuffer(GL_NONE);
+        else
+        {
+            int drawBufferIds[MAX_RENDERTARGETS];
+            unsigned drawBufferCount = 0;
+            
+            for (unsigned i = 0; i < MAX_RENDERTARGETS; ++i)
+            {
+                if (renderTargets_[i])
+                    drawBufferIds[drawBufferCount++] = GL_COLOR_ATTACHMENT0_EXT + i;
+            }
+            glDrawBuffers(drawBufferCount, (const GLenum*)drawBufferIds);
+        }
+        
+        i->second_.drawBuffers_ = newDrawBuffers;
+    }
+    #endif
+    
+    for (unsigned j = 0; j < MAX_RENDERTARGETS; ++j)
+    {
+        if (renderTargets_[j])
+        {
+            Texture* texture = renderTargets_[j]->GetParentTexture();
+            
+            // If texture's parameters are dirty, update before attaching
+            if (texture->GetParametersDirty())
+            {
+                SetTextureForUpdate(texture);
+                texture->UpdateParameters();
+                SetTexture(0, 0);
+            }
+            
+            if (i->second_.colorAttachments_[j] != renderTargets_[j])
+            {
+                glFramebufferTexture2DEXT(GL_FRAMEBUFFER_EXT, GL_COLOR_ATTACHMENT0_EXT + j, renderTargets_[j]->GetTarget(),
+                    texture->GetGPUObject(), 0);
+                i->second_.colorAttachments_[j] = renderTargets_[j];
+            }
+        }
+        else
+        {
+            if (i->second_.colorAttachments_[j])
+            {
+                glFramebufferTexture2DEXT(GL_FRAMEBUFFER_EXT, GL_COLOR_ATTACHMENT0_EXT + j, GL_TEXTURE_2D, 0, 0);
+                i->second_.colorAttachments_[j] = 0;
+            }
+        }
+    }
+    
+    if (depthStencil_)
+    {
+        // Bind either a renderbuffer or a depth texture, depending on what is available
+        Texture* texture = depthStencil_->GetParentTexture();
+        #ifndef GL_ES_VERSION_2_0
+        bool hasStencil = texture->GetFormat() == GL_DEPTH24_STENCIL8_EXT;
+        #else
+        bool hasStencil = texture->GetFormat() == GL_DEPTH24_STENCIL8_OES;
+        #endif
+        unsigned renderBufferID = depthStencil_->GetRenderBuffer();
+        if (!renderBufferID)
+        {
+            // If texture's parameters are dirty, update before attaching
+            if (texture->GetParametersDirty())
+            {
+                SetTextureForUpdate(texture);
+                texture->UpdateParameters();
+                SetTexture(0, 0);
+            }
+
+            if (i->second_.depthAttachment_ != depthStencil_)
+            {
+                glFramebufferTexture2DEXT(GL_FRAMEBUFFER_EXT, GL_DEPTH_ATTACHMENT_EXT, GL_TEXTURE_2D, texture->GetGPUObject(), 0);
+                if (hasStencil)
+                {
+                    glFramebufferTexture2DEXT(GL_FRAMEBUFFER_EXT, GL_STENCIL_ATTACHMENT_EXT, GL_TEXTURE_2D,
+                        texture->GetGPUObject(), 0);
+                }
+                else
+                    glFramebufferTexture2DEXT(GL_FRAMEBUFFER_EXT, GL_STENCIL_ATTACHMENT_EXT, GL_TEXTURE_2D, 0, 0);
+                
+                i->second_.depthAttachment_ = depthStencil_;
+            }
+        }
+        else
+        {
+            if (i->second_.depthAttachment_ != depthStencil_)
+            {
+                glFramebufferRenderbufferEXT(GL_FRAMEBUFFER_EXT, GL_DEPTH_ATTACHMENT_EXT, GL_RENDERBUFFER_EXT, renderBufferID);
+                if (hasStencil)
+                {
+                    glFramebufferRenderbufferEXT(GL_FRAMEBUFFER_EXT, GL_STENCIL_ATTACHMENT_EXT, GL_RENDERBUFFER_EXT,
+                        renderBufferID);
+                }
+                else
+                    glFramebufferTexture2DEXT(GL_FRAMEBUFFER_EXT, GL_STENCIL_ATTACHMENT_EXT, GL_TEXTURE_2D, 0, 0);
+                
+                i->second_.depthAttachment_ = depthStencil_;
+            }
+        }
+    }
+    else
+    {
+        if (i->second_.depthAttachment_)
+        {
+            glFramebufferTexture2DEXT(GL_FRAMEBUFFER_EXT, GL_DEPTH_ATTACHMENT_EXT, GL_TEXTURE_2D, 0, 0);
+            glFramebufferTexture2DEXT(GL_FRAMEBUFFER_EXT, GL_STENCIL_ATTACHMENT_EXT, GL_TEXTURE_2D, 0, 0);
+            i->second_.depthAttachment_ = 0;
+        }
+    }
+    
+    #ifndef GL_ES_VERSION_2_0
+    // Disable/enable sRGB write
+    if (sRGBWriteSupport_)
+    {
+        bool sRGBWrite = renderTargets_[0] ? renderTargets_[0]->GetParentTexture()->GetSRGB() : sRGB_;
+        if (sRGBWrite != impl_->sRGBWrite_)
+        {
+            if (sRGBWrite)
+                glEnable(GL_FRAMEBUFFER_SRGB_EXT);
+            else
+                glDisable(GL_FRAMEBUFFER_SRGB_EXT);
+            impl_->sRGBWrite_ = sRGBWrite;
+        }
+    }
+    #endif
+}
+
+bool Graphics::CheckFramebuffer()
+{
+    return glCheckFramebufferStatusEXT(GL_FRAMEBUFFER_EXT) == GL_FRAMEBUFFER_COMPLETE_EXT;
+}
+
+void Graphics::CleanupFramebuffers(bool force)
+{
+    if (!IsDeviceLost())
+    {
+        for (HashMap<unsigned long long, FrameBufferObject>::Iterator i = impl_->frameBuffers_.Begin();
+            i != impl_->frameBuffers_.End();)
+        {
+            if (i->second_.fbo_ != impl_->boundFbo_ && (force || i->second_.useTimer_.GetMSec(false) >
+                MAX_FRAMEBUFFER_AGE))
+            {
+                glDeleteFramebuffersEXT(1, &i->second_.fbo_);
+                i = impl_->frameBuffers_.Erase(i);
+            }
+            else
+                ++i;
+        }
+    }
+    else
+    {
+        impl_->boundFbo_ = 0;
+        impl_->frameBuffers_.Clear();
+    }
+}
+
+void Graphics::ResetCachedState()
+{
+    for (unsigned i = 0; i < MAX_VERTEX_STREAMS; ++i)
+    {
+        vertexBuffers_[i] = 0;
+        elementMasks_[i] = 0;
+    }
+    
+    for (unsigned i = 0; i < MAX_TEXTURE_UNITS; ++i)
+    {
+        textures_[i] = 0;
+        textureTypes_[i] = 0;
+    }
+    
+    for (unsigned i = 0; i < MAX_RENDERTARGETS; ++i)
+        renderTargets_[i] = 0;
+    
+    depthStencil_ = 0;
+    viewport_ = IntRect(0, 0, 0, 0);
+    indexBuffer_ = 0;
+    vertexShader_ = 0;
+    pixelShader_ = 0;
+    shaderProgram_ = 0;
+    blendMode_ = BLEND_REPLACE;
+    textureAnisotropy_ = 1;
+    colorWrite_ = true;
+    cullMode_ = CULL_NONE;
+    constantDepthBias_ = 0.0f;
+    slopeScaledDepthBias_ = 0.0f;
+    depthTestMode_ = CMP_ALWAYS;
+    depthWrite_ = false;
+    fillMode_ = FILL_SOLID;
+    scissorTest_ = false;
+    scissorRect_ = IntRect::ZERO;
+    stencilTest_ = false;
+    stencilTestMode_ = CMP_ALWAYS;
+    stencilPass_ = OP_KEEP;
+    stencilFail_ = OP_KEEP;
+    stencilZFail_ = OP_KEEP;
+    stencilRef_ = 0;
+    stencilCompareMask_ = M_MAX_UNSIGNED;
+    stencilWriteMask_ = M_MAX_UNSIGNED;
+    useClipPlane_ = false;
+    drawAntialiased_ = true;
+    lastInstanceOffset_ = 0;
+    impl_->activeTexture_ = 0;
+    impl_->enabledAttributes_ = 0;
+    impl_->boundFbo_ = impl_->systemFbo_;
+    impl_->sRGBWrite_ = false;
+    
+    // Set initial state to match Direct3D
+    if (impl_->context_)
+    {
+        glEnable(GL_DEPTH_TEST);
+        SetCullMode(CULL_CCW);
+        SetDepthTest(CMP_LESSEQUAL);
+        SetDepthWrite(true);
+    }
+}
+
+void Graphics::SetTextureUnitMappings()
+{
+    textureUnits_["DiffMap"] = TU_DIFFUSE;
+    textureUnits_["DiffCubeMap"] = TU_DIFFUSE;
+    textureUnits_["AlbedoBuffer"] = TU_ALBEDOBUFFER;
+    textureUnits_["NormalMap"] = TU_NORMAL;
+    textureUnits_["NormalBuffer"] = TU_NORMALBUFFER;
+    textureUnits_["SpecMap"] = TU_SPECULAR;
+    textureUnits_["EmissiveMap"] = TU_EMISSIVE;
+    textureUnits_["EnvMap"] = TU_ENVIRONMENT;
+    textureUnits_["EnvCubeMap"] = TU_ENVIRONMENT;
+    textureUnits_["LightRampMap"] = TU_LIGHTRAMP;
+    textureUnits_["LightSpotMap"] = TU_LIGHTSHAPE;
+    textureUnits_["LightCubeMap"]  = TU_LIGHTSHAPE;
+    textureUnits_["ShadowMap"] = TU_SHADOWMAP;
+    #ifdef DESKTOP_GRAPHICS
+    textureUnits_["VolumeMap"] = TU_VOLUMEMAP;
+    textureUnits_["FaceSelectCubeMap"] = TU_FACESELECT;
+    textureUnits_["IndirectionCubeMap"] = TU_INDIRECTION;
+    textureUnits_["DepthBuffer"] = TU_DEPTHBUFFER;
+    textureUnits_["LightBuffer"] = TU_LIGHTBUFFER;
+    textureUnits_["ZoneCubeMap"] = TU_ZONE;
+    textureUnits_["ZoneVolumeMap"] = TU_ZONE;
+    #endif
+}
+
+void RegisterGraphicsLibrary(Context* context)
+{
+    Animation::RegisterObject(context);
+    Material::RegisterObject(context);
+    Model::RegisterObject(context);
+    Shader::RegisterObject(context);
+    Technique::RegisterObject(context);
+    Texture2D::RegisterObject(context);
+    Texture3D::RegisterObject(context);
+    TextureCube::RegisterObject(context);
+    Camera::RegisterObject(context);
+    Drawable::RegisterObject(context);
+    Light::RegisterObject(context);
+    StaticModel::RegisterObject(context);
+    StaticModelGroup::RegisterObject(context);
+    Skybox::RegisterObject(context);
+    AnimatedModel::RegisterObject(context);
+    AnimationController::RegisterObject(context);
+    BillboardSet::RegisterObject(context);
+    ParticleEffect::RegisterObject(context);
+    ParticleEmitter::RegisterObject(context);
+    CustomGeometry::RegisterObject(context);
+    DecalSet::RegisterObject(context);
+    Terrain::RegisterObject(context);
+    TerrainPatch::RegisterObject(context);
+    DebugRenderer::RegisterObject(context);
+    Octree::RegisterObject(context);
+    Zone::RegisterObject(context);
+}
+
+}