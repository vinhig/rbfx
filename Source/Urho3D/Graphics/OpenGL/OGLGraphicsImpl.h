<<<<<<< HEAD
//
// Copyright (c) 2008-2020 the Urho3D project.
//
// Permission is hereby granted, free of charge, to any person obtaining a copy
// of this software and associated documentation files (the "Software"), to deal
// in the Software without restriction, including without limitation the rights
// to use, copy, modify, merge, publish, distribute, sublicense, and/or sell
// copies of the Software, and to permit persons to whom the Software is
// furnished to do so, subject to the following conditions:
//
// The above copyright notice and this permission notice shall be included in
// all copies or substantial portions of the Software.
//
// THE SOFTWARE IS PROVIDED "AS IS", WITHOUT WARRANTY OF ANY KIND, EXPRESS OR
// IMPLIED, INCLUDING BUT NOT LIMITED TO THE WARRANTIES OF MERCHANTABILITY,
// FITNESS FOR A PARTICULAR PURPOSE AND NONINFRINGEMENT. IN NO EVENT SHALL THE
// AUTHORS OR COPYRIGHT HOLDERS BE LIABLE FOR ANY CLAIM, DAMAGES OR OTHER
// LIABILITY, WHETHER IN AN ACTION OF CONTRACT, TORT OR OTHERWISE, ARISING FROM,
// OUT OF OR IN CONNECTION WITH THE SOFTWARE OR THE USE OR OTHER DEALINGS IN
// THE SOFTWARE.
//

#pragma once

#include <EASTL/unordered_map.h>

#include "../../Core/Timer.h"
#include "../../Graphics/ConstantBuffer.h"
#include "../../Graphics/ShaderProgram.h"
#include "../../Graphics/Texture2D.h"
#include "../../Math/Color.h"

#if defined(IOS) || defined(TVOS)
#if URHO3D_GLES3
#include <OpenGLES/ES3/gl.h>
#include <OpenGLES/ES3/glext.h>
#else
#include <OpenGLES/ES2/gl.h>
#include <OpenGLES/ES2/glext.h>
#endif
#elif defined(__ANDROID__) || defined (__arm__) || defined(__aarch64__) || defined (__EMSCRIPTEN__)
#if URHO3D_GLES3
#include <GLES3/gl3.h>
#include <GLES3/gl3ext.h>
#else
#include <GLES2/gl2.h>
#include <GLES2/gl2ext.h>
#endif
#else
#include <GLEW/glew.h>
#endif

#ifndef GL_COMPRESSED_RGBA_S3TC_DXT1_EXT
#define GL_COMPRESSED_RGBA_S3TC_DXT1_EXT 0x83f1
#endif
#ifndef GL_COMPRESSED_RGBA_S3TC_DXT3_EXT
#define GL_COMPRESSED_RGBA_S3TC_DXT3_EXT 0x83f2
#endif
#ifndef GL_COMPRESSED_RGBA_S3TC_DXT5_EXT
#define GL_COMPRESSED_RGBA_S3TC_DXT5_EXT 0x83f3
#endif
#ifndef GL_ETC1_RGB8_OES
#define GL_ETC1_RGB8_OES 0x8d64
#endif
#ifndef GL_ETC2_RGB8_OES
#define GL_ETC2_RGB8_OES 0x9274
#endif
#ifndef GL_ETC2_RGBA8_OES
#define GL_ETC2_RGBA8_OES 0x9278
#endif
#ifndef COMPRESSED_RGB_PVRTC_4BPPV1_IMG
#define COMPRESSED_RGB_PVRTC_4BPPV1_IMG 0x8c00
#endif
#ifndef COMPRESSED_RGB_PVRTC_2BPPV1_IMG
#define COMPRESSED_RGB_PVRTC_2BPPV1_IMG 0x8c01
#endif
#ifndef COMPRESSED_RGBA_PVRTC_4BPPV1_IMG
#define COMPRESSED_RGBA_PVRTC_4BPPV1_IMG 0x8c02
#endif
#ifndef COMPRESSED_RGBA_PVRTC_2BPPV1_IMG
#define COMPRESSED_RGBA_PVRTC_2BPPV1_IMG 0x8c03
#endif

using SDL_GLContext = void *;

namespace Urho3D
{

class Context;

using ConstantBufferMap = ea::unordered_map<unsigned, SharedPtr<ConstantBuffer> >;
using ShaderProgramMap = ea::unordered_map<ea::pair<ShaderVariation*, ShaderVariation*>, SharedPtr<ShaderProgram> >;

/// Cached state of a frame buffer object
struct FrameBufferObject
{
    /// Frame buffer handle.
    unsigned fbo_{};
    /// Bound color attachment textures.
    RenderSurface* colorAttachments_[MAX_RENDERTARGETS]{};
    /// Bound depth/stencil attachment.
    RenderSurface* depthAttachment_{};
    /// Read buffer bits.
    unsigned readBuffers_{M_MAX_UNSIGNED};
    /// Draw buffer bits.
    unsigned drawBuffers_{M_MAX_UNSIGNED};
};

/// %Graphics subsystem implementation. Holds API-specific objects.
class URHO3D_API GraphicsImpl
{
    friend class Graphics;

public:
    /// Construct.
    GraphicsImpl() = default;

    /// Return the GL Context.
    const SDL_GLContext& GetGLContext() { return context_; }

private:
    /// SDL OpenGL context.
    SDL_GLContext context_{};
    /// iOS/tvOS system framebuffer handle.
    unsigned systemFBO_{};
    /// Active texture unit.
    unsigned activeTexture_{};
    /// Enabled vertex attributes bitmask.
    unsigned enabledVertexAttributes_{};
    /// Vertex attributes bitmask used by the current shader program.
    unsigned usedVertexAttributes_{};
    /// Vertex attribute instancing bitmask for keeping track of divisors.
    unsigned instancingVertexAttributes_{};
    /// Current mapping of vertex attribute locations by semantic. The map is owned by the shader program, so care must be taken to switch a null shader program when it's destroyed.
    const ea::unordered_map<ea::pair<unsigned char, unsigned char>, unsigned>* vertexAttributes_{};
    /// Currently bound frame buffer object.
    unsigned boundFBO_{};
    /// Currently bound vertex buffer object.
    unsigned boundVBO_{};
    /// Currently bound uniform buffer object.
    unsigned boundUBO_{};
    /// Read frame buffer for multisampled texture resolves.
    unsigned resolveSrcFBO_{};
    /// Write frame buffer for multisampled texture resolves.
    unsigned resolveDestFBO_{};
    /// Current pixel format.
    int pixelFormat_{};
    /// Map for FBO's per resolution and format.
    ea::unordered_map<unsigned long long, FrameBufferObject> frameBuffers_;
    /// OpenGL texture types in use.
    unsigned textureTypes_[MAX_TEXTURE_UNITS]{};
    /// Constant buffer search map.
    ConstantBufferMap allConstantBuffers_;
    /// Currently bound constant buffers.
    ConstantBuffer* constantBuffers_[MAX_SHADER_PARAMETER_GROUPS * 2]{};
    /// Dirty constant buffers.
    ea::vector<ConstantBuffer*> dirtyConstantBuffers_;
    /// Last used instance data offset.
    unsigned lastInstanceOffset_{};
    /// Map for additional depth textures, to emulate Direct3D9 ability to mix render texture and backbuffer rendering.
    ea::unordered_map<unsigned, SharedPtr<Texture2D> > depthTextures_;
    /// Shader program in use.
    ShaderProgram* shaderProgram_{};
    /// Linked shader programs.
    ShaderProgramMap shaderPrograms_;
    /// Need FBO commit flag.
    bool fboDirty_{};
    /// Need vertex attribute pointer update flag.
    bool vertexBuffersDirty_{};
    /// sRGB write mode flag.
    bool sRGBWrite_{};
};

}
=======
//
// Copyright (c) 2008-2020 the Urho3D project.
//
// Permission is hereby granted, free of charge, to any person obtaining a copy
// of this software and associated documentation files (the "Software"), to deal
// in the Software without restriction, including without limitation the rights
// to use, copy, modify, merge, publish, distribute, sublicense, and/or sell
// copies of the Software, and to permit persons to whom the Software is
// furnished to do so, subject to the following conditions:
//
// The above copyright notice and this permission notice shall be included in
// all copies or substantial portions of the Software.
//
// THE SOFTWARE IS PROVIDED "AS IS", WITHOUT WARRANTY OF ANY KIND, EXPRESS OR
// IMPLIED, INCLUDING BUT NOT LIMITED TO THE WARRANTIES OF MERCHANTABILITY,
// FITNESS FOR A PARTICULAR PURPOSE AND NONINFRINGEMENT. IN NO EVENT SHALL THE
// AUTHORS OR COPYRIGHT HOLDERS BE LIABLE FOR ANY CLAIM, DAMAGES OR OTHER
// LIABILITY, WHETHER IN AN ACTION OF CONTRACT, TORT OR OTHERWISE, ARISING FROM,
// OUT OF OR IN CONNECTION WITH THE SOFTWARE OR THE USE OR OTHER DEALINGS IN
// THE SOFTWARE.
//

#pragma once

#include "../../Container/HashMap.h"
#include "../../Core/Timer.h"
#include "../../Graphics/ConstantBuffer.h"
#include "../../Graphics/ShaderProgram.h"
#include "../../Graphics/Texture2D.h"
#include "../../Math/Color.h"

#if defined(IOS) || defined(TVOS)
#include <OpenGLES/ES2/gl.h>
#include <OpenGLES/ES2/glext.h>
#elif defined(__ANDROID__) || defined (__arm__) || defined(__aarch64__) || defined (__EMSCRIPTEN__)
#include <GLES2/gl2.h>
#include <GLES2/gl2ext.h>
#else
#include <GLEW/glew.h>
#endif

#ifndef GL_COMPRESSED_RGBA_S3TC_DXT1_EXT
#define GL_COMPRESSED_RGBA_S3TC_DXT1_EXT 0x83f1
#endif
#ifndef GL_COMPRESSED_RGBA_S3TC_DXT3_EXT
#define GL_COMPRESSED_RGBA_S3TC_DXT3_EXT 0x83f2
#endif
#ifndef GL_COMPRESSED_RGBA_S3TC_DXT5_EXT
#define GL_COMPRESSED_RGBA_S3TC_DXT5_EXT 0x83f3
#endif
#ifndef GL_ETC1_RGB8_OES
#define GL_ETC1_RGB8_OES 0x8d64
#endif
#ifndef GL_ETC2_RGB8_OES
#define GL_ETC2_RGB8_OES 0x9274
#endif
#ifndef GL_ETC2_RGBA8_OES
#define GL_ETC2_RGBA8_OES 0x9278
#endif
#ifndef COMPRESSED_RGB_PVRTC_4BPPV1_IMG
#define COMPRESSED_RGB_PVRTC_4BPPV1_IMG 0x8c00
#endif
#ifndef COMPRESSED_RGB_PVRTC_2BPPV1_IMG
#define COMPRESSED_RGB_PVRTC_2BPPV1_IMG 0x8c01
#endif
#ifndef COMPRESSED_RGBA_PVRTC_4BPPV1_IMG
#define COMPRESSED_RGBA_PVRTC_4BPPV1_IMG 0x8c02
#endif
#ifndef COMPRESSED_RGBA_PVRTC_2BPPV1_IMG
#define COMPRESSED_RGBA_PVRTC_2BPPV1_IMG 0x8c03
#endif

using SDL_GLContext = void *;

namespace Urho3D
{

class Context;

using ConstantBufferMap = HashMap<unsigned, SharedPtr<ConstantBuffer> >;
using ShaderProgramMap = HashMap<Pair<ShaderVariation*, ShaderVariation*>, SharedPtr<ShaderProgram> >;

/// Cached state of a frame buffer object.
struct FrameBufferObject
{
    /// Frame buffer handle.
    unsigned fbo_{};
    /// Bound color attachment textures.
    RenderSurface* colorAttachments_[MAX_RENDERTARGETS]{};
    /// Bound depth/stencil attachment.
    RenderSurface* depthAttachment_{};
    /// Read buffer bits.
    unsigned readBuffers_{M_MAX_UNSIGNED};
    /// Draw buffer bits.
    unsigned drawBuffers_{M_MAX_UNSIGNED};
};

/// %Graphics subsystem implementation. Holds API-specific objects.
class URHO3D_API GraphicsImpl
{
    friend class Graphics;

public:
    /// Construct.
    GraphicsImpl() = default;

    /// Return the GL Context.
    const SDL_GLContext& GetGLContext() { return context_; }

private:
    /// SDL OpenGL context.
    SDL_GLContext context_{};
    /// iOS/tvOS system framebuffer handle.
    unsigned systemFBO_{};
    /// Active texture unit.
    unsigned activeTexture_{};
    /// Enabled vertex attributes bitmask.
    unsigned enabledVertexAttributes_{};
    /// Vertex attributes bitmask used by the current shader program.
    unsigned usedVertexAttributes_{};
    /// Vertex attribute instancing bitmask for keeping track of divisors.
    unsigned instancingVertexAttributes_{};
    /// Current mapping of vertex attribute locations by semantic. The map is owned by the shader program, so care must be taken to switch a null shader program when it's destroyed.
    const HashMap<Pair<unsigned char, unsigned char>, unsigned>* vertexAttributes_{};
    /// Currently bound frame buffer object.
    unsigned boundFBO_{};
    /// Currently bound vertex buffer object.
    unsigned boundVBO_{};
    /// Currently bound uniform buffer object.
    unsigned boundUBO_{};
    /// Read frame buffer for multisampled texture resolves.
    unsigned resolveSrcFBO_{};
    /// Write frame buffer for multisampled texture resolves.
    unsigned resolveDestFBO_{};
    /// Current pixel format.
    int pixelFormat_{};
    /// Map for FBO's per resolution and format.
    HashMap<unsigned long long, FrameBufferObject> frameBuffers_;
    /// OpenGL texture types in use.
    unsigned textureTypes_[MAX_TEXTURE_UNITS]{};
    /// Constant buffer search map.
    ConstantBufferMap allConstantBuffers_;
    /// Currently bound constant buffers.
    ConstantBuffer* constantBuffers_[MAX_SHADER_PARAMETER_GROUPS * 2]{};
    /// Dirty constant buffers.
    PODVector<ConstantBuffer*> dirtyConstantBuffers_;
    /// Last used instance data offset.
    unsigned lastInstanceOffset_{};
    /// Map for additional depth textures, to emulate Direct3D9 ability to mix render texture and backbuffer rendering.
    HashMap<unsigned, SharedPtr<Texture2D> > depthTextures_;
    /// Shader program in use.
    ShaderProgram* shaderProgram_{};
    /// Linked shader programs.
    ShaderProgramMap shaderPrograms_;
    /// Need FBO commit flag.
    bool fboDirty_{};
    /// Need vertex attribute pointer update flag.
    bool vertexBuffersDirty_{};
    /// sRGB write mode flag.
    bool sRGBWrite_{};
};

}
>>>>>>> 72e23423
<|MERGE_RESOLUTION|>--- conflicted
+++ resolved
@@ -1,4 +1,3 @@
-<<<<<<< HEAD
 //
 // Copyright (c) 2008-2020 the Urho3D project.
 //
@@ -92,7 +91,7 @@
 using ConstantBufferMap = ea::unordered_map<unsigned, SharedPtr<ConstantBuffer> >;
 using ShaderProgramMap = ea::unordered_map<ea::pair<ShaderVariation*, ShaderVariation*>, SharedPtr<ShaderProgram> >;
 
-/// Cached state of a frame buffer object
+/// Cached state of a frame buffer object.
 struct FrameBufferObject
 {
     /// Frame buffer handle.
@@ -172,169 +171,4 @@
     bool sRGBWrite_{};
 };
 
-}
-=======
-//
-// Copyright (c) 2008-2020 the Urho3D project.
-//
-// Permission is hereby granted, free of charge, to any person obtaining a copy
-// of this software and associated documentation files (the "Software"), to deal
-// in the Software without restriction, including without limitation the rights
-// to use, copy, modify, merge, publish, distribute, sublicense, and/or sell
-// copies of the Software, and to permit persons to whom the Software is
-// furnished to do so, subject to the following conditions:
-//
-// The above copyright notice and this permission notice shall be included in
-// all copies or substantial portions of the Software.
-//
-// THE SOFTWARE IS PROVIDED "AS IS", WITHOUT WARRANTY OF ANY KIND, EXPRESS OR
-// IMPLIED, INCLUDING BUT NOT LIMITED TO THE WARRANTIES OF MERCHANTABILITY,
-// FITNESS FOR A PARTICULAR PURPOSE AND NONINFRINGEMENT. IN NO EVENT SHALL THE
-// AUTHORS OR COPYRIGHT HOLDERS BE LIABLE FOR ANY CLAIM, DAMAGES OR OTHER
-// LIABILITY, WHETHER IN AN ACTION OF CONTRACT, TORT OR OTHERWISE, ARISING FROM,
-// OUT OF OR IN CONNECTION WITH THE SOFTWARE OR THE USE OR OTHER DEALINGS IN
-// THE SOFTWARE.
-//
-
-#pragma once
-
-#include "../../Container/HashMap.h"
-#include "../../Core/Timer.h"
-#include "../../Graphics/ConstantBuffer.h"
-#include "../../Graphics/ShaderProgram.h"
-#include "../../Graphics/Texture2D.h"
-#include "../../Math/Color.h"
-
-#if defined(IOS) || defined(TVOS)
-#include <OpenGLES/ES2/gl.h>
-#include <OpenGLES/ES2/glext.h>
-#elif defined(__ANDROID__) || defined (__arm__) || defined(__aarch64__) || defined (__EMSCRIPTEN__)
-#include <GLES2/gl2.h>
-#include <GLES2/gl2ext.h>
-#else
-#include <GLEW/glew.h>
-#endif
-
-#ifndef GL_COMPRESSED_RGBA_S3TC_DXT1_EXT
-#define GL_COMPRESSED_RGBA_S3TC_DXT1_EXT 0x83f1
-#endif
-#ifndef GL_COMPRESSED_RGBA_S3TC_DXT3_EXT
-#define GL_COMPRESSED_RGBA_S3TC_DXT3_EXT 0x83f2
-#endif
-#ifndef GL_COMPRESSED_RGBA_S3TC_DXT5_EXT
-#define GL_COMPRESSED_RGBA_S3TC_DXT5_EXT 0x83f3
-#endif
-#ifndef GL_ETC1_RGB8_OES
-#define GL_ETC1_RGB8_OES 0x8d64
-#endif
-#ifndef GL_ETC2_RGB8_OES
-#define GL_ETC2_RGB8_OES 0x9274
-#endif
-#ifndef GL_ETC2_RGBA8_OES
-#define GL_ETC2_RGBA8_OES 0x9278
-#endif
-#ifndef COMPRESSED_RGB_PVRTC_4BPPV1_IMG
-#define COMPRESSED_RGB_PVRTC_4BPPV1_IMG 0x8c00
-#endif
-#ifndef COMPRESSED_RGB_PVRTC_2BPPV1_IMG
-#define COMPRESSED_RGB_PVRTC_2BPPV1_IMG 0x8c01
-#endif
-#ifndef COMPRESSED_RGBA_PVRTC_4BPPV1_IMG
-#define COMPRESSED_RGBA_PVRTC_4BPPV1_IMG 0x8c02
-#endif
-#ifndef COMPRESSED_RGBA_PVRTC_2BPPV1_IMG
-#define COMPRESSED_RGBA_PVRTC_2BPPV1_IMG 0x8c03
-#endif
-
-using SDL_GLContext = void *;
-
-namespace Urho3D
-{
-
-class Context;
-
-using ConstantBufferMap = HashMap<unsigned, SharedPtr<ConstantBuffer> >;
-using ShaderProgramMap = HashMap<Pair<ShaderVariation*, ShaderVariation*>, SharedPtr<ShaderProgram> >;
-
-/// Cached state of a frame buffer object.
-struct FrameBufferObject
-{
-    /// Frame buffer handle.
-    unsigned fbo_{};
-    /// Bound color attachment textures.
-    RenderSurface* colorAttachments_[MAX_RENDERTARGETS]{};
-    /// Bound depth/stencil attachment.
-    RenderSurface* depthAttachment_{};
-    /// Read buffer bits.
-    unsigned readBuffers_{M_MAX_UNSIGNED};
-    /// Draw buffer bits.
-    unsigned drawBuffers_{M_MAX_UNSIGNED};
-};
-
-/// %Graphics subsystem implementation. Holds API-specific objects.
-class URHO3D_API GraphicsImpl
-{
-    friend class Graphics;
-
-public:
-    /// Construct.
-    GraphicsImpl() = default;
-
-    /// Return the GL Context.
-    const SDL_GLContext& GetGLContext() { return context_; }
-
-private:
-    /// SDL OpenGL context.
-    SDL_GLContext context_{};
-    /// iOS/tvOS system framebuffer handle.
-    unsigned systemFBO_{};
-    /// Active texture unit.
-    unsigned activeTexture_{};
-    /// Enabled vertex attributes bitmask.
-    unsigned enabledVertexAttributes_{};
-    /// Vertex attributes bitmask used by the current shader program.
-    unsigned usedVertexAttributes_{};
-    /// Vertex attribute instancing bitmask for keeping track of divisors.
-    unsigned instancingVertexAttributes_{};
-    /// Current mapping of vertex attribute locations by semantic. The map is owned by the shader program, so care must be taken to switch a null shader program when it's destroyed.
-    const HashMap<Pair<unsigned char, unsigned char>, unsigned>* vertexAttributes_{};
-    /// Currently bound frame buffer object.
-    unsigned boundFBO_{};
-    /// Currently bound vertex buffer object.
-    unsigned boundVBO_{};
-    /// Currently bound uniform buffer object.
-    unsigned boundUBO_{};
-    /// Read frame buffer for multisampled texture resolves.
-    unsigned resolveSrcFBO_{};
-    /// Write frame buffer for multisampled texture resolves.
-    unsigned resolveDestFBO_{};
-    /// Current pixel format.
-    int pixelFormat_{};
-    /// Map for FBO's per resolution and format.
-    HashMap<unsigned long long, FrameBufferObject> frameBuffers_;
-    /// OpenGL texture types in use.
-    unsigned textureTypes_[MAX_TEXTURE_UNITS]{};
-    /// Constant buffer search map.
-    ConstantBufferMap allConstantBuffers_;
-    /// Currently bound constant buffers.
-    ConstantBuffer* constantBuffers_[MAX_SHADER_PARAMETER_GROUPS * 2]{};
-    /// Dirty constant buffers.
-    PODVector<ConstantBuffer*> dirtyConstantBuffers_;
-    /// Last used instance data offset.
-    unsigned lastInstanceOffset_{};
-    /// Map for additional depth textures, to emulate Direct3D9 ability to mix render texture and backbuffer rendering.
-    HashMap<unsigned, SharedPtr<Texture2D> > depthTextures_;
-    /// Shader program in use.
-    ShaderProgram* shaderProgram_{};
-    /// Linked shader programs.
-    ShaderProgramMap shaderPrograms_;
-    /// Need FBO commit flag.
-    bool fboDirty_{};
-    /// Need vertex attribute pointer update flag.
-    bool vertexBuffersDirty_{};
-    /// sRGB write mode flag.
-    bool sRGBWrite_{};
-};
-
-}
->>>>>>> 72e23423
+}