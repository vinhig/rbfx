--- conflicted
+++ resolved
@@ -1,6 +1,5 @@
-<<<<<<< HEAD
 //
-// Copyright (c) 2008-2019 the Urho3D project.
+// Copyright (c) 2008-2020 the Urho3D project.
 //
 // Permission is hereby granted, free of charge, to any person obtaining a copy
 // of this software and associated documentation files (the "Software"), to deal
@@ -135,142 +134,4 @@
     renderBuffer_ = 0;
 }
 
-}
-=======
-//
-// Copyright (c) 2008-2020 the Urho3D project.
-//
-// Permission is hereby granted, free of charge, to any person obtaining a copy
-// of this software and associated documentation files (the "Software"), to deal
-// in the Software without restriction, including without limitation the rights
-// to use, copy, modify, merge, publish, distribute, sublicense, and/or sell
-// copies of the Software, and to permit persons to whom the Software is
-// furnished to do so, subject to the following conditions:
-//
-// The above copyright notice and this permission notice shall be included in
-// all copies or substantial portions of the Software.
-//
-// THE SOFTWARE IS PROVIDED "AS IS", WITHOUT WARRANTY OF ANY KIND, EXPRESS OR
-// IMPLIED, INCLUDING BUT NOT LIMITED TO THE WARRANTIES OF MERCHANTABILITY,
-// FITNESS FOR A PARTICULAR PURPOSE AND NONINFRINGEMENT. IN NO EVENT SHALL THE
-// AUTHORS OR COPYRIGHT HOLDERS BE LIABLE FOR ANY CLAIM, DAMAGES OR OTHER
-// LIABILITY, WHETHER IN AN ACTION OF CONTRACT, TORT OR OTHERWISE, ARISING FROM,
-// OUT OF OR IN CONNECTION WITH THE SOFTWARE OR THE USE OR OTHER DEALINGS IN
-// THE SOFTWARE.
-//
-
-#include "../../Precompiled.h"
-
-#include "../../Graphics/Camera.h"
-#include "../../Graphics/Graphics.h"
-#include "../../Graphics/GraphicsImpl.h"
-#include "../../Graphics/Renderer.h"
-#include "../../Graphics/RenderSurface.h"
-#include "../../Graphics/Texture.h"
-
-#include "../../DebugNew.h"
-
-#ifdef GL_ES_VERSION_2_0
-#define GL_RENDERBUFFER_EXT GL_RENDERBUFFER
-#define glGenRenderbuffersEXT glGenRenderbuffers
-#define glBindRenderbufferEXT glBindRenderbuffer
-#define glRenderbufferStorageEXT glRenderbufferStorage
-#define glDeleteRenderbuffersEXT glDeleteRenderbuffers
-#endif
-
-namespace Urho3D
-{
-
-RenderSurface::RenderSurface(Texture* parentTexture) :      // NOLINT(hicpp-member-init)
-    parentTexture_(parentTexture),
-    target_(GL_TEXTURE_2D),
-    renderBuffer_(0)
-{
-}
-
-bool RenderSurface::CreateRenderBuffer(unsigned width, unsigned height, unsigned format, int multiSample)
-{
-    Graphics* graphics = parentTexture_->GetGraphics();
-    if (!graphics)
-        return false;
-
-    Release();
-
-#ifndef GL_ES_VERSION_2_0
-    if (Graphics::GetGL3Support())
-    {
-        glGenRenderbuffers(1, &renderBuffer_);
-        glBindRenderbuffer(GL_RENDERBUFFER, renderBuffer_);
-        if (multiSample > 1)
-            glRenderbufferStorageMultisample(GL_RENDERBUFFER, multiSample, format, width, height);
-        else
-            glRenderbufferStorage(GL_RENDERBUFFER, format, width, height);
-        glBindRenderbuffer(GL_RENDERBUFFER, 0);
-    }
-    else
-#endif
-    {
-        glGenRenderbuffersEXT(1, &renderBuffer_);
-        glBindRenderbufferEXT(GL_RENDERBUFFER_EXT, renderBuffer_);
-#ifndef GL_ES_VERSION_2_0
-        if (multiSample > 1)
-            glRenderbufferStorageMultisampleEXT(GL_RENDERBUFFER_EXT, multiSample, format, width, height);
-        else
-#endif
-            glRenderbufferStorageEXT(GL_RENDERBUFFER_EXT, format, width, height);
-        glBindRenderbufferEXT(GL_RENDERBUFFER_EXT, 0);
-    }
-
-    return true;
-}
-
-void RenderSurface::OnDeviceLost()
-{
-    Graphics* graphics = parentTexture_->GetGraphics();
-    if (!graphics)
-        return;
-
-    for (unsigned i = 0; i < MAX_RENDERTARGETS; ++i)
-    {
-        if (graphics->GetRenderTarget(i) == this)
-            graphics->ResetRenderTarget(i);
-    }
-
-    if (graphics->GetDepthStencil() == this)
-        graphics->ResetDepthStencil();
-
-    // Clean up also from non-active FBOs
-    graphics->CleanupRenderSurface(this);
-
-    renderBuffer_ = 0;
-}
-
-void RenderSurface::Release()
-{
-    Graphics* graphics = parentTexture_->GetGraphics();
-    if (!graphics)
-        return;
-
-    if (!graphics->IsDeviceLost())
-    {
-        for (unsigned i = 0; i < MAX_RENDERTARGETS; ++i)
-        {
-            if (graphics->GetRenderTarget(i) == this)
-                graphics->ResetRenderTarget(i);
-        }
-
-        if (graphics->GetDepthStencil() == this)
-            graphics->ResetDepthStencil();
-
-        // Clean up also from non-active FBOs
-        graphics->CleanupRenderSurface(this);
-
-        if (renderBuffer_)
-            glDeleteRenderbuffersEXT(1, &renderBuffer_);
-    }
-
-    renderBuffer_ = 0;
-}
-
-}
->>>>>>> 6296d22e
+}