#
# Copyright (c) 2008-2018 the Urho3D project.
#
# Permission is hereby granted, free of charge, to any person obtaining a copy
# of this software and associated documentation files (the "Software"), to deal
# in the Software without restriction, including without limitation the rights
# to use, copy, modify, merge, publish, distribute, sublicense, and/or sell
# copies of the Software, and to permit persons to whom the Software is
# furnished to do so, subject to the following conditions:
#
# The above copyright notice and this permission notice shall be included in
# all copies or substantial portions of the Software.
#
# THE SOFTWARE IS PROVIDED "AS IS", WITHOUT WARRANTY OF ANY KIND, EXPRESS OR
# IMPLIED, INCLUDING BUT NOT LIMITED TO THE WARRANTIES OF MERCHANTABILITY,
# FITNESS FOR A PARTICULAR PURPOSE AND NONINFRINGEMENT. IN NO EVENT SHALL THE
# AUTHORS OR COPYRIGHT HOLDERS BE LIABLE FOR ANY CLAIM, DAMAGES OR OTHER
# LIABILITY, WHETHER IN AN ACTION OF CONTRACT, TORT OR OTHERWISE, ARISING FROM,
# OUT OF OR IN CONNECTION WITH THE SOFTWARE OR THE USE OR OTHER DEALINGS IN
# THE SOFTWARE.
#

include(ucm)

# Set compiler variable
set ("${CMAKE_CXX_COMPILER_ID}" ON)

<<<<<<< HEAD
if (CMAKE_SYSTEM_NAME MATCHES Linux)
    set (LINUX TRUE)
endif ()

# Source environment
if ("${CMAKE_HOST_SYSTEM_NAME}" STREQUAL "Windows")
    execute_process(COMMAND cmd /c set OUTPUT_VARIABLE ENVIRONMENT)
=======
# Configure variables
set (URHO3D_URL "https://github.com/urho3d/Urho3D")
set (URHO3D_DESCRIPTION "Urho3D is a free lightweight, cross-platform 2D and 3D game engine implemented in C++ and released under the MIT license. Greatly inspired by OGRE (http://www.ogre3d.org) and Horde3D (http://www.horde3d.org).")
execute_process (COMMAND ${CMAKE_COMMAND} -P ${CMAKE_CURRENT_SOURCE_DIR}/CMake/Modules/GetUrhoRevision.cmake WORKING_DIRECTORY ${CMAKE_CURRENT_SOURCE_DIR} OUTPUT_VARIABLE URHO3D_VERSION OUTPUT_STRIP_TRAILING_WHITESPACE)
string (REGEX MATCH "([^.]+)\\.([^.]+)\\.(.+)" MATCHED "${URHO3D_VERSION}")

# Setup SDK install destinations
if (WIN32)
    set (SCRIPT_EXT .bat)
>>>>>>> 7cdd0607
else ()
    set (SCRIPT_EXT .sh)
endif ()
if (ANDROID)
    # For Android platform, install to a path based on the chosen Android ABI, e.g. libs/armeabi-v7a
    set (LIB_SUFFIX s/${ANDROID_NDK_ABI_NAME})
endif ()
set (DEST_INCLUDE_DIR include/Urho3D)
set (DEST_BIN_DIR bin)
if (WIN32 AND BUILD_SHARED_LIBS)
    # Windows can not find shared libraries in other directories.
    set (DEST_TOOLS_DIR ${DEST_BIN_DIR})
    set (DEST_SAMPLES_DIR ${DEST_BIN_DIR})
else ()
    set (DEST_TOOLS_DIR ${DEST_BIN_DIR}/tools)
    set (DEST_SAMPLES_DIR ${DEST_BIN_DIR}/samples)
endif ()
set (DEST_SHARE_DIR share)
set (DEST_RESOURCE_DIR ${DEST_BIN_DIR})
set (DEST_BUNDLE_DIR ${DEST_SHARE_DIR}/Applications)
set (DEST_LIBRARY_DIR lib${LIB_SUFFIX})
set (DEST_PKGCONFIG_DIR lib${LIB_SUFFIX}/pkgconfig)
set (DEST_THIRDPARTY_HEADERS ${DEST_INCLUDE_DIR}/ThirdParty)
if (WIN32)
    set (SHARED_LIB_INSTALL_DIR bin)
else ()
    set (SHARED_LIB_INSTALL_DIR lib${LIB_SUFFIX})
endif ()
# Configuration step will try to create symlinks in this dir. It must exist.
file(MAKE_DIRECTORY ${CMAKE_BINARY_DIR}/${DEST_THIRDPARTY_HEADERS})

set (CMAKE_RUNTIME_OUTPUT_DIRECTORY ${CMAKE_BINARY_DIR}/${DEST_BIN_DIR})
set (CMAKE_LIBRARY_OUTPUT_DIRECTORY ${CMAKE_BINARY_DIR}/${SHARED_LIB_INSTALL_DIR})
set (CMAKE_ARCHIVE_OUTPUT_DIRECTORY ${CMAKE_BINARY_DIR}/${SHARED_LIB_INSTALL_DIR})

set(CMAKE_C_FLAGS_DEBUG "${CMAKE_C_FLAGS_DEBUG} -DURHO3D_DEBUG")
set(CMAKE_CXX_FLAGS_DEBUG "${CMAKE_CXX_FLAGS_DEBUG} -DURHO3D_DEBUG")
if (NOT DEFINED URHO3D_64BIT)
    if (CMAKE_SIZEOF_VOID_P MATCHES 8)
        set(URHO3D_64BIT ON)
    else ()
        set(URHO3D_64BIT OFF)
    endif ()
endif ()

# Configure for web
if (EMSCRIPTEN)
    # Emscripten-specific setup
    if (EMSCRIPTEN_EMCC_VERSION VERSION_LESS 1.31.3)
        message(FATAL_ERROR "Unsupported compiler version")
    endif ()
    set (CMAKE_C_FLAGS "${CMAKE_C_FLAGS} -Wno-warn-absolute-paths -Wno-unknown-warning-option")
    set (CMAKE_CXX_FLAGS "${CMAKE_CXX_FLAGS} -Wno-warn-absolute-paths -Wno-unknown-warning-option")
    if (URHO3D_THREADING)
        set (CMAKE_C_FLAGS "${CMAKE_C_FLAGS} -s USE_PTHREADS=1")
        set (CMAKE_CXX_FLAGS "${CMAKE_CXX_FLAGS} -s USE_PTHREADS=1")
    endif ()
    set (CMAKE_C_FLAGS_RELEASE "-Oz -DNDEBUG")
    set (CMAKE_CXX_FLAGS_RELEASE "-Oz -DNDEBUG")
    # Remove variables to make the -O3 regalloc easier, embed data in asm.js to reduce number of moving part
    set (CMAKE_EXE_LINKER_FLAGS_RELEASE "${CMAKE_EXE_LINKER_FLAGS_RELEASE} -O3 -s AGGRESSIVE_VARIABLE_ELIMINATION=1 --memory-init-file 0")
    set (CMAKE_MODULE_LINKER_FLAGS_RELEASE "${CMAKE_MODULE_LINKER_FLAGS_RELEASE} -O3 -s AGGRESSIVE_VARIABLE_ELIMINATION=1 --memory-init-file 0")
    # Preserve LLVM debug information, show line number debug comments, and generate source maps; always disable exception handling codegen
    set (CMAKE_EXE_LINKER_FLAGS_DEBUG "${CMAKE_EXE_LINKER_FLAGS_DEBUG} -g4 -s DISABLE_EXCEPTION_CATCHING=1")
    set (CMAKE_MODULE_LINKER_FLAGS_DEBUG "${CMAKE_MODULE_LINKER_FLAGS_DEBUG} -g4 -s DISABLE_EXCEPTION_CATCHING=1")
endif ()

# Macro for setting symbolic link on platform that supports it
macro (create_symlink SOURCE DESTINATION)
    # Make absolute paths so they work more reliably on cmake-gui
    if (IS_ABSOLUTE ${SOURCE})
        set (ABS_SOURCE ${SOURCE})
    else ()
        set (ABS_SOURCE ${CMAKE_SOURCE_DIR}/${SOURCE})
    endif ()
    if (IS_ABSOLUTE ${DESTINATION})
        set (ABS_DESTINATION ${DESTINATION})
    else ()
        set (ABS_DESTINATION ${CMAKE_BINARY_DIR}/${DESTINATION})
    endif ()
    if (CMAKE_HOST_WIN32)
        if (IS_DIRECTORY ${ABS_SOURCE})
            set (SLASH_D /D)
        else ()
            unset (SLASH_D)
        endif ()
        set (RESULT_CODE 1)
        if(${CMAKE_SYSTEM_VERSION} GREATER_EQUAL 6.0)
            if (NOT EXISTS ${ABS_DESTINATION})
                # Have to use string-REPLACE as file-TO_NATIVE_PATH does not work as expected with MinGW on "backward slash" host system
                string (REPLACE / \\ BACKWARD_ABS_DESTINATION ${ABS_DESTINATION})
                string (REPLACE / \\ BACKWARD_ABS_SOURCE ${ABS_SOURCE})
                execute_process (COMMAND cmd /C mklink ${SLASH_D} ${BACKWARD_ABS_DESTINATION} ${BACKWARD_ABS_SOURCE} OUTPUT_QUIET ERROR_QUIET RESULT_VARIABLE RESULT_CODE)
            endif ()
        endif ()
        if (NOT "${RESULT_CODE}" STREQUAL "0")
            if (SLASH_D)
                set (COMMAND COMMAND ${CMAKE_COMMAND} -E copy_directory ${ABS_SOURCE} ${ABS_DESTINATION})
            else ()
                set (COMMAND COMMAND ${CMAKE_COMMAND} -E copy_if_different ${ABS_SOURCE} ${ABS_DESTINATION})
            endif ()
            # Fallback to copy only one time
            if (NOT EXISTS ${ABS_DESTINATION})
                execute_process (${COMMAND})
            endif ()
        endif ()
    else ()
        execute_process (COMMAND ${CMAKE_COMMAND} -E create_symlink ${ABS_SOURCE} ${ABS_DESTINATION})
    endif ()
endmacro ()

macro (add_sample TARGET)
    file (GLOB SOURCE_FILES *.cpp *.h)
    if (ANDROID)
        add_library(${TARGET} SHARED ${SOURCE_FILES})
    else ()
        add_executable (${TARGET} WIN32 ${SOURCE_FILES})
    endif ()
    target_link_libraries (${TARGET} Urho3D)
    target_include_directories(${TARGET} PRIVATE ..)
    set_target_properties(${TARGET} PROPERTIES FOLDER Samples)
    if (NOT ANDROID)
        install(TARGETS ${TARGET} RUNTIME DESTINATION ${DEST_SAMPLES_DIR})
    endif ()

    if (EMSCRIPTEN)
        add_dependencies(${TARGET} pkg_resources_web)
        set_target_properties (${TARGET} PROPERTIES SUFFIX .html)
        if (EMSCRIPTEN_MEMORY_LIMIT)
            math(EXPR EMSCRIPTEN_TOTAL_MEMORY "${EMSCRIPTEN_MEMORY_LIMIT} * 1024 * 1024")
            target_link_libraries(${TARGET} "-s TOTAL_MEMORY=${EMSCRIPTEN_TOTAL_MEMORY}")
        endif ()
        if (EMSCRIPTEN_MEMORY_GROWTH)
            target_link_libraries(${TARGET} "-s ALLOW_MEMORY_GROWTH=1")
        endif ()
        target_link_libraries(${TARGET} "-s NO_EXIT_RUNTIME=1" "-s WASM=1" "--pre-js ${CMAKE_BINARY_DIR}/Source/pak-loader.js")
    endif ()
endmacro ()

# Macro deploys Qt dlls to folder where target executable is located.
# Macro arguments:
#  target - name of target which links to Qt.
macro(deploy_qt_dlls target)
    if (WIN32)
        if (TARGET ${target})
            # Find Qt dir
            foreach (dir ${CMAKE_PREFIX_PATH})
                if (EXISTS ${dir}/bin/windeployqt.exe)
                    set(windeployqt "${dir}/bin/windeployqt.exe")
                    break()
                endif ()
            endforeach ()
            if (windeployqt)
                add_custom_command(
                    TARGET ${target}
                    POST_BUILD
                    COMMAND "${windeployqt}" --no-quick-import --no-translations --no-system-d3d-compiler --no-compiler-runtime --no-webkit2 --no-angle --no-opengl-sw $<TARGET_FILE_DIR:${target}>
                    VERBATIM
                )
            endif ()
        endif ()
    endif ()
endmacro()

macro(group_sources curdir)
    if (WIN32)
        file(GLOB children RELATIVE ${CMAKE_CURRENT_SOURCE_DIR}/${curdir} ${CMAKE_CURRENT_SOURCE_DIR}/${curdir}/*)
        foreach (child ${children})
            if (IS_DIRECTORY ${CMAKE_CURRENT_SOURCE_DIR}/${curdir}/${child})
                if ("${curdir}" STREQUAL "")
                    group_sources(${child})
                else ()
                    group_sources(${curdir}/${child})
                endif ()
            else ()
                string(REPLACE "/" "\\" groupname ${curdir})
                source_group(${groupname} FILES ${CMAKE_CURRENT_SOURCE_DIR}/${curdir}/${child})
            endif ()
        endforeach ()
    endif ()
endmacro()

# Macro for object libraries to "link" to other object libraries. Macro does not actually link them, only pulls in
# interface include directories and defines. Macro operates under assumption that all the object library dependencies
# will eventually end up in one compiled target.
macro (target_link_objects TARGET)
    get_target_property(_MAIN_TARGET_TYPE ${TARGET} TYPE)
    foreach (link_to ${ARGN})
        if (TARGET ${link_to})
            add_dependencies(${TARGET} ${link_to})
            get_target_property(_TARGET_TYPE ${link_to} TYPE)
            if(_TARGET_TYPE STREQUAL "OBJECT_LIBRARY")
                get_target_property(LINK_LIBRARIES ${link_to} OBJECT_LINK_LIBRARIES)
                if (LINK_LIBRARIES)
                    target_link_objects(${TARGET} ${LINK_LIBRARIES})
                endif ()

                get_target_property(INCLUDE_DIRECTORIES ${link_to} INTERFACE_INCLUDE_DIRECTORIES)
                if (INCLUDE_DIRECTORIES)
                    get_target_property(TARGET_INCLUDE_DIRECTORIES ${TARGET} INTERFACE_INCLUDE_DIRECTORIES)
                    foreach(dir ${INCLUDE_DIRECTORIES})
                        list(FIND TARGET_INCLUDE_DIRECTORIES "${dir}" CONTAINS)
                        if (${CONTAINS} EQUAL -1)
                            target_include_directories(${TARGET} PUBLIC ${INCLUDE_DIRECTORIES})
                        endif ()
                    endforeach()
                endif ()
                get_target_property(COMPILE_DEFINITIONS ${link_to} INTERFACE_COMPILE_DEFINITIONS)
                if (COMPILE_DEFINITIONS)
                    get_target_property(TARGET_INTERFACE_COMPILE_DEFINITIONS ${TARGET} INTERFACE_COMPILE_DEFINITIONS)
                    foreach(def ${COMPILE_DEFINITIONS})
                        list(FIND TARGET_INTERFACE_COMPILE_DEFINITIONS "${def}" CONTAINS)
                        if (${CONTAINS} EQUAL -1)
                            target_compile_definitions(${TARGET} PUBLIC ${COMPILE_DEFINITIONS})
                        endif ()
                    endforeach()
                endif ()
                get_target_property(LINK_LIBRARIES ${TARGET} OBJECT_LINK_LIBRARIES)
                if (NOT LINK_LIBRARIES)
                    unset (LINK_LIBRARIES)
                endif ()
                list (APPEND LINK_LIBRARIES "${link_to}")
                list (REMOVE_DUPLICATES LINK_LIBRARIES)
                set_target_properties(${TARGET} PROPERTIES OBJECT_LINK_LIBRARIES "${LINK_LIBRARIES}")
            elseif (NOT _MAIN_TARGET_TYPE STREQUAL "OBJECT_LIBRARY")
                target_link_libraries(${TARGET} ${link_to})
            endif ()
        else ()
            if ("${_MAIN_TARGET_TYPE}" STREQUAL "OBJECT_LIBRARY")
                get_target_property(LINK_LIBRARIES ${TARGET} OBJECT_LINK_LIBRARIES)
                if (NOT LINK_LIBRARIES)
                    unset (LINK_LIBRARIES)
                endif ()
                foreach (link ${ARGN})
                    list (APPEND LINK_LIBRARIES ${link})
                endforeach()
                list(REMOVE_DUPLICATES LINK_LIBRARIES)
                set_target_properties(${TARGET} PROPERTIES OBJECT_LINK_LIBRARIES "${LINK_LIBRARIES}")
            else ()
                target_link_libraries(${TARGET} ${link_to})
            endif ()
        endif ()
    endforeach()
endmacro()

# Configure for MingW
if (CMAKE_CROSSCOMPILING AND MINGW)
    # Symlink windows libraries and headers to appease some libraries that do not use all-lowercase names and break on
    # case-sensitive file systems.
    file(MAKE_DIRECTORY ${CMAKE_BINARY_DIR}/workaround)
    create_symlink(/usr/${CMAKE_SYSTEM_PROCESSOR}-w64-mingw32/include/windows.h workaround/Windows.h)
    create_symlink(/usr/${CMAKE_SYSTEM_PROCESSOR}-w64-mingw32/include/shobjidl.h workaround/ShObjIdl.h)
    create_symlink(/usr/${CMAKE_SYSTEM_PROCESSOR}-w64-mingw32/include/strsafe.h workaround/Strsafe.h)
    create_symlink(/usr/${CMAKE_SYSTEM_PROCESSOR}-w64-mingw32/include/psapi.h workaround/Psapi.h)
    create_symlink(/usr/${CMAKE_SYSTEM_PROCESSOR}-w64-mingw32/include/sddl.h workaround/Sddl.h)
    create_symlink(/usr/${CMAKE_SYSTEM_PROCESSOR}-w64-mingw32/include/accctrl.h workaround/AccCtrl.h)
    create_symlink(/usr/${CMAKE_SYSTEM_PROCESSOR}-w64-mingw32/include/aclapi.h workaround/Aclapi.h)
    create_symlink(/usr/${CMAKE_SYSTEM_PROCESSOR}-w64-mingw32/include/oleidl.h workaround/OleIdl.h)
    create_symlink(/usr/${CMAKE_SYSTEM_PROCESSOR}-w64-mingw32/include/shlobj.h workaround/Shlobj.h)
    create_symlink(/usr/${CMAKE_SYSTEM_PROCESSOR}-w64-mingw32/lib/libws2_32.a workaround/libWs2_32.a)
    create_symlink(/usr/${CMAKE_SYSTEM_PROCESSOR}-w64-mingw32/lib/libiphlpapi.a workaround/libIphlpapi.a)
    create_symlink(/usr/${CMAKE_SYSTEM_PROCESSOR}-w64-mingw32/lib/libwldap32.a workaround/libWldap32.a)
    include_directories(${CMAKE_BINARY_DIR}/workaround)
    link_libraries(-L${CMAKE_BINARY_DIR}/workaround)
endif ()<|MERGE_RESOLUTION|>--- conflicted
+++ resolved
@@ -25,15 +25,6 @@
 # Set compiler variable
 set ("${CMAKE_CXX_COMPILER_ID}" ON)
 
-<<<<<<< HEAD
-if (CMAKE_SYSTEM_NAME MATCHES Linux)
-    set (LINUX TRUE)
-endif ()
-
-# Source environment
-if ("${CMAKE_HOST_SYSTEM_NAME}" STREQUAL "Windows")
-    execute_process(COMMAND cmd /c set OUTPUT_VARIABLE ENVIRONMENT)
-=======
 # Configure variables
 set (URHO3D_URL "https://github.com/urho3d/Urho3D")
 set (URHO3D_DESCRIPTION "Urho3D is a free lightweight, cross-platform 2D and 3D game engine implemented in C++ and released under the MIT license. Greatly inspired by OGRE (http://www.ogre3d.org) and Horde3D (http://www.horde3d.org).")
@@ -43,7 +34,6 @@
 # Setup SDK install destinations
 if (WIN32)
     set (SCRIPT_EXT .bat)
->>>>>>> 7cdd0607
 else ()
     set (SCRIPT_EXT .sh)
 endif ()
